--- conflicted
+++ resolved
@@ -400,7 +400,6 @@
 
   def ApplyConstructor(tpt: Tree, args: List[Tree]) = Apply(Select(New(tpt), nme.CONSTRUCTOR), args)
 
-<<<<<<< HEAD
   // Creates a constructor call from the constructor symbol.  This is
   // to avoid winding up with an OverloadedType for the constructor call.
   def NewFromConstructor(constructor: Symbol, args: Tree*) = {
@@ -411,12 +410,7 @@
     Apply(init, args.toList)
   }
 
-  case class ApplyDynamic(qual: Tree, args: List[Tree])
-       extends SymTree with TermTree with ApplyDynamicApi
-  object ApplyDynamic extends ApplyDynamicExtractor
-=======
   case class ApplyDynamic(qual: Tree, args: List[Tree]) extends SymTree with TermTree
->>>>>>> 2f9f8d5d
 
   case class Super(qual: Tree, mix: TypeName) extends TermTree with SuperApi {
     override def symbol: Symbol = qual.symbol
