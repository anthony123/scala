/*                     __                                               *\
**     ________ ___   / /  ___     Scala API                            **
**    / __/ __// _ | / /  / _ |    (c) 2006-2013, LAMP/EPFL             **
**  __\ \/ /__/ __ |/ /__/ __ |    http://scala-lang.org/               **
** /____/\___/_/ |_/____/_/ | |                                         **
**                          |/                                          **
\*                                                                      */


package scala.collection.immutable

import scala.collection.parallel.immutable.ParRange

/** The `Range` class represents integer values in range
 *  ''[start;end)'' with non-zero step value `step`.
 *  It's a special case of an indexed sequence.
 *  For example:
 *
 *  {{{
 *     val r1 = 0 until 10
 *     val r2 = r1.start until r1.end by r1.step + 1
 *     println(r2.length) // = 5
 *  }}}
 *
 *  @param start      the start of this range.
 *  @param end        the exclusive end of the range.
 *  @param step       the step for the range.
 *
 *  @author Martin Odersky
 *  @author Paul Phillips
 *  @version 2.8
 *  @since   2.5
 *  @see [[http://docs.scala-lang.org/overviews/collections/concrete-immutable-collection-classes.html#ranges "Scala's Collection Library overview"]]
 *  section on `Ranges` for more information.
 *
 *  @define coll range
 *  @define mayNotTerminateInf
 *  @define willNotTerminateInf
 *  @define doesNotUseBuilders
 *    '''Note:''' this method does not use builders to construct a new range,
 *         and its complexity is O(1).
 */
@SerialVersionUID(7618862778670199309L)
class Range(val start: Int, val end: Int, val step: Int)
extends scala.collection.AbstractSeq[Int]
   with IndexedSeq[Int]
   with scala.collection.CustomParallelizable[Int, ParRange]
   with Serializable
{
  override def par = new ParRange(this)

  private def gap           = end.toLong - start.toLong
  private def isExact       = gap % step == 0
  private def hasStub       = isInclusive || !isExact
  private def longLength    = gap / step + ( if (hasStub) 1 else 0 )

  // Check cannot be evaluated eagerly because we have a pattern where
  // ranges are constructed like: "x to y by z" The "x to y" piece
  // should not trigger an exception. So the calculation is delayed,
  // which means it will not fail fast for those cases where failing was
  // correct.
  override final val isEmpty = (
       (start > end && step > 0)
    || (start < end && step < 0)
    || (start == end && !isInclusive)
  )
  final val numRangeElements: Int = {
    if (step == 0) throw new IllegalArgumentException("step cannot be 0.")
    else if (isEmpty) 0
    else {
      val len = longLength
      if (len > scala.Int.MaxValue) -1
      else len.toInt
    }
  }
  final val lastElement     = start + (numRangeElements - 1) * step
  final val terminalElement = start + numRangeElements * step

  override def last = if (isEmpty) Nil.last else lastElement
  override def head = if (isEmpty) Nil.head else start

  override def min[A1 >: Int](implicit ord: Ordering[A1]): Int =
    if (ord eq Ordering.Int) {
      if (step > 0) start
      else last
    } else super.min(ord)

  override def max[A1 >: Int](implicit ord: Ordering[A1]): Int =
    if (ord eq Ordering.Int) {
      if (step > 0) last
      else start
    } else super.max(ord)

  protected def copy(start: Int, end: Int, step: Int): Range = new Range(start, end, step)

  /** Create a new range with the `start` and `end` values of this range and
   *  a new `step`.
   *
   *  @return a new range with a different step
   */
  def by(step: Int): Range = copy(start, end, step)

  def isInclusive = false

  override def size = length
  override def length = if (numRangeElements < 0) fail() else numRangeElements

  private def description = "%d %s %d by %s".format(start, if (isInclusive) "to" else "until", end, step)
  private def fail() = throw new IllegalArgumentException(description + ": seqs cannot contain more than Int.MaxValue elements.")
  private def validateMaxLength() {
    if (numRangeElements < 0)
      fail()
  }

<<<<<<< HEAD
  @inline final def validateRangeBoundaries[@specialized(Unit) U](f: Int => U): Boolean = {
=======
  @deprecated("Range.foreach() is now self-contained, making this auxiliary method redundant.", "2.10.1")
  def validateRangeBoundaries(f: Int => Any): Boolean = {
>>>>>>> ed4f4798
    validateMaxLength()

    start != Int.MinValue || end != Int.MinValue || {
      var count = 0
      var num = start
      while (count < numRangeElements) {
        f(num)
        count += 1
        num += step
      }
      false
    }
  }

  final def apply(idx: Int): Int = {
    validateMaxLength()
    if (idx < 0 || idx >= numRangeElements) throw new IndexOutOfBoundsException(idx.toString)
    else start + (step * idx)
  }

  @inline final override def foreach[@specialized(Unit) U](f: Int => U) {
    validateMaxLength()
    val isCommonCase = (start != Int.MinValue || end != Int.MinValue)
    var i = start
    var count = 0
    val terminal = terminalElement
    val step = this.step
    while(
      if(isCommonCase) { i != terminal }
      else             { count < numRangeElements }
    ) {
      f(i)
      count += 1
      i += step
    }
  }

  /** Creates a new range containing the first `n` elements of this range.
   *
   *  $doesNotUseBuilders
   *
   *  @param n  the number of elements to take.
   *  @return   a new range consisting of `n` first elements.
   */
  final override def take(n: Int): Range = (
    if (n <= 0 || isEmpty) newEmptyRange(start)
    else if (n >= numRangeElements) this
    else new Range.Inclusive(start, locationAfterN(n - 1), step)
  )

  /** Creates a new range containing all the elements of this range except the first `n` elements.
   *
   *  $doesNotUseBuilders
   *
   *  @param n  the number of elements to drop.
   *  @return   a new range consisting of all the elements of this range except `n` first elements.
   */
  final override def drop(n: Int): Range = (
    if (n <= 0 || isEmpty) this
    else if (n >= numRangeElements) newEmptyRange(end)
    else copy(locationAfterN(n), end, step)
  )

  /** Creates a new range containing all the elements of this range except the last one.
   *
   *  $doesNotUseBuilders
   *
   *  @return  a new range consisting of all the elements of this range except the last one.
   */
  final override def init: Range = {
    if (isEmpty)
      Nil.init

    dropRight(1)
  }

  /** Creates a new range containing all the elements of this range except the first one.
   *
   *  $doesNotUseBuilders
   *
   *  @return  a new range consisting of all the elements of this range except the first one.
   */
  final override def tail: Range = {
    if (isEmpty)
      Nil.tail

    drop(1)
  }

  // Counts how many elements from the start meet the given test.
  private def skipCount(p: Int => Boolean): Int = {
    var current = start
    var counted = 0

    while (counted < numRangeElements && p(current)) {
      counted += 1
      current += step
    }
    counted
  }
  // Tests whether a number is within the endpoints, without testing
  // whether it is a member of the sequence (i.e. when step > 1.)
  private def isWithinBoundaries(elem: Int) = !isEmpty && (
    (step > 0 && start <= elem && elem <= last ) ||
    (step < 0 &&  last <= elem && elem <= start)
  )
  // Methods like apply throw exceptions on invalid n, but methods like take/drop
  // are forgiving: therefore the checks are with the methods.
  private def locationAfterN(n: Int) = start + (step * n)

  // When one drops everything.  Can't ever have unchecked operations
  // like "end + 1" or "end - 1" because ranges involving Int.{ MinValue, MaxValue }
  // will overflow.  This creates an exclusive range where start == end
  // based on the given value.
  private def newEmptyRange(value: Int) = new Range(value, value, step)

  final override def takeWhile(p: Int => Boolean): Range = take(skipCount(p))
  final override def dropWhile(p: Int => Boolean): Range = drop(skipCount(p))
  final override def span(p: Int => Boolean): (Range, Range) = splitAt(skipCount(p))

  /** Creates a pair of new ranges, first consisting of elements before `n`, and the second
   *  of elements after `n`.
   *
   *  $doesNotUseBuilders
   */
  final override def splitAt(n: Int) = (take(n), drop(n))

  /** Creates a new range consisting of the `length - n` last elements of the range.
   *
   *  $doesNotUseBuilders
   */
  final override def takeRight(n: Int): Range = drop(numRangeElements - n)

  /** Creates a new range consisting of the initial `length - n` elements of the range.
   *
   *  $doesNotUseBuilders
   */
  final override def dropRight(n: Int): Range = take(numRangeElements - n)

  /** Returns the reverse of this range.
   *
   *  $doesNotUseBuilders
   */
  final override def reverse: Range =
    if (isEmpty) this
    else new Range.Inclusive(last, start, -step)

  /** Make range inclusive.
   */
  def inclusive =
    if (isInclusive) this
    else new Range.Inclusive(start, end, step)

  final def contains(x: Int) = isWithinBoundaries(x) && ((x - start) % step == 0)

  final override def sum[B >: Int](implicit num: Numeric[B]): Int = {
    if (isEmpty) 0
    else if (numRangeElements == 1) head
    else (numRangeElements.toLong * (head + last) / 2).toInt
  }

  override def toIterable = this

  override def toSeq = this

  override def equals(other: Any) = other match {
    case x: Range =>
      (x canEqual this) && (length == x.length) && (
        isEmpty ||                            // all empty sequences are equal
        (start == x.start && last == x.last)  // same length and same endpoints implies equality
      )
    case _ =>
      super.equals(other)
  }
  /** Note: hashCode can't be overridden without breaking Seq's
   *  equals contract.
   */

  override def toString() = {
    val endStr = if (numRangeElements > Range.MAX_PRINT) ", ... )" else ")"
    take(Range.MAX_PRINT).mkString("Range(", ", ", endStr)
  }
}

/** A companion object for the `Range` class.
 */
object Range {
  private[immutable] val MAX_PRINT = 512  // some arbitrary value

  /** Counts the number of range elements.
   *  @pre  step != 0
   *  If the size of the range exceeds Int.MaxValue, the
   *  result will be negative.
   */
  def count(start: Int, end: Int, step: Int, isInclusive: Boolean): Int = {
    if (step == 0)
      throw new IllegalArgumentException("step cannot be 0.")

    val isEmpty = (
      if (start == end) !isInclusive
      else if (start < end) step < 0
      else step > 0
    )
    if (isEmpty) 0
    else {
      // Counts with Longs so we can recognize too-large ranges.
      val gap: Long    = end.toLong - start.toLong
      val jumps: Long  = gap / step
      // Whether the size of this range is one larger than the
      // number of full-sized jumps.
      val hasStub      = isInclusive || (gap % step != 0)
      val result: Long = jumps + ( if (hasStub) 1 else 0 )

      if (result > scala.Int.MaxValue) -1
      else result.toInt
    }
  }
  def count(start: Int, end: Int, step: Int): Int =
    count(start, end, step, false)

  class Inclusive(start: Int, end: Int, step: Int) extends Range(start, end, step) {
//    override def par = new ParRange(this)
    override def isInclusive = true
    override protected def copy(start: Int, end: Int, step: Int): Range = new Inclusive(start, end, step)
  }

  /** Make a range from `start` until `end` (exclusive) with given step value.
   * @note step != 0
   */
  def apply(start: Int, end: Int, step: Int): Range = new Range(start, end, step)

  /** Make a range from `start` until `end` (exclusive) with step value 1.
   */
  def apply(start: Int, end: Int): Range = new Range(start, end, 1)

  /** Make an inclusive range from `start` to `end` with given step value.
   * @note step != 0
   */
  def inclusive(start: Int, end: Int, step: Int): Range.Inclusive = new Inclusive(start, end, step)

  /** Make an inclusive range from `start` to `end` with step value 1.
   */
  def inclusive(start: Int, end: Int): Range.Inclusive = new Inclusive(start, end, 1)

  // BigInt and Long are straightforward generic ranges.
  object BigInt {
    def apply(start: BigInt, end: BigInt, step: BigInt) = NumericRange(start, end, step)
    def inclusive(start: BigInt, end: BigInt, step: BigInt) = NumericRange.inclusive(start, end, step)
  }

  object Long {
    def apply(start: Long, end: Long, step: Long) = NumericRange(start, end, step)
    def inclusive(start: Long, end: Long, step: Long) = NumericRange.inclusive(start, end, step)
  }

  // BigDecimal uses an alternative implementation of Numeric in which
  // it pretends to be Integral[T] instead of Fractional[T].  See Numeric for
  // details.  The intention is for it to throw an exception anytime
  // imprecision or surprises might result from anything, although this may
  // not yet be fully implemented.
  object BigDecimal {
    implicit val bigDecAsIntegral = scala.math.Numeric.BigDecimalAsIfIntegral

    def apply(start: BigDecimal, end: BigDecimal, step: BigDecimal) =
      NumericRange(start, end, step)
    def inclusive(start: BigDecimal, end: BigDecimal, step: BigDecimal) =
      NumericRange.inclusive(start, end, step)
  }

  // Double works by using a BigDecimal under the hood for precise
  // stepping, but mapping the sequence values back to doubles with
  // .doubleValue.  This constructs the BigDecimals by way of the
  // String constructor (valueOf) instead of the Double one, which
  // is necessary to keep 0.3d at 0.3 as opposed to
  // 0.299999999999999988897769753748434595763683319091796875 or so.
  object Double {
    implicit val bigDecAsIntegral = scala.math.Numeric.BigDecimalAsIfIntegral
    implicit val doubleAsIntegral = scala.math.Numeric.DoubleAsIfIntegral
    def toBD(x: Double): BigDecimal = scala.math.BigDecimal valueOf x

    def apply(start: Double, end: Double, step: Double) =
      BigDecimal(toBD(start), toBD(end), toBD(step)) mapRange (_.doubleValue)

    def inclusive(start: Double, end: Double, step: Double) =
      BigDecimal.inclusive(toBD(start), toBD(end), toBD(step)) mapRange (_.doubleValue)
  }

  // As there is no appealing default step size for not-really-integral ranges,
  // we offer a partially constructed object.
  class Partial[T, U](f: T => U) {
    def by(x: T): U = f(x)
  }

  // Illustrating genericity with Int Range, which should have the same behavior
  // as the original Range class.  However we leave the original Range
  // indefinitely, for performance and because the compiler seems to bootstrap
  // off it and won't do so with our parameterized version without modifications.
  object Int {
    def apply(start: Int, end: Int, step: Int) = NumericRange(start, end, step)
    def inclusive(start: Int, end: Int, step: Int) = NumericRange.inclusive(start, end, step)
  }
}<|MERGE_RESOLUTION|>--- conflicted
+++ resolved
@@ -112,12 +112,8 @@
       fail()
   }
 
-<<<<<<< HEAD
-  @inline final def validateRangeBoundaries[@specialized(Unit) U](f: Int => U): Boolean = {
-=======
   @deprecated("Range.foreach() is now self-contained, making this auxiliary method redundant.", "2.10.1")
   def validateRangeBoundaries(f: Int => Any): Boolean = {
->>>>>>> ed4f4798
     validateMaxLength()
 
     start != Int.MinValue || end != Int.MinValue || {
