--- conflicted
+++ resolved
@@ -435,43 +435,6 @@
     sym
   }
 
-<<<<<<< HEAD
-  /** Return the class symbol of the given name. */
-  def classNameToSymbol(name: Name): Symbol = {
-    def loadClassSymbol(name: Name): Symbol = {
-      val file = global.classPath findSourceFile ("" +name) getOrElse {
-        // SI-5593 Scaladoc's current strategy is to visit all packages in search of user code that can be documented
-        // therefore, it will rummage through the classpath triggering errors whenever it encounters package objects
-        // that are not in their correct place (see bug for details)
-        if (!settings.isScaladoc)
-          warning("Class " + name + " not found - continuing with a stub.")
-        return NoSymbol.newClass(name.toTypeName)
-      }
-      val completer     = new global.loaders.ClassfileLoader(file)
-      var owner: Symbol = rootMirror.RootClass
-      var sym: Symbol   = NoSymbol
-      var ss: Name      = null
-      var start         = 0
-      var end           = name indexOf '.'
-
-      while (end > 0) {
-        ss = name.subName(start, end)
-        sym = owner.info.decls lookup ss
-        if (sym == NoSymbol) {
-          sym = owner.newPackage(ss.toTermName) setInfo completer
-          sym.moduleClass setInfo completer
-          owner.info.decls enter sym
-        }
-        owner = sym.moduleClass
-        start = end + 1
-        end = name.indexOf('.', start)
-      }
-      ss = name.subName(0, start)
-      owner.info.decls lookup ss orElse {
-        sym = owner.newClass(ss.toTypeName) setInfoAndEnter completer
-        debuglog("loaded "+sym+" from file "+file)
-        sym
-=======
   private def loadClassSymbol(name: Name): Symbol = {
     val file = global.classPath findSourceFile ("" +name) getOrElse {
       // SI-5593 Scaladoc's current strategy is to visit all packages in search of user code that can be documented
@@ -492,33 +455,22 @@
       ss = name.subName(start, end)
       sym = owner.info.decls lookup ss
       if (sym == NoSymbol) {
-        sym = owner.newPackage(ss) setInfo completer
+        sym = owner.newPackage(ss.toTermName) setInfo completer
         sym.moduleClass setInfo completer
         owner.info.decls enter sym
->>>>>>> 395e90a7
       }
       owner = sym.moduleClass
       start = end + 1
       end = name.indexOf('.', start)
     }
-<<<<<<< HEAD
-
-    def lookupClass(name: Name) = try {
-      if (name.pos('.') == name.length)
-        definitions.getMember(rootMirror.EmptyPackageClass, name.toTypeName)
-      else
-        rootMirror.getClassByName(name) // see tickets #2464, #3756
-    } catch {
-      case _: FatalError => loadClassSymbol(name)
-=======
     ss = name.subName(0, start)
     owner.info.decls lookup ss orElse {
       sym = owner.newClass(ss.toTypeName) setInfoAndEnter completer
       debuglog("loaded "+sym+" from file "+file)
       sym
->>>>>>> 395e90a7
-    }
-  }
+    }
+  }
+
   /** FIXME - we shouldn't be doing ad hoc lookups in the empty package.
    *  The method called "getClassByName" should either return the class or not.
    */
@@ -1210,68 +1162,8 @@
     private def isInner       = innerClasses contains strippedOuter
     private def enclClass     = if (isInner) innerClasses innerSymbol strippedOuter else classNameToSymbol(strippedOuter)
     private def enclModule    = enclClass.companionModule
-
-    private def staticWord = if (isStatic) "static " else ""
-    override def toString = s"$staticWord$originalName in $outerName ($externalName)"
-  }
-
-  /** Return the Symbol of the top level class enclosing `name`,
-   *  or the symbol of `name` itself if no enclosing classes are found.
-   */
-  def topLevelClass(name: Name): Symbol = innerClasses getEntry name match {
-    case Some(entry) => topLevelClass(entry.outerName)
-    case _           => classNameToSymbol(name)
-  }
-
-<<<<<<< HEAD
-  object innerClasses extends mutable.HashMap[Name, InnerClassEntry] {
-    /** Return the class symbol for `externalName`. It looks it up in its outer class.
-     *  Forces all outer class symbols to be completed.
-     *
-     *  If the given name is not an inner class, it returns the symbol found in `definitions`.
-     */
-    def classSymbol(externalName: Name): Symbol = {
-      /* Return the symbol of `innerName`, having the given `externalName`. */
-      def innerSymbol(externalName: Name, innerName: Name, static: Boolean): Symbol = {
-        def getMember(sym: Symbol, name: Name): Symbol =
-          if (static)
-            if (sym == clazz) staticScope.lookup(name)
-            else sym.companionModule.info.member(name)
-          else
-            if (sym == clazz) instanceScope.lookup(name)
-            else sym.info.member(name)
-
-        innerClasses.get(externalName) match {
-          case Some(entry) =>
-            val outerName = entry.outerName.dropModule
-            val sym = classSymbol(outerName)
-            val s =
-              // if loading during initialization of `definitions` typerPhase is not yet set.
-              // in that case we simply load the member at the current phase
-              if (currentRun.typerPhase != null)
-                enteringTyper(getMember(sym, innerName.toTypeName))
-              else
-                getMember(sym, innerName.toTypeName)
-
-            assert(s ne NoSymbol,
-              "" + ((externalName, outerName, innerName, sym.fullLocationString)) + " / " +
-              " while parsing " + ((in.file, busy)) +
-              sym + "." + innerName + " linkedModule: " + sym.companionModule + sym.companionModule.info.members
-            )
-            s
-
-          case None =>
-            classNameToSymbol(externalName)
-        }
-      }
-
-      get(externalName) match {
-        case Some(entry) =>
-          innerSymbol(entry.externalName, entry.originalName, isStatic(entry.jflags))
-        case None =>
-          classNameToSymbol(externalName)
-      }
-=======
+  }
+
   /** Return the class symbol for the given name. It looks it up in its outer class.
    *  Forces all outer class symbols to be completed.
    *
@@ -1297,7 +1189,7 @@
     // if loading during initialization of `definitions` typerPhase is not yet set.
     // in that case we simply load the member at the current phase
     @inline private def enteringTyperIfPossible(body: => Symbol): Symbol =
-      if (currentRun.typerPhase eq null) body else beforeTyper(body)
+      if (currentRun.typerPhase eq null) body else enteringTyper(body)
 
     private def innerSymbol(entry: InnerClassEntry): Symbol = {
       val name      = entry.originalName.toTypeName
@@ -1312,7 +1204,6 @@
        *  in Repository.scala. Since it has been accomplishing nothing except misleading anyone who
        *  thought it wasn't triggering, I removed it entirely.
        */
->>>>>>> 395e90a7
     }
   }
 
