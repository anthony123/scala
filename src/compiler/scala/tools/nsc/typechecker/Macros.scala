--- conflicted
+++ resolved
@@ -331,11 +331,7 @@
       def param(tree: Tree): Symbol = (
         cache.getOrElseUpdate(tree.symbol, {
           val sym = tree.symbol
-<<<<<<< HEAD
-          makeParam(sym.name, sym.pos, implType(sym.isType, sym.tpe), sym getFlag SYNTHETIC)
-=======
           makeParam(sym.name, sym.pos, implType(sym.isType, sym.tpe), sym.flags)
->>>>>>> 2952d0fa
         })
       )
     }
