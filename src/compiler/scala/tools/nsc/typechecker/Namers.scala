--- conflicted
+++ resolved
@@ -716,19 +716,6 @@
         if (needsCycleCheck && !typer.checkNonCyclic(tree.pos, tp))
           sym setInfo ErrorType
       }
-<<<<<<< HEAD
-      tree match {
-        case ClassDef(_, _, _, impl) =>
-          val parentsOK = (
-               treeInfo.isInterface(sym, impl.body)
-            || (sym eq ArrayClass)
-            || (sym isSubClass AnyValClass)
-          )
-          if (!parentsOK)
-            ensureParent(sym, AnyRefClass)
-        case _ => ()
-      }
-=======
       // tree match {
       //   case ClassDef(_, _, _, impl) =>
       //     val parentsOK = (
@@ -740,7 +727,6 @@
       //       ensureParent(sym, AnyRefClass)
       //   case _ => ()
       // }
->>>>>>> 54e284d6
     }
 
     def moduleClassTypeCompleter(tree: Tree) = {
@@ -1288,14 +1274,10 @@
           val clazz = tree.symbol
           val result = createNamer(tree).classSig(tparams, impl)
           clazz setInfo result
-<<<<<<< HEAD
-          if (clazz.isInlineClass) ensureCompanionObject(cdef)
-=======
           if (clazz.isDerivedValueClass) {
             clazz setFlag FINAL
             enclosingNamerWithScope(clazz.owner.info.decls).ensureCompanionObject(cdef)
           }
->>>>>>> 54e284d6
           result
 
         case ModuleDef(_, _, impl) =>
@@ -1444,13 +1426,6 @@
         fail(LazyAndEarlyInit)
       if (sym.info.typeSymbol == FunctionClass(0) && sym.isValueParameter && sym.owner.isCaseClass)
         fail(ByNameParameter)
-
-     if (sym.isClass && sym.hasAnnotation(ScalaInlineClass) && !phase.erasedTypes) {
-        if (!sym.isSubClass(AnyValClass))
-          ensureParent(sym, NotNullClass)
-
-        sym setFlag FINAL
-      }
 
       if (sym.isDeferred) {
         // Is this symbol type always allowed the deferred flag?
