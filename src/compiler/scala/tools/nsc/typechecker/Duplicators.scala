--- conflicted
+++ resolved
@@ -149,25 +149,15 @@
             ldef.symbol = newsym
             debuglog("newsym: " + newsym + " info: " + newsym.info)
 
-<<<<<<< HEAD
           case vdef @ ValDef(mods, name, _, rhs) =>
             if (mods.hasFlag(Flags.LAZY)) {
-              log("ValDef " + name + " sym.info: " + vdef.symbol.info)
+              debuglog("ValDef " + name + " sym.info: " + vdef.symbol.info)
               invalidSyms(vdef.symbol) = vdef
               val newsym = vdef.symbol.cloneSymbol(context.owner)
               newsym.setInfo(fixType(vdef.symbol.info))
               vdef.symbol = newsym
-              log("newsym: " + newsym + " info: " + newsym.info)
+              debuglog("newsym: " + newsym + " info: " + newsym.info)
             } else tree.symbol = NoSymbol
-=======
-          case vdef @ ValDef(mods, name, _, rhs) if mods.hasFlag(Flags.LAZY) =>
-            debuglog("ValDef " + name + " sym.info: " + vdef.symbol.info)
-            invalidSyms(vdef.symbol) = vdef
-            val newsym = vdef.symbol.cloneSymbol(context.owner)
-            newsym.setInfo(fixType(vdef.symbol.info))
-            vdef.symbol = newsym
-            debuglog("newsym: " + newsym + " info: " + newsym.info)
->>>>>>> 0cd7a672
 
           case DefDef(_, name, tparams, vparamss, _, rhs) =>
             // invalidate parameters
