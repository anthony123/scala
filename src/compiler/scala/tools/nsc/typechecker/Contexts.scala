--- conflicted
+++ resolved
@@ -250,12 +250,11 @@
       if ((owner eq NoSymbol) || (owner.isClass) || (owner.isMethod)) this
       else outer.enclClassOrMethod
 
-<<<<<<< HEAD
+    /** The next enclosing context (potentially `this`) that has a `CaseDef` as a tree */
+    def enclosingCaseDef = nextEnclosing(_.tree.isInstanceOf[CaseDef])
+
+    /** ...or an Apply. */
     def enclosingApply = nextEnclosing(_.tree.isInstanceOf[Apply])
-=======
-    /** The next enclosing context (potentially `this`) that has a `CaseDef` as a tree */
->>>>>>> 10845ade
-    def enclosingCaseDef = nextEnclosing(_.tree.isInstanceOf[CaseDef])
 
     //
     // Tracking undetermined type parameters for type argument inference.
