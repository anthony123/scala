/* NSC -- new Scala compiler
 * Copyright 2005-2012 LAMP/EPFL
 * @author  Martin Odersky
 */

package scala.tools.nsc

import java.io.{ File, FileOutputStream, PrintWriter, IOException, FileNotFoundException }
import java.nio.charset.{ Charset, CharsetDecoder, IllegalCharsetNameException, UnsupportedCharsetException }
import scala.compat.Platform.currentTime
import scala.tools.util.PathResolver
import scala.collection.{ mutable, immutable }
import io.{ SourceReader, AbstractFile, Path }
import reporters.{ Reporter, ConsoleReporter }
import util.{ Exceptional, ClassPath, MergedClassPath, StatisticsInfo, ScalaClassLoader, returning }
import scala.reflect.internal.util.{ NoPosition, OffsetPosition, SourceFile, NoSourceFile, BatchSourceFile, ScriptSourceFile }
import scala.reflect.internal.pickling.{ PickleBuffer, PickleFormat }
import symtab.{ Flags, SymbolTable, SymbolLoaders, SymbolTrackers }
import symtab.classfile.Pickler
import dependencies.DependencyAnalysis
import plugins.Plugins
import ast._
import ast.parser._
import typechecker._
import transform._
import backend.icode.{ ICodes, GenICode, ICodeCheckers }
import backend.{ ScalaPrimitives, Platform, MSILPlatform, JavaPlatform }
import backend.jvm.{GenJVM, GenASM}
import backend.opt.{ Inliners, InlineExceptionHandlers, ClosureElimination, DeadCodeElimination }
import backend.icode.analysis._
import scala.language.postfixOps
import scala.reflect.internal.StdAttachments
import scala.reflect.ClassTag

class Global(var currentSettings: Settings, var reporter: Reporter)
    extends SymbolTable
    with CompilationUnits
    with Plugins
    with PhaseAssembly
    with Trees
    with Printers
    with DocComments
    with Positions { self =>

  // the mirror --------------------------------------------------

  override def isCompilerUniverse = true

  class GlobalMirror extends Roots(NoSymbol) {
    val universe: self.type = self
    def rootLoader: LazyType = platform.rootLoader
    override def toString = "compiler mirror"
  }

  lazy val rootMirror: Mirror = {
    val rm = new GlobalMirror
    rm.init()
    rm.asInstanceOf[Mirror]
  }
  def RootClass: ClassSymbol = rootMirror.RootClass
  def EmptyPackageClass: ClassSymbol = rootMirror.EmptyPackageClass

  import definitions.findNamedMember
  def findMemberFromRoot(fullName: Name): Symbol = rootMirror.findMemberFromRoot(fullName)

  // alternate constructors ------------------------------------------

  override def settings = currentSettings

  def this(reporter: Reporter) =
    this(new Settings(err => reporter.error(null, err)), reporter)

  def this(settings: Settings) =
    this(settings, new ConsoleReporter(settings))

  def mkAttributedQualifier(tpe: Type, termSym: Symbol): Tree = gen.mkAttributedQualifier(tpe, termSym)

  def picklerPhase: Phase = if (currentRun.isDefined) currentRun.picklerPhase else NoPhase

  // platform specific elements

  type ThisPlatform = Platform { val global: Global.this.type }

  lazy val platform: ThisPlatform =
    if (forMSIL) new { val global: Global.this.type = Global.this } with MSILPlatform
    else new { val global: Global.this.type = Global.this } with JavaPlatform

  type PlatformClassPath = ClassPath[platform.BinaryRepr]
  type OptClassPath = Option[PlatformClassPath]

  def classPath: PlatformClassPath = platform.classPath

  // sub-components --------------------------------------------------

  /** Generate ASTs */
  type TreeGen = scala.tools.nsc.ast.TreeGen

  /** Tree generation, usually based on existing symbols. */
  override object gen extends {
    val global: Global.this.type = Global.this
  } with TreeGen {
    def mkAttributedCast(tree: Tree, pt: Type): Tree =
      typer.typed(mkCast(tree, pt))
  }

  /** Trees fresh from the oven, mostly for use by the parser. */
  object treeBuilder extends {
    val global: Global.this.type = Global.this
  } with TreeBuilder {
    def freshName(prefix: String): Name               = freshTermName(prefix)
    def freshTermName(prefix: String): TermName       = currentUnit.freshTermName(prefix)
    def freshTypeName(prefix: String): TypeName       = currentUnit.freshTypeName(prefix)
    def o2p(offset: Int): Position                    = new OffsetPosition(currentUnit.source, offset)
    def r2p(start: Int, mid: Int, end: Int): Position = rangePos(currentUnit.source, start, mid, end)
  }

  /** Fold constants */
  object constfold extends {
    val global: Global.this.type = Global.this
  } with ConstantFolder

  /** ICode generator */
  object icodes extends {
    val global: Global.this.type = Global.this
  } with ICodes

  /** Scala primitives, used in genicode */
  object scalaPrimitives extends {
    val global: Global.this.type = Global.this
  } with ScalaPrimitives

  /** Computing pairs of overriding/overridden symbols */
  object overridingPairs extends {
    val global: Global.this.type = Global.this
  } with OverridingPairs

  // Optimizer components

  /** ICode analysis for optimization */
  object analysis extends {
    val global: Global.this.type = Global.this
  } with TypeFlowAnalysis

  /** Copy propagation for optimization */
  object copyPropagation extends {
    val global: Global.this.type = Global.this
  } with CopyPropagation

  // Components for collecting and generating output

  /** Some statistics (normally disabled) set with -Ystatistics */
  object statistics extends {
    val global: Global.this.type = Global.this
  } with StatisticsInfo

  /** Print tree in detailed form */
  object nodePrinters extends {
    val global: Global.this.type = Global.this
  } with NodePrinters {
    var lastPrintedPhase: Phase = NoPhase
    var lastPrintedSource: String = ""
    infolevel = InfoLevel.Verbose

    def showUnit(unit: CompilationUnit) {
      print(" // " + unit.source)
      if (unit.body == null) println(": tree is null")
      else {
        val source = util.stringFromWriter(w => newTreePrinter(w) print unit.body)

        // treePrinter show unit.body
        if (lastPrintedSource == source)
          println(": tree is unchanged since " + lastPrintedPhase)
        else {
          lastPrintedPhase = phase.prev // since we're running inside "exitingPhase"
          lastPrintedSource = source
          println("")
          println(source)
          println("")
        }
      }
    }
  }

  def withInfoLevel[T](infolevel: nodePrinters.InfoLevel.Value)(op: => T) = {
    val saved = nodePrinters.infolevel
    try {
      nodePrinters.infolevel = infolevel
      op
    } finally {
      nodePrinters.infolevel = saved
    }
  }

  /** Representing ASTs as graphs */
  object treeBrowsers extends {
    val global: Global.this.type = Global.this
  } with TreeBrowsers

  val nodeToString = nodePrinters.nodeToString
  val treeBrowser = treeBrowsers.create()

  // ------------ Hooks for interactive mode-------------------------

  /** Called every time an AST node is successfully typechecked in typerPhase.
   */
  def signalDone(context: analyzer.Context, old: Tree, result: Tree) {}

  /** Called from parser, which signals hereby that a method definition has been parsed. */
  def signalParseProgress(pos: Position) {}

  /** Register new context; called for every created context
   */
  def registerContext(c: analyzer.Context) {
    lastSeenContext = c
  }

  /** Register top level class (called on entering the class)
   */
  def registerTopLevelSym(sym: Symbol) {}

// ------------------ Reporting -------------------------------------

  // not deprecated yet, but a method called "error" imported into
  // nearly every trait really must go.  For now using globalError.
  def error(msg: String)                = globalError(msg)
  def inform(msg: String)               = reporter.echo(msg)
  override def globalError(msg: String) = reporter.error(NoPosition, msg)
  override def warning(msg: String)     =
    if (settings.fatalWarnings.value) globalError(msg)
    else reporter.warning(NoPosition, msg)

  // Getting in front of Predef's asserts to supplement with more info.
  // This has the happy side effect of masking the one argument forms
  // of assert and require (but for now I've reproduced them here,
  // because there are a million to fix.)
  @inline final def assert(assertion: Boolean, message: => Any) {
    Predef.assert(assertion, supplementErrorMessage("" + message))
  }
  @inline final def assert(assertion: Boolean) {
    assert(assertion, "")
  }
  @inline final def require(requirement: Boolean, message: => Any) {
    Predef.require(requirement, supplementErrorMessage("" + message))
  }
  @inline final def require(requirement: Boolean) {
    require(requirement, "")
  }

  // Needs to call error to make sure the compile fails.
  override def abort(msg: String): Nothing = {
    error(msg)
    super.abort(msg)
  }

  @inline final def ifDebug(body: => Unit) {
    if (settings.debug.value)
      body
  }
  // Warnings issued only under -Ydebug.  For messages which should reach
  // developer ears, but are not adequately actionable by users.
  @inline final override def debugwarn(msg: => String) {
    if (settings.debug.value)
      warning(msg)
  }

  private def elapsedMessage(msg: String, start: Long) =
    msg + " in " + (currentTime - start) + "ms"

  def informComplete(msg: String): Unit    = reporter.withoutTruncating(inform(msg))
  def informProgress(msg: String)          = if (settings.verbose.value) inform("[" + msg + "]")
  def inform[T](msg: String, value: T): T  = returning(value)(x => inform(msg + x))
  def informTime(msg: String, start: Long) = informProgress(elapsedMessage(msg, start))

  def logError(msg: String, t: Throwable): Unit = ()

  def logAfterEveryPhase[T](msg: String)(op: => T) {
    log("Running operation '%s' after every phase.\n".format(msg) + describeAfterEveryPhase(op))
  }

  override def shouldLogAtThisPhase = settings.log.isSetByUser && (
    (settings.log containsPhase globalPhase) || (settings.log containsPhase phase)
  )
  // Over 200 closure objects are eliminated by inlining this.
  @inline final def log(msg: => AnyRef) {
    if (shouldLogAtThisPhase)
      inform("[log %s%s] %s".format(globalPhase, atPhaseStackMessage, msg))
  }

  @inline final override def debuglog(msg: => String) {
    if (settings.debug.value)
      log(msg)
  }

  def logThrowable(t: Throwable): Unit = globalError(throwableAsString(t))
  override def throwableAsString(t: Throwable) = util.stackTraceString(t)

// ------------ File interface -----------------------------------------

  private val reader: SourceReader = {
    val defaultEncoding = Properties.sourceEncoding
    val defaultReader   = Properties.sourceReader

    def loadCharset(name: String) =
      try Some(Charset.forName(name))
      catch {
        case _: IllegalCharsetNameException =>
          globalError("illegal charset name '" + name + "'")
          None
        case _: UnsupportedCharsetException =>
          globalError("unsupported charset '" + name + "'")
          None
      }

    val charset = ( if (settings.encoding.isSetByUser) Some(settings.encoding.value) else None ) flatMap loadCharset getOrElse {
      settings.encoding.value = defaultEncoding // A mandatory charset
      Charset.forName(defaultEncoding)
    }

    def loadReader(name: String): Option[SourceReader] = {
      def ccon = Class.forName(name).getConstructor(classOf[CharsetDecoder], classOf[Reporter])

      try Some(ccon.newInstance(charset.newDecoder(), reporter).asInstanceOf[SourceReader])
      catch { case ex: Throwable =>
        globalError("exception while trying to instantiate source reader '" + name + "'")
        None
      }
    }

    ( if (settings.sourceReader.isSetByUser) Some(settings.sourceReader.value) else None ) flatMap loadReader getOrElse {
      new SourceReader(charset.newDecoder(), reporter)
    }
  }

  if (!dependencyAnalysis.off)
    dependencyAnalysis.loadDependencyAnalysis()

  if (settings.verbose.value || settings.Ylogcp.value) {
    // Uses the "do not truncate" inform
    informComplete("[search path for source files: " + classPath.sourcepaths.mkString(",") + "]")
    informComplete("[search path for class files: " + classPath.asClasspathString + "]")
  }

  // The current division between scala.reflect.* and scala.tools.nsc.* is pretty
  // clunky.  It is often difficult to have a setting influence something without having
  // to create it on that side.  For this one my strategy is a constant def at the file
  // where I need it, and then an override in Global with the setting.
  override protected val etaExpandKeepsStar = settings.etaExpandKeepsStar.value
  // Here comes another one...
  override protected val enableTypeVarExperimentals = settings.Xexperimental.value

  def getSourceFile(f: AbstractFile): BatchSourceFile =
    if (settings.script.isSetByUser) ScriptSourceFile(f, reader read f)
    else new BatchSourceFile(f, reader read f)

  def getSourceFile(name: String): SourceFile = {
    val f = AbstractFile.getFile(name)
    if (f eq null) throw new FileNotFoundException(
      "source file '" + name + "' could not be found")
    getSourceFile(f)
  }

  lazy val loaders = new SymbolLoaders {
    val global: Global.this.type = Global.this
  }

  /** Returns the mirror that loaded given symbol */
  def mirrorThatLoaded(sym: Symbol): Mirror = rootMirror

// ------------ Phases -------------------------------------------}

  var globalPhase: Phase = NoPhase

  val MaxPhases = 64

  val phaseWithId: Array[Phase] = Array.fill(MaxPhases)(NoPhase)

  abstract class GlobalPhase(prev: Phase) extends Phase(prev) {
    phaseWithId(id) = this

    def run() {
      echoPhaseSummary(this)
      currentRun.units foreach applyPhase
    }

    def apply(unit: CompilationUnit): Unit

    private val isErased = prev.name == "erasure" || prev.erasedTypes
    override def erasedTypes: Boolean = isErased
    private val isFlat = prev.name == "flatten" || prev.flatClasses
    override def flatClasses: Boolean = isFlat
    private val isSpecialized = prev.name == "specialize" || prev.specialized
    override def specialized: Boolean = isSpecialized
    private val isRefChecked = prev.name == "refchecks" || prev.refChecked
    override def refChecked: Boolean = isRefChecked

    /** Is current phase cancelled on this unit? */
    def cancelled(unit: CompilationUnit) = {
      // run the typer only if in `createJavadoc` mode
      val maxJavaPhase = if (createJavadoc) currentRun.typerPhase.id else currentRun.namerPhase.id
      reporter.cancelled || unit.isJava && this.id > maxJavaPhase
    }

    final def applyPhase(unit: CompilationUnit) {
      if ((unit ne null) && unit.exists)
        lastSeenSourceFile = unit.source

      if (settings.debug.value && (settings.verbose.value || currentRun.size < 5))
        inform("[running phase " + name + " on " + unit + "]")

      val unit0 = currentUnit
      try {
        currentRun.currentUnit = unit
        if (!cancelled(unit)) {
          currentRun.informUnitStarting(this, unit)
          apply(unit)
        }
        currentRun.advanceUnit
      } finally {
        //assert(currentUnit == unit)
        currentRun.currentUnit = unit0
      }
    }
  }

  /** Switch to turn on detailed type logs */
  var printTypings = settings.Ytyperdebug.value
  var printInfers = settings.Yinferdebug.value

  // phaseName = "parser"
  object syntaxAnalyzer extends {
    val global: Global.this.type = Global.this
    val runsAfter = List[String]()
    val runsRightAfter = None
  } with SyntaxAnalyzer

  // !!! I think we're overdue for all these phase objects being lazy vals.
  // There's no way for a Global subclass to provide a custom typer
  // despite the existence of a "def newTyper(context: Context): Typer"
  // which is clearly designed for that, because it's defined in
  // Analyzer and Global's "object analyzer" allows no override. For now
  // I only changed analyzer.
  //
  // factory for phases: namer, packageobjects, typer
  lazy val analyzer = new {
    val global: Global.this.type = Global.this
  } with Analyzer

  // phaseName = "patmat"
  object patmat extends {
    val global: Global.this.type = Global.this
    val runsAfter = List("typer")
    // patmat doesn't need to be right after typer, as long as we run before supperaccesors
    // (sbt does need to run right after typer, so don't conflict)
    val runsRightAfter = None
  } with PatternMatching

  // phaseName = "superaccessors"
  object superAccessors extends {
    val global: Global.this.type = Global.this
    val runsAfter = List("patmat")
    val runsRightAfter = None
  } with SuperAccessors

  // phaseName = "extmethods"
  object extensionMethods extends {
    val global: Global.this.type = Global.this
    val runsAfter = List("superaccessors")
    val runsRightAfter = None
  } with ExtensionMethods

  // phaseName = "pickler"
  object pickler extends {
    val global: Global.this.type = Global.this
    val runsAfter = List("extmethods")
    val runsRightAfter = None
  } with Pickler

  // phaseName = "refchecks"
  override object refChecks extends {
    val global: Global.this.type = Global.this
    val runsAfter = List("pickler")
    val runsRightAfter = None
  } with RefChecks

  // phaseName = "uncurry"
  override object uncurry extends {
    val global: Global.this.type = Global.this
    val runsAfter = List("refchecks")
    val runsRightAfter = None
  } with UnCurry

  // phaseName = "tailcalls"
  object tailCalls extends {
    val global: Global.this.type = Global.this
    val runsAfter = List("uncurry")
    val runsRightAfter = None
  } with TailCalls

  // phaseName = "explicitouter"
  object explicitOuter extends {
    val global: Global.this.type = Global.this
    val runsAfter = List("tailcalls")
    val runsRightAfter = None
  } with ExplicitOuter

  // phaseName = "specialize"
  object specializeTypes extends {
    val global: Global.this.type = Global.this
    val runsAfter = List("")
    val runsRightAfter = Some("tailcalls")
  } with SpecializeTypes

  // phaseName = "erasure"
  override object erasure extends {
    val global: Global.this.type = Global.this
    val runsAfter = List("explicitouter")
    val runsRightAfter = Some("explicitouter")
  } with Erasure

  // phaseName = "posterasure"
  object postErasure extends {
    val global: Global.this.type = Global.this
    val runsAfter = List("erasure")
    val runsRightAfter = Some("erasure")
  } with PostErasure

  // phaseName = "lazyvals"
  object lazyVals extends {
    val global: Global.this.type = Global.this
    val runsAfter = List("erasure")
    val runsRightAfter = None
  } with LazyVals

  // phaseName = "lambdalift"
  object lambdaLift extends {
    val global: Global.this.type = Global.this
    val runsAfter = List("lazyvals")
    val runsRightAfter = None
  } with LambdaLift

  // phaseName = "constructors"
  object constructors extends {
    val global: Global.this.type = Global.this
    val runsAfter = List("lambdalift")
    val runsRightAfter = None
  } with Constructors

  // phaseName = "flatten"
  object flatten extends {
    val global: Global.this.type = Global.this
    val runsAfter = List("constructors")
    val runsRightAfter = None
  } with Flatten

  // phaseName = "mixin"
  object mixer extends {
    val global: Global.this.type = Global.this
    val runsAfter = List("flatten", "constructors")
    val runsRightAfter = None
  } with Mixin

  // phaseName = "cleanup"
  object cleanup extends {
    val global: Global.this.type = Global.this
    val runsAfter = List("mixin")
    val runsRightAfter = None
  } with CleanUp

  // phaseName = "icode"
  object genicode extends {
    val global: Global.this.type = Global.this
    val runsAfter = List("cleanup")
    val runsRightAfter = None
  } with GenICode

  // phaseName = "inliner"
  object inliner extends {
    val global: Global.this.type = Global.this
    val runsAfter = List("icode")
    val runsRightAfter = None
  } with Inliners

  // phaseName = "inlineExceptionHandlers"
  object inlineExceptionHandlers extends {
    val global: Global.this.type = Global.this
    val runsAfter = List("inliner")
    val runsRightAfter = None
  } with InlineExceptionHandlers

  // phaseName = "closelim"
  object closureElimination extends {
    val global: Global.this.type = Global.this
    val runsAfter = List("inlineExceptionHandlers")
    val runsRightAfter = None
  } with ClosureElimination

  // phaseName = "dce"
  object deadCode extends {
    val global: Global.this.type = Global.this
    val runsAfter = List("closelim")
    val runsRightAfter = None
  } with DeadCodeElimination

  // phaseName = "jvm", FJBG-based version
  object genJVM extends {
    val global: Global.this.type = Global.this
    val runsAfter = List("dce")
    val runsRightAfter = None
  } with GenJVM

  // phaseName = "jvm", ASM-based version
  object genASM extends {
    val global: Global.this.type = Global.this
    val runsAfter = List("dce")
    val runsRightAfter = None
  } with GenASM

  // This phase is optional: only added if settings.make option is given.
  // phaseName = "dependencyAnalysis"
  object dependencyAnalysis extends {
    val global: Global.this.type = Global.this
    val runsAfter = List("jvm")
    val runsRightAfter = None
  } with DependencyAnalysis

  // phaseName = "terminal"
  object terminal extends {
    val global: Global.this.type = Global.this
    val phaseName = "terminal"
    val runsAfter = List("jvm", "msil")
    val runsRightAfter = None
  } with SubComponent {
    private var cache: Option[GlobalPhase] = None
    def reset(): Unit = cache = None

    def newPhase(prev: Phase): GlobalPhase =
      cache getOrElse returning(new TerminalPhase(prev))(x => cache = Some(x))

    class TerminalPhase(prev: Phase) extends GlobalPhase(prev) {
      def name = "terminal"
      def apply(unit: CompilationUnit) {}
    }
  }

  // phaseName = "SAMPLE PHASE"
  object sampleTransform extends {
    val global: Global.this.type = Global.this
    val runsAfter = List[String]()
    val runsRightAfter = None
  } with SampleTransform

  /** The checkers are for validating the compiler data structures
   *  at phase boundaries.
   */

  /** Tree checker */
  object treeChecker extends {
    val global: Global.this.type = Global.this
  } with TreeCheckers

  /** Icode verification */
  object icodeCheckers extends {
    val global: Global.this.type = Global.this
  } with ICodeCheckers

  object icodeChecker extends icodeCheckers.ICodeChecker()

  object typer extends analyzer.Typer(
    analyzer.NoContext.make(EmptyTree, RootClass, newScope)
  )

  /** Add the internal compiler phases to the phases set.
   *  This implementation creates a description map at the same time.
   */
  protected def computeInternalPhases() {
    // Note: this fits -Xshow-phases into 80 column width, which it is
    // desirable to preserve.
    val phs = List(
      syntaxAnalyzer          -> "parse source into ASTs, perform simple desugaring",
      analyzer.namerFactory   -> "resolve names, attach symbols to named trees",
      analyzer.packageObjects -> "load package objects",
      analyzer.typerFactory   -> "the meat and potatoes: type the trees",
      patmat                  -> "translate match expressions",
      superAccessors          -> "add super accessors in traits and nested classes",
      extensionMethods        -> "add extension methods for inline classes",
      pickler                 -> "serialize symbol tables",
      refChecks               -> "reference/override checking, translate nested objects",
      uncurry                 -> "uncurry, translate function values to anonymous classes",
      tailCalls               -> "replace tail calls by jumps",
      specializeTypes         -> "@specialized-driven class and method specialization",
      explicitOuter           -> "this refs to outer pointers, translate patterns",
      erasure                 -> "erase types, add interfaces for traits",
      postErasure             -> "clean up erased inline classes",
      lazyVals                -> "allocate bitmaps, translate lazy vals into lazified defs",
      lambdaLift              -> "move nested functions to top level",
      constructors            -> "move field definitions into constructors",
      mixer                   -> "mixin composition",
      cleanup                 -> "platform-specific cleanups, generate reflective calls",
      genicode                -> "generate portable intermediate code",
      inliner                 -> "optimization: do inlining",
      inlineExceptionHandlers -> "optimization: inline exception handlers",
      closureElimination      -> "optimization: eliminate uncalled closures",
      deadCode                -> "optimization: eliminate dead code",
      terminal                -> "The last phase in the compiler chain"
    )

    phs foreach (addToPhasesSet _).tupled
  }
  // This is slightly inelegant but it avoids adding a new member to SubComponent,
  // and attractive -Xshow-phases output is unlikely if the descs span 20 files anyway.
  private val otherPhaseDescriptions = Map(
    "flatten"  -> "eliminate inner classes",
    "jvm"      -> "generate JVM bytecode"
  ) withDefaultValue ""

  protected def computePlatformPhases() = platform.platformPhases foreach { sub =>
    addToPhasesSet(sub, otherPhaseDescriptions(sub.phaseName))
  }

  // sequences the phase assembly
  protected def computePhaseDescriptors: List[SubComponent] = {
    computeInternalPhases()       // Global.scala
    computePlatformPhases()       // backend/Platform.scala
    computePluginPhases()         // plugins/Plugins.scala
    buildCompilerFromPhasesSet()  // PhaseAssembly.scala
  }

  /* The phase descriptor list */
  lazy val phaseDescriptors: List[SubComponent] = computePhaseDescriptors

  /* The set of phase objects that is the basis for the compiler phase chain */
  protected lazy val phasesSet     = new mutable.HashSet[SubComponent]
  protected lazy val phasesDescMap = new mutable.HashMap[SubComponent, String] withDefaultValue ""
  private lazy val phaseTimings = new Phases.TimingModel   // tracking phase stats

  protected def addToPhasesSet(sub: SubComponent, descr: String) {
    phasesSet += sub
    phasesDescMap(sub) = descr
  }

  /** The names of the phases. */
  lazy val phaseNames = {
    new Run // force some initialization
    phaseDescriptors map (_.phaseName)
  }

  /** A description of the phases that will run */
  def phaseDescriptions: String = {
    val width = phaseNames map (_.length) max
    val fmt   = "%" + width + "s  %2s  %s\n"

    val line1 = fmt.format("phase name", "id", "description")
    val line2 = fmt.format("----------", "--", "-----------")
    val descs = phaseDescriptors.zipWithIndex map {
      case (ph, idx) => fmt.format(ph.phaseName, idx + 1, phasesDescMap(ph))
    }
    line1 :: line2 :: descs mkString
  }
  /** Summary of the per-phase values of nextFlags and newFlags, shown
   *  with -Xshow-phases if -Ydebug also given.
   */
  def phaseFlagDescriptions: String = {
    val width = phaseNames map (_.length) max
    val fmt   = "%" + width + "s  %2s  %s\n"

    val line1 = fmt.format("phase name", "id", "new flags")
    val line2 = fmt.format("----------", "--", "---------")
    val descs = phaseDescriptors.zipWithIndex map {
      case (ph, idx) =>
        def fstr1 = if (ph.phaseNewFlags == 0L) "" else "[START] " + Flags.flagsToString(ph.phaseNewFlags)
        def fstr2 = if (ph.phaseNextFlags == 0L) "" else "[END] " + Flags.flagsToString(ph.phaseNextFlags)
        val fstr = (
          if (ph.ownPhase.id == 1) Flags.flagsToString(Flags.InitialFlags)
          else if (ph.phaseNewFlags != 0L && ph.phaseNextFlags != 0L) fstr1 + " " + fstr2
          else fstr1 + fstr2
        )
        fmt.format(ph.phaseName, idx + 1, fstr)
    }
    line1 :: line2 :: descs mkString
  }

  /** Returns List of (phase, value) pairs, including only those
   *  where the value compares unequal to the previous phase's value.
   */
  def afterEachPhase[T](op: => T): List[(Phase, T)] = {
    phaseDescriptors.map(_.ownPhase).filterNot(_ eq NoPhase).foldLeft(List[(Phase, T)]()) { (res, ph) =>
      val value = exitingPhase(ph)(op)
      if (res.nonEmpty && res.head._2 == value) res
      else ((ph, value)) :: res
    } reverse
  }

  /** Returns List of ChangeAfterPhase objects, encapsulating those
   *  phase transitions where the result of the operation gave a different
   *  list than it had when run during the previous phase.
   */
  def changesAfterEachPhase[T](op: => List[T]): List[ChangeAfterPhase[T]] = {
    val ops = ((NoPhase, Nil)) :: afterEachPhase(op)

    ops sliding 2 map {
      case (_, before) :: (ph, after) :: Nil =>
        val lost   = before filterNot (after contains _)
        val gained = after filterNot (before contains _)
        ChangeAfterPhase(ph, lost, gained)
      case _ => ???
    } toList
  }
  private def numberedPhase(ph: Phase) = "%2d/%s".format(ph.id, ph.name)

  case class ChangeAfterPhase[+T](ph: Phase, lost: List[T], gained: List[T]) {
    private def mkStr(what: String, xs: List[_]) = (
      if (xs.isEmpty) ""
      else xs.mkString(what + " after " + numberedPhase(ph) + " {\n  ", "\n  ", "\n}\n")
    )
    override def toString = mkStr("Lost", lost) + mkStr("Gained", gained)
  }

  def describeAfterEachPhase[T](op: => T): List[String] =
    afterEachPhase(op) map { case (ph, t) => "[after %-15s] %s".format(numberedPhase(ph), t) }

  def describeAfterEveryPhase[T](op: => T): String =
    describeAfterEachPhase(op) map ("  " + _ + "\n") mkString

  def printAfterEachPhase[T](op: => T): Unit =
    describeAfterEachPhase(op) foreach (m => println("  " + m))

  // ------------ Invalidations ---------------------------------

  /** Is given package class a system package class that cannot be invalidated?
   */
  private def isSystemPackageClass(pkg: Symbol) =
    pkg == RootClass ||
    pkg == definitions.ScalaPackageClass || {
      val pkgname = pkg.fullName
      (pkgname startsWith "scala.") && !(pkgname startsWith "scala.tools")
    }

  /** Invalidates packages that contain classes defined in a classpath entry, and
   *  rescans that entry.
   *  @param path  A fully qualified name that refers to a directory or jar file that's
   *               an entry on the classpath.
   *  First, causes the classpath entry referred to by `path` to be rescanned, so that
   *  any new files or deleted files or changes in subpackages are picked up.
   *  Second, invalidates any packages for which one of the following considitions is met:

   *   - the classpath entry contained during the last compilation run classfiles
   *     that represent a member in the package
   *   - the classpath entry now contains classfiles
   *     that represent a member in the package
   *   - the set of subpackages has changed.
   *
   *  The invalidated packages are reset in their entirety; all member classes and member packages
   *  are re-accessed using the new classpath.
   *  Not invalidated are system packages that the compiler needs to access as parts
   *  of standard definitions. The criterion what is a system package is currently:
   *  any package rooted in "scala", with the exception of packages rooted in "scala.tools".
   *  This can be refined later.
   *  @return A pair consisting of
   *    - a list of invalidated packages
   *    - a list of of packages that should have been invalidated but were not because
   *      they are system packages.
   */
  def invalidateClassPathEntries(paths: String*): (List[ClassSymbol], List[ClassSymbol]) = {
    val invalidated, failed = new mutable.ListBuffer[ClassSymbol]
    classPath match {
      case cp: MergedClassPath[_] =>
        def assoc(path: String): List[(PlatformClassPath, PlatformClassPath)] = {
          val dir = AbstractFile getDirectory path
          val canonical = dir.canonicalPath
          def matchesCanonical(e: ClassPath[_]) = e.origin match {
            case Some(opath) =>
              (AbstractFile getDirectory opath).canonicalPath == canonical
            case None =>
              false
          }
          cp.entries find matchesCanonical match {
            case Some(oldEntry) =>
              List(oldEntry -> cp.context.newClassPath(dir))
            case None =>
              println(s"canonical = $canonical, origins = ${cp.entries map (_.origin)}")
              error(s"cannot invalidate: no entry named $path in classpath $classPath")
              List()
          }
        }
        val subst = Map(paths flatMap assoc: _*)
        if (subst.nonEmpty) {
          platform updateClassPath subst
          informProgress(s"classpath updated on entries [${subst.keys mkString ","}]")
          def mkClassPath(elems: Iterable[PlatformClassPath]): PlatformClassPath =
            if (elems.size == 1) elems.head
            else new MergedClassPath(elems, classPath.context)
          val oldEntries = mkClassPath(subst.keys)
          val newEntries = mkClassPath(subst.values)
          reSync(RootClass, Some(classPath), Some(oldEntries), Some(newEntries), invalidated, failed)
        }
    }
    def show(msg: String, syms: scala.collection.Traversable[Symbol]) =
      if (syms.nonEmpty)
        informProgress(s"$msg: ${syms map (_.fullName) mkString ","}")
    show("invalidated packages", invalidated)
    show("could not invalidate system packages", failed)
    (invalidated.toList, failed.toList)
  }

  /** Re-syncs symbol table with classpath
   *  @param root         The root symbol to be resynced (a package class)
   *  @param allEntries   Optionally, the corresponding package in the complete current classPath
   *  @param oldEntries   Optionally, the corresponding package in the old classPath entries
   *  @param newEntries   Optionally, the corresponding package in the new classPath entries
   *  @param invalidated  A listbuffer collecting the invalidated package classes
   *  @param failed       A listbuffer collecting system package classes which could not be invalidated
   * The resyncing strategy is determined by the absence or presence of classes and packages.
   * If either oldEntries or newEntries contains classes, root is invalidated, provided a corresponding package
   * exists in allEntries, or otherwise is removed.
   * Otherwise, the action is determined by the following matrix, with columns:
   *
   *      old new all sym   action
   *       +   +   +   +    recurse into all child packages of old ++ new
   *       +   -   +   +    invalidate root
   *       +   -   -   +    remove root from its scope
   *       -   +   +   +    invalidate root
   *       -   +   +   -    create and enter root
   *       -   -   *   *    no action
   *
   *  Here, old, new, all mean classpaths and sym means symboltable. + is presence of an
   *  entry in its column, - is absence, * is don't care.
   *
   *  Note that new <= all and old <= sym, so the matrix above covers all possibilities.
   */
  private def reSync(root: ClassSymbol,
             allEntries: OptClassPath, oldEntries: OptClassPath, newEntries: OptClassPath,
             invalidated: mutable.ListBuffer[ClassSymbol], failed: mutable.ListBuffer[ClassSymbol]) {
    ifDebug(informProgress(s"syncing $root, $oldEntries -> $newEntries"))

    val getName: ClassPath[platform.BinaryRepr] => String = (_.name)
    def hasClasses(cp: OptClassPath) = cp.isDefined && cp.get.classes.nonEmpty
    def invalidateOrRemove(root: ClassSymbol) = {
      allEntries match {
        case Some(cp) => root setInfo new loaders.PackageLoader(cp)
        case None => root.owner.info.decls unlink root.sourceModule
      }
      invalidated += root
    }
    def packageNames(cp: PlatformClassPath): Set[String] = cp.packages.toSet map getName
    def subPackage(cp: PlatformClassPath, name: String): OptClassPath =
      cp.packages find (cp1 => getName(cp1) == name)

    val classesFound = hasClasses(oldEntries) || hasClasses(newEntries)
    if (classesFound && !isSystemPackageClass(root)) {
      invalidateOrRemove(root)
    } else {
      if (classesFound) {
        if (root.isRoot) invalidateOrRemove(EmptyPackageClass)
        else failed += root
      }
      (oldEntries, newEntries) match {
        case (Some(oldcp) , Some(newcp)) =>
          for (pstr <- packageNames(oldcp) ++ packageNames(newcp)) {
            val pname = newTermName(pstr)
            val pkg = (root.info decl pname) orElse {
              // package was created by external agent, create symbol to track it
              assert(!subPackage(oldcp, pstr).isDefined)
              loaders.enterPackage(root, pstr, new loaders.PackageLoader(allEntries.get))
            }
            reSync(
                pkg.moduleClass.asInstanceOf[ClassSymbol],
                subPackage(allEntries.get, pstr), subPackage(oldcp, pstr), subPackage(newcp, pstr),
                invalidated, failed)
          }
        case (Some(oldcp), None) =>
          invalidateOrRemove(root)
        case (None, Some(newcp)) =>
          invalidateOrRemove(root)
        case (None, None) =>
      }
    }
  }

  /** Invalidate contents of setting -Yinvalidate */
  def doInvalidation() = settings.Yinvalidate.value match {
    case "" =>
    case entry => invalidateClassPathEntries(entry)
  }

  // ----------- Runs ---------------------------------------

  private var curRun: Run = null
  private var curRunId = 0

  /** A hook that lets subclasses of `Global` define whether a package or class should be kept loaded for the
   *  next compiler run. If the parameter `sym` is a class or object, and `clearOnNextRun(sym)` returns `true`,
   *  then the symbol is unloaded and reset to its state before the last compiler run. If the parameter `sym` is
   *  a package, and clearOnNextRun(sym)` returns `true`, the package is recursively searched for
   *  classes to drop.
   *
   *  Example: Let's say I want a compiler that drops all classes corresponding to the current project
   *  between runs. Then `keepForNextRun` of a toplevel class or object should return `true` if the
   *  class or object does not form part of the current project, `false` otherwise. For a package,
   *  clearOnNextRun should return `true` if no class in that package forms part of the current project,
   *  `false` otherwise.
   *
   *  @param    sym A class symbol, object symbol, package, or package class.
   */
  @deprecated("use invalidateClassPathEntries instead")
  def clearOnNextRun(sym: Symbol) = false
    /* To try out clearOnNext run on the scala.tools.nsc project itself
     * replace `false` above with the following code

    settings.Xexperimental.value && { sym.isRoot || {
      sym.fullName match {
        case "scala" | "scala.tools" | "scala.tools.nsc" => true
        case _ => sym.owner.fullName.startsWith("scala.tools.nsc")
      }
    }}

     * Then, fsc -Xexperimental clears the nsc project between successive runs of `fsc`.
     */

  /** Remove the current run when not needed anymore. Used by the build
   *  manager to save on the memory foot print. The current run holds on
   *  to all compilation units, which in turn hold on to trees.
   */
  private [nsc] def dropRun() {
    curRun = null
  }

  object typeDeconstruct extends {
    val global: Global.this.type = Global.this
  } with interpreter.StructuredTypeStrings

  /** There are common error conditions where when the exception hits
   *  here, currentRun.currentUnit is null.  This robs us of the knowledge
   *  of what file was being compiled when it broke.  Since I really
   *  really want to know, this hack.
   */
  private var lastSeenSourceFile: SourceFile = NoSourceFile

  /** Let's share a lot more about why we crash all over the place.
   *  People will be very grateful.
   */
  private var lastSeenContext: analyzer.Context = null

  /** The currently active run
   */
  def currentRun: Run              = curRun
  def currentUnit: CompilationUnit = if (currentRun eq null) NoCompilationUnit else currentRun.currentUnit
  def currentSource: SourceFile    = if (currentUnit.exists) currentUnit.source else lastSeenSourceFile

  // TODO - trim these to the absolute minimum.
<<<<<<< HEAD
  @inline final def exitingErasure[T](op: => T): T        = exitingPhase(currentRun.erasurePhase)(op)
  @inline final def exitingExplicitOuter[T](op: => T): T  = exitingPhase(currentRun.explicitouterPhase)(op)
  @inline final def exitingFlatten[T](op: => T): T        = exitingPhase(currentRun.flattenPhase)(op)
  @inline final def exitingIcode[T](op: => T): T          = exitingPhase(currentRun.icodePhase)(op)
  @inline final def exitingMixin[T](op: => T): T          = exitingPhase(currentRun.mixinPhase)(op)
  @inline final def exitingPickler[T](op: => T): T        = exitingPhase(currentRun.picklerPhase)(op)
  @inline final def exitingRefchecks[T](op: => T): T      = exitingPhase(currentRun.refchecksPhase)(op)
  @inline final def exitingSpecialize[T](op: => T): T     = exitingPhase(currentRun.specializePhase)(op)
  @inline final def exitingTyper[T](op: => T): T          = exitingPhase(currentRun.typerPhase)(op)
  @inline final def exitingUncurry[T](op: => T): T        = exitingPhase(currentRun.uncurryPhase)(op)
  @inline final def enteringErasure[T](op: => T): T       = enteringPhase(currentRun.erasurePhase)(op)
  @inline final def enteringExplicitOuter[T](op: => T): T = enteringPhase(currentRun.explicitouterPhase)(op)
  @inline final def enteringFlatten[T](op: => T): T       = enteringPhase(currentRun.flattenPhase)(op)
  @inline final def enteringIcode[T](op: => T): T         = enteringPhase(currentRun.icodePhase)(op)
  @inline final def enteringMixin[T](op: => T): T         = enteringPhase(currentRun.mixinPhase)(op)
  @inline final def enteringPickler[T](op: => T): T       = enteringPhase(currentRun.picklerPhase)(op)
  @inline final def enteringRefchecks[T](op: => T): T     = enteringPhase(currentRun.refchecksPhase)(op)
  @inline final def enteringSpecialize[T](op: => T): T    = enteringPhase(currentRun.specializePhase)(op)
  @inline final def enteringTyper[T](op: => T): T         = enteringPhase(currentRun.typerPhase)(op)
  @inline final def enteringUncurry[T](op: => T): T       = enteringPhase(currentRun.uncurryPhase)(op)
=======
  @inline final def afterErasure[T](op: => T): T        = afterPhase(currentRun.erasurePhase)(op)
  @inline final def afterPostErasure[T](op: => T): T    = afterPhase(currentRun.posterasurePhase)(op)
  @inline final def afterExplicitOuter[T](op: => T): T  = afterPhase(currentRun.explicitouterPhase)(op)
  @inline final def afterFlatten[T](op: => T): T        = afterPhase(currentRun.flattenPhase)(op)
  @inline final def afterIcode[T](op: => T): T          = afterPhase(currentRun.icodePhase)(op)
  @inline final def afterMixin[T](op: => T): T          = afterPhase(currentRun.mixinPhase)(op)
  @inline final def afterPickler[T](op: => T): T        = afterPhase(currentRun.picklerPhase)(op)
  @inline final def afterRefchecks[T](op: => T): T      = afterPhase(currentRun.refchecksPhase)(op)
  @inline final def afterSpecialize[T](op: => T): T     = afterPhase(currentRun.specializePhase)(op)
  @inline final def afterTyper[T](op: => T): T          = afterPhase(currentRun.typerPhase)(op)
  @inline final def afterUncurry[T](op: => T): T        = afterPhase(currentRun.uncurryPhase)(op)
  @inline final def beforeErasure[T](op: => T): T       = beforePhase(currentRun.erasurePhase)(op)
  @inline final def beforeExplicitOuter[T](op: => T): T = beforePhase(currentRun.explicitouterPhase)(op)
  @inline final def beforeFlatten[T](op: => T): T       = beforePhase(currentRun.flattenPhase)(op)
  @inline final def beforeIcode[T](op: => T): T         = beforePhase(currentRun.icodePhase)(op)
  @inline final def beforeMixin[T](op: => T): T         = beforePhase(currentRun.mixinPhase)(op)
  @inline final def beforePickler[T](op: => T): T       = beforePhase(currentRun.picklerPhase)(op)
  @inline final def beforeRefchecks[T](op: => T): T     = beforePhase(currentRun.refchecksPhase)(op)
  @inline final def beforeSpecialize[T](op: => T): T    = beforePhase(currentRun.specializePhase)(op)
  @inline final def beforeTyper[T](op: => T): T         = beforePhase(currentRun.typerPhase)(op)
  @inline final def beforeUncurry[T](op: => T): T       = beforePhase(currentRun.uncurryPhase)(op)
>>>>>>> c065bde5

  def explainContext(c: analyzer.Context): String = (
    if (c == null) "" else (
     """| context owners: %s
        |
        |Enclosing block or template:
        |%s""".format(
          c.owner.ownerChain.takeWhile(!_.isPackageClass).mkString(" -> "),
          nodePrinters.nodeToString(c.enclClassOrMethod.tree)
        )
    )
  )
  // Owners up to and including the first package class.
  private def ownerChainString(sym: Symbol): String = (
    if (sym == null) ""
    else sym.ownerChain.span(!_.isPackageClass) match {
      case (xs, pkg :: _) => (xs :+ pkg) mkString " -> "
      case _              => sym.ownerChain mkString " -> " // unlikely
    }
  )
  private def formatExplain(pairs: (String, Any)*): String = (
    pairs.toList collect { case (k, v) if v != null => "%20s: %s".format(k, v) } mkString "\n"
  )

  def explainTree(t: Tree): String = formatExplain(
  )

  /** Don't want to introduce new errors trying to report errors,
   *  so swallow exceptions.
   */
  override def supplementErrorMessage(errorMessage: String): String = try {
    val tree      = analyzer.lastTreeToTyper
    val sym       = tree.symbol
    val tpe       = tree.tpe
    val enclosing = lastSeenContext.enclClassOrMethod.tree

    val info1 = formatExplain(
      "while compiling"    -> currentSource.path,
      "during phase"       -> ( if (globalPhase eq phase) phase else "global=%s, enteringPhase=%s".format(globalPhase, phase) ),
      "library version"    -> scala.util.Properties.versionString,
      "compiler version"   -> Properties.versionString,
      "reconstructed args" -> settings.recreateArgs.mkString(" ")
    )
    val info2 = formatExplain(
      "last tree to typer" -> tree.summaryString,
      "symbol"             -> Option(sym).fold("null")(_.debugLocationString),
      "symbol definition"  -> Option(sym).fold("null")(_.defString),
      "tpe"                -> tpe,
      "symbol owners"      -> ownerChainString(sym),
      "context owners"     -> ownerChainString(lastSeenContext.owner)
    )
    val info3: List[String] = (
         ( List("== Enclosing template or block ==", nodePrinters.nodeToString(enclosing).trim) )
      ++ ( if (tpe eq null) Nil else List("== Expanded type of tree ==", typeDeconstruct.show(tpe)) )
      ++ ( if (!settings.debug.value) Nil else List("== Current unit body ==", nodePrinters.nodeToString(currentUnit.body)) )
      ++ ( List(errorMessage) )
    )

    ("\n" + info1) :: info2 :: info3 mkString "\n\n"
  }
  catch { case x: Exception => errorMessage }

  /** The id of the currently active run
   */
  override def currentRunId = curRunId

  def echoPhaseSummary(ph: Phase) = {
    /** Only output a summary message under debug if we aren't echoing each file. */
    if (settings.debug.value && !(settings.verbose.value || currentRun.size < 5))
      inform("[running phase " + ph.name + " on " + currentRun.size +  " compilation units]")
  }

  /** Collects for certain classes of warnings during this run. */
  class ConditionalWarning(what: String, option: Settings#BooleanSetting) {
    val warnings = new mutable.ListBuffer[(Position, String)]
    def warn(pos: Position, msg: String) =
      if (option.value) reporter.warning(pos, msg)
      else warnings += ((pos, msg))
    def summarize() =
      if (option.isDefault && warnings.nonEmpty)
        reporter.warning(NoPosition, "there were %d %s warnings; re-run with %s for details".format(warnings.size, what, option.name))
  }

  def newUnitParser(code: String)      = new syntaxAnalyzer.UnitParser(newCompilationUnit(code))
  def newUnitScanner(code: String)     = new syntaxAnalyzer.UnitScanner(newCompilationUnit(code))
  def newCompilationUnit(code: String) = new CompilationUnit(newSourceFile(code))
  def newSourceFile(code: String)      = new BatchSourceFile("<console>", code)

  /** A Run is a single execution of the compiler on a sets of units
   */
  class Run {
    /** Have been running into too many init order issues with Run
     *  during erroneous conditions.  Moved all these vals up to the
     *  top of the file so at least they're not trivially null.
     */
    var isDefined = false
    /** The currently compiled unit; set from GlobalPhase */
    var currentUnit: CompilationUnit = NoCompilationUnit

    // This change broke sbt; I gave it the thrilling name of uncheckedWarnings0 so
    // as to recover uncheckedWarnings for its ever-fragile compiler interface.
    val deprecationWarnings0 = new ConditionalWarning("deprecation", settings.deprecation)
    val uncheckedWarnings0 = new ConditionalWarning("unchecked", settings.unchecked)
    val featureWarnings = new ConditionalWarning("feature", settings.feature)
    val inlinerWarnings = new ConditionalWarning("inliner", settings.YinlinerWarnings)
    val allConditionalWarnings = List(deprecationWarnings0, uncheckedWarnings0, featureWarnings, inlinerWarnings)

    // for sbt's benefit
    def uncheckedWarnings: List[(Position, String)] = uncheckedWarnings0.warnings.toList
    def deprecationWarnings: List[(Position, String)] = deprecationWarnings0.warnings.toList

    var reportedFeature = Set[Symbol]()

    /** Has any macro expansion used a fallback during this run? */
    var seenMacroExpansionsFallingBack = false

    /** To be initialized from firstPhase. */
    private var terminalPhase: Phase = NoPhase

    private val unitbuf = new mutable.ListBuffer[CompilationUnit]
    val compiledFiles   = new mutable.HashSet[String]

    /** A map from compiled top-level symbols to their source files */
    val symSource = new mutable.HashMap[Symbol, AbstractFile]

    /** A map from compiled top-level symbols to their picklers */
    val symData = new mutable.HashMap[Symbol, PickleBuffer]

    private var phasec: Int       = 0   // phases completed
    private var unitc: Int        = 0   // units completed this phase
    private var _unitbufSize = 0

    def size = _unitbufSize
    override def toString = "scalac Run for:\n  " + compiledFiles.toList.sorted.mkString("\n  ")

    // Calculate where to stop based on settings -Ystop-before or -Ystop-after.
    // Slightly complicated logic due to wanting -Ystop-before:parser to fail rather
    // than mysteriously running to completion.
    private lazy val stopPhaseSetting = {
      val result = phaseDescriptors sliding 2 collectFirst {
        case xs if xs exists (settings.stopBefore contains _.phaseName) => if (settings.stopBefore contains xs.head.phaseName) xs.head else xs.last
        case xs if settings.stopAfter contains xs.head.phaseName        => xs.last
      }
      if (result exists (_.phaseName == "parser"))
        globalError("Cannot stop before parser phase.")

      result
    }
    // The phase to stop BEFORE running.
    protected def stopPhase(name: String) = stopPhaseSetting exists (_.phaseName == name)
    protected def skipPhase(name: String) = settings.skip contains name

    /** As definitions.init requires phase != NoPhase, and calling phaseDescriptors.head
     *  will force init, there is some jockeying herein regarding init order: instead of
     *  taking the head descriptor we create a parser phase directly.
     */
    private val firstPhase = {
      /** Initialization. */
      curRunId += 1
      curRun = this

      /** Set phase to a newly created syntaxAnalyzer and call definitions.init. */
      val parserPhase: Phase = syntaxAnalyzer.newPhase(NoPhase)
      phase = parserPhase
      definitions.init()

      // Flush the cache in the terminal phase: the chain could have been built
      // before without being used. (This happens in the interpreter.)
      terminal.reset

      // Each subcomponent supplies a phase, which are chained together.
      //   If -Ystop:phase is given, neither that phase nor any beyond it is added.
      //   If -Yskip:phase is given, that phase will be skipped.
      val phaseLinks = {
        val phs = (
          phaseDescriptors.tail
            takeWhile (pd => !stopPhase(pd.phaseName))
            filterNot (pd =>  skipPhase(pd.phaseName))
        )
        // Ensure there is a terminal phase at the end, since -Ystop may have limited the phases.
        if (phs.isEmpty || (phs.last ne terminal)) phs :+ terminal
        else phs
      }
      // Link them together.
      phaseLinks.foldLeft(parserPhase)((chain, ph) => ph newPhase chain)
      parserPhase
    }

    /** Reset all classes contained in current project, as determined by
     *  the clearOnNextRun hook
     */
    @deprecated("use invalidateClassPathEntries instead")
    def resetProjectClasses(root: Symbol): Unit = try {
      def unlink(sym: Symbol) =
        if (sym != NoSymbol) root.info.decls.unlink(sym)
      if (settings.verbose.value) inform("[reset] recursing in "+root)
      val toReload = mutable.Set[String]()
      for (sym <- root.info.decls) {
        if (sym.isInitialized && clearOnNextRun(sym))
          if (sym.isPackage) {
            resetProjectClasses(sym.moduleClass)
            openPackageModule(sym.moduleClass)
          } else {
            unlink(sym)
            unlink(root.info.decls.lookup(
              if (sym.isTerm) sym.name.toTypeName else sym.name.toTermName))
            toReload += sym.fullName
              // note: toReload could be set twice with the same name
              // but reinit must happen only once per name. That's why
              // the following classPath.findClass { ... } code cannot be moved here.
          }
      }
      for (fullname <- toReload)
        classPath.findClass(fullname) match {
          case Some(classRep) =>
            if (settings.verbose.value) inform("[reset] reinit "+fullname)
            loaders.initializeFromClassPath(root, classRep)
          case _ =>
        }
    } catch {
      case ex: Throwable =>
        // this handler should not be nessasary, but it seems that `fsc`
        // eats exceptions if they appear here. Need to find out the cause for
        // this and fix it.
        inform("[reset] exception happened: "+ex);
        ex.printStackTrace();
        throw ex
    }

    // --------------- Miscellania -------------------------------

    /** Progress tracking.  Measured in "progress units" which are 1 per
     *  compilation unit per phase completed.
     *
     *  @param    current   number of "progress units" completed
     *  @param    total     total number of "progress units" in run
     */
    def progress(current: Int, total: Int) {}

    /**
     * For subclasses to override. Called when `phase` is about to be run on `unit`.
     * Variables are passed explicitly to indicate that `globalPhase` and `currentUnit` have been set.
     */
    def informUnitStarting(phase: Phase, unit: CompilationUnit) { }

    /** take note that phase is completed
     *  (for progress reporting)
     */
    def advancePhase() {
      unitc = 0
      phasec += 1
      refreshProgress
    }
    /** take note that a phase on a unit is completed
     *  (for progress reporting)
     */
    def advanceUnit() {
      unitc += 1
      refreshProgress
    }

    def cancel() { reporter.cancelled = true }

    private def currentProgress   = (phasec * size) + unitc
    private def totalProgress     = (phaseDescriptors.size - 1) * size // -1: drops terminal phase
    private def refreshProgress() = if (size > 0) progress(currentProgress, totalProgress)

    // ----- finding phases --------------------------------------------

    def phaseNamed(name: String): Phase =
      findOrElse(firstPhase.iterator)(_.name == name)(NoPhase)

    /** All phases as of 3/2012 here for handiness; the ones in
     *  active use uncommented.
     */
    val parserPhase                  = phaseNamed("parser")
    val namerPhase                   = phaseNamed("namer")
    // val packageobjectsPhase          = phaseNamed("packageobjects")
    val typerPhase                   = phaseNamed("typer")
    val inlineclassesPhase           = phaseNamed("inlineclasses")
    // val superaccessorsPhase          = phaseNamed("superaccessors")
    val picklerPhase                 = phaseNamed("pickler")
    val refchecksPhase               = phaseNamed("refchecks")
    // val selectiveanfPhase            = phaseNamed("selectiveanf")
    // val selectivecpsPhase            = phaseNamed("selectivecps")
    val uncurryPhase                 = phaseNamed("uncurry")
    // val tailcallsPhase               = phaseNamed("tailcalls")
    val specializePhase              = phaseNamed("specialize")
    val explicitouterPhase           = phaseNamed("explicitouter")
    val erasurePhase                 = phaseNamed("erasure")
    val posterasurePhase             = phaseNamed("posterasure")
    // val lazyvalsPhase                = phaseNamed("lazyvals")
    val lambdaliftPhase              = phaseNamed("lambdalift")
    // val constructorsPhase            = phaseNamed("constructors")
    val flattenPhase                 = phaseNamed("flatten")
    val mixinPhase                   = phaseNamed("mixin")
    val cleanupPhase                 = phaseNamed("cleanup")
    val icodePhase                   = phaseNamed("icode")
    val inlinerPhase                 = phaseNamed("inliner")
    val inlineExceptionHandlersPhase = phaseNamed("inlineExceptionHandlers")
    val closelimPhase                = phaseNamed("closelim")
    val dcePhase                     = phaseNamed("dce")
    val jvmPhase                     = phaseNamed("jvm")
    // val msilPhase                    = phaseNamed("msil")

    def runIsAt(ph: Phase)   = globalPhase.id == ph.id
    def runIsPast(ph: Phase) = globalPhase.id > ph.id
    // def runIsAtBytecodeGen   = (runIsAt(jvmPhase) || runIsAt(msilPhase))
    def runIsAtOptimiz       = {
      runIsAt(inlinerPhase)                 || // listing phases in full for robustness when -Ystop-after has been given.
      runIsAt(inlineExceptionHandlersPhase) ||
      runIsAt(closelimPhase)                ||
      runIsAt(dcePhase)
    }

    isDefined = true

    // ----------- Units and top-level classes and objects --------


    /** add unit to be compiled in this run */
    private def addUnit(unit: CompilationUnit) {
      unitbuf += unit
      _unitbufSize += 1 // counting as they're added so size is cheap
      compiledFiles += unit.source.file.path
    }
    private def checkDeprecatedSettings(unit: CompilationUnit) {
      // issue warnings for any usage of deprecated settings
      settings.userSetSettings filter (_.isDeprecated) foreach { s =>
        unit.deprecationWarning(NoPosition, s.name + " is deprecated: " + s.deprecationMessage.get)
      }
      if (settings.target.value.contains("jvm-1.5"))
        unit.deprecationWarning(NoPosition, settings.target.name + ":" + settings.target.value + " is deprecated: use target for Java 1.6 or above.")
    }

    /* An iterator returning all the units being compiled in this run */
    /* !!! Note: changing this to unitbuf.toList.iterator breaks a bunch
       of tests in tests/res.  This is bad, it means the resident compiler
       relies on an iterator of a mutable data structure reflecting changes
       made to the underlying structure (in whatever accidental way it is
       currently depending upon.)
     */
    def units: Iterator[CompilationUnit] = unitbuf.iterator

    def registerPickle(sym: Symbol): Unit = ()

    /** does this run compile given class, module, or case factory? */
    def compiles(sym: Symbol): Boolean =
      if (sym == NoSymbol) false
      else if (symSource.isDefinedAt(sym)) true
      else if (!sym.owner.isPackageClass) compiles(sym.enclosingTopLevelClass)
      else if (sym.isModuleClass) compiles(sym.sourceModule)
      else false

    /** Is this run allowed to redefine the given symbol? Usually this is true
     *  if the run does not already compile `sym`, but for interactive mode
     *  we have a more liberal interpretation.
     */
    def canRedefine(sym: Symbol) = !compiles(sym)

    // --------------- Compilation methods ----------------------------

    protected def runCheckers() {
      val toCheck  = globalPhase.prev
      val canCheck = toCheck.checkable
      val fmt      = if (canCheck) "[Now checking: %s]" else "[Not checkable: %s]"

      inform(fmt format toCheck.name)

      if (canCheck) {
        phase = globalPhase
        if (globalPhase.id >= icodePhase.id) icodeChecker.checkICodes
        else treeChecker.checkTrees
      }
    }

    private def showMembers() = {
      // Allows for syntax like scalac -Xshow-class Random@erasure,typer
      def splitClassAndPhase(str: String, term: Boolean): Name = {
        def mkName(s: String) = if (term) newTermName(s) else newTypeName(s)
        (str indexOf '@') match {
          case -1   => mkName(str)
          case idx  =>
            val phasePart = str drop (idx + 1)
            settings.Yshow.tryToSetColon(phasePart split ',' toList)
            mkName(str take idx)
        }
      }
      if (settings.Xshowcls.isSetByUser)
        showDef(splitClassAndPhase(settings.Xshowcls.value, false), false, globalPhase)

      if (settings.Xshowobj.isSetByUser)
        showDef(splitClassAndPhase(settings.Xshowobj.value, true), false, globalPhase)
    }

    // Similarly, this will only be created under -Yshow-syms.
    object trackerFactory extends SymbolTrackers {
      val global: Global.this.type = Global.this
      lazy val trackers = currentRun.units.toList map (x => SymbolTracker(x))
      def snapshot() = {
        inform("\n[[symbol layout at end of " + phase + "]]")
        exitingPhase(phase) {
          trackers foreach { t =>
            t.snapshot()
            inform(t.show("Heading from " + phase.prev.name + " to " + phase.name))
          }
        }
      }
    }

    def reportCompileErrors() {
      if (!reporter.hasErrors && reporter.hasWarnings && settings.fatalWarnings.value)
        globalError("No warnings can be incurred under -Xfatal-warnings.")

      if (reporter.hasErrors) {
        for ((sym, file) <- symSource.iterator) {
          sym.reset(new loaders.SourcefileLoader(file))
          if (sym.isTerm)
            sym.moduleClass reset loaders.moduleClassLoader
        }
      }
      else {
        allConditionalWarnings foreach (_.summarize)

        if (seenMacroExpansionsFallingBack)
          warning("some macros could not be expanded and code fell back to overridden methods;"+
                  "\nrecompiling with generated classfiles on the classpath might help.")
        // todo: migrationWarnings
      }
    }

    /** Compile list of source files */
    def compileSources(_sources: List[SourceFile]) {
      val sources = dependencyAnalysis calculateFiles _sources.distinct
      // there is a problem already, e.g. a plugin was passed a bad option
      if (reporter.hasErrors)
        return

      // nothing to compile, but we should still report use of deprecated options
      if (sources.isEmpty) {
        checkDeprecatedSettings(newCompilationUnit(""))
        reportCompileErrors()
        return
      }

      compileUnits(sources map (new CompilationUnit(_)), firstPhase)
    }

    def compileUnits(units: List[CompilationUnit], fromPhase: Phase) {
      try compileUnitsInternal(units, fromPhase)
      catch { case ex: Throwable =>
        val shown = if (settings.verbose.value) {
          val pw = new java.io.PrintWriter(new java.io.StringWriter)
          ex.printStackTrace(pw)
          pw.toString
        } else ex.getClass.getName
        // ex.printStackTrace(Console.out) // DEBUG for fsc, note that error stacktraces do not print in fsc
        globalError(supplementErrorMessage("uncaught exception during compilation: " + shown))
        throw ex
      }
    }

    private def compileUnitsInternal(units: List[CompilationUnit], fromPhase: Phase) {
      doInvalidation()

      units foreach addUnit
      val startTime = currentTime

      reporter.reset()
      checkDeprecatedSettings(unitbuf.head)
      globalPhase = fromPhase

     while (globalPhase.hasNext && !reporter.hasErrors) {
        val startTime = currentTime
        phase = globalPhase
        globalPhase.run

        // progress update
        informTime(globalPhase.description, startTime)
        phaseTimings(globalPhase) = currentTime - startTime
        val shouldWriteIcode = (
             (settings.writeICode.isSetByUser && (settings.writeICode containsPhase globalPhase))
          || (!settings.Xprint.doAllPhases && (settings.Xprint containsPhase globalPhase) && runIsAtOptimiz)
        )
        if (shouldWriteIcode) {
          // Write *.icode files when -Xprint-icode or -Xprint:<some-optimiz-phase> was given.
          writeICode()
        } else if ((settings.Xprint containsPhase globalPhase) || settings.printLate.value && runIsAt(cleanupPhase)) {
          // print trees
          if (settings.Xshowtrees.value || settings.XshowtreesCompact.value || settings.XshowtreesStringified.value) nodePrinters.printAll()
          else printAllUnits()
        }

        // print the symbols presently attached to AST nodes
        if (settings.Yshowsyms.value)
          trackerFactory.snapshot()

        // print members
        if (settings.Yshow containsPhase globalPhase)
          showMembers()

        // browse trees with swing tree viewer
        if (settings.browse containsPhase globalPhase)
          treeBrowser browse (phase.name, units)

        // move the pointer
        globalPhase = globalPhase.next

        // run tree/icode checkers
        if (settings.check containsPhase globalPhase.prev)
          runCheckers()

        // output collected statistics
        if (settings.Ystatistics.value)
          statistics.print(phase)

        advancePhase
      }

      if (traceSymbolActivity)
        units map (_.body) foreach (traceSymbols recordSymbolsInTree _)

      // In case no phase was specified for -Xshow-class/object, show it now for sure.
      if (settings.Yshow.isDefault)
        showMembers()

      reportCompileErrors()
      symSource.keys foreach (x => resetPackageClass(x.owner))
      informTime("total", startTime)

      // record dependency data
      if (!dependencyAnalysis.off)
        dependencyAnalysis.saveDependencyAnalysis()

      // Clear any sets or maps created via perRunCaches.
      perRunCaches.clearAll()

      // Reset project
      if (!stopPhase("namer")) {
        enteringPhase(namerPhase) {
          resetProjectClasses(RootClass)
        }
      }
    }

    /** Compile list of abstract files. */
    def compileFiles(files: List[AbstractFile]) {
      try compileSources(files map getSourceFile)
      catch { case ex: IOException => globalError(ex.getMessage()) }
    }

    /** Compile list of files given by their names */
    def compile(filenames: List[String]) {
      try {
        val sources: List[SourceFile] =
          if (settings.script.isSetByUser && filenames.size > 1) returning(Nil)(_ => globalError("can only compile one script at a time"))
          else filenames map getSourceFile

        compileSources(sources)
      }
      catch { case ex: IOException => globalError(ex.getMessage()) }
    }

    /** Compile abstract file until `globalPhase`, but at least
     *  to phase "namer".
     */
    def compileLate(file: AbstractFile) {
      if (!compiledFiles(file.path))
        compileLate(new CompilationUnit(getSourceFile(file)))
    }

    /** Compile abstract file until `globalPhase`, but at least to phase "namer".
     */
    def compileLate(unit: CompilationUnit) {
      addUnit(unit)

      if (firstPhase ne null) { // we might get here during initialization, is a source is newer than the binary
        val maxId = math.max(globalPhase.id, typerPhase.id)
        firstPhase.iterator takeWhile (_.id < maxId) foreach (ph =>
          enteringPhase(ph)(ph.asInstanceOf[GlobalPhase] applyPhase unit))
        refreshProgress
      }
    }

    /** Reset package class to state at typer (not sure what this
     *  is needed for?)
     */
    private def resetPackageClass(pclazz: Symbol) {
      enteringPhase(firstPhase) {
        pclazz.setInfo(enteringPhase(typerPhase)(pclazz.info))
      }
      if (!pclazz.isRoot) resetPackageClass(pclazz.owner)
    }
  } // class Run

  def printAllUnits() {
    print("[[syntax trees at end of %25s]]".format(phase))
    exitingPhase(phase)(currentRun.units foreach { unit =>
      nodePrinters showUnit unit
    })
  }

  /** We resolve the class/object ambiguity by passing a type/term name.
   */
  def showDef(fullName: Name, declsOnly: Boolean, ph: Phase) = {
    val boringOwners = Set[Symbol](definitions.AnyClass, definitions.AnyRefClass, definitions.ObjectClass)
    def phased[T](body: => T): T = exitingPhase(ph)(body)
    def boringMember(sym: Symbol) = boringOwners(sym.owner)
    def symString(sym: Symbol) = if (sym.isTerm) sym.defString else sym.toString

    def members(sym: Symbol) = phased(sym.info.members filterNot boringMember map symString)
    def decls(sym: Symbol)   = phased(sym.info.decls.toList map symString)
    def bases(sym: Symbol)   = phased(sym.info.baseClasses map (x => x.kindString + " " + x.fullName))

    // make the type/term selections walking from the root.
    val syms = findMemberFromRoot(fullName) match {
      // The name as given was not found, so we'll sift through every symbol in
      // the run looking for plausible matches.
      case NoSymbol => phased(currentRun.symSource.keys map (sym => findNamedMember(fullName, sym)) filterNot (_ == NoSymbol) toList)
      // The name as given matched, so show only that.
      case sym      => List(sym)
    }

    syms foreach { sym =>
      val name        = "\n<<-- %s %s after phase '%s' -->>".format(sym.kindString, sym.fullName, ph.name)
      val baseClasses = bases(sym).mkString("Base classes:\n  ", "\n  ", "")
      val contents =
        if (declsOnly) decls(sym).mkString("Declarations:\n  ", "\n  ", "")
        else members(sym).mkString("Members (excluding Any/AnyRef unless overridden):\n  ", "\n  ", "")

      inform(List(name, baseClasses, contents) mkString "\n\n")
    }
  }

  def getFile(source: AbstractFile, segments: Array[String], suffix: String): File = {
    val outDir = Path(
      settings.outputDirs.outputDirFor(source).path match {
        case ""   => "."
        case path => path
      }
    )
    val dir      = segments.init.foldLeft(outDir)(_ / _).createDirectory()
    new File(dir.path, segments.last + suffix)
  }

  /** Returns the file with the given suffix for the given class. Used for icode writing. */
  def getFile(clazz: Symbol, suffix: String): File = getFile(clazz.sourceFile, clazz.fullName split '.', suffix)

  private def writeICode() {
    val printer = new icodes.TextPrinter(null, icodes.linearizer)
    icodes.classes.values.foreach((cls) => {
      val suffix = if (cls.symbol.hasModuleFlag) "$.icode" else ".icode"
      var file = getFile(cls.symbol, suffix)
//      if (file.exists())
//        file = new File(file.getParentFile(), file.getName() + "1")
      try {
        val stream = new FileOutputStream(file)
        printer.setWriter(new PrintWriter(stream, true))
        printer.printClass(cls)
        informProgress("wrote " + file)
      } catch {
        case ex: IOException =>
          if (settings.debug.value) ex.printStackTrace()
        globalError("could not write file " + file)
      }
    })
  }
  // In order to not outright break code which overrides onlyPresentation (like sbt 0.7.5.RC0)
  // I restored and deprecated it.  That would be enough to avoid the compilation
  // failure, but the override wouldn't accomplish anything.  So now forInteractive
  // and forScaladoc default to onlyPresentation, which is the same as defaulting
  // to false except in old code.  The downside is that this leaves us calling a
  // deprecated method: but I see no simple way out, so I leave it for now.
  def forJVM           = settings.target.value startsWith "jvm"
  override def forMSIL = settings.target.value startsWith "msil"
  def forInteractive   = onlyPresentation
  def forScaladoc      = onlyPresentation
  def createJavadoc    = false

  @deprecated("Use forInteractive or forScaladoc, depending on what you're after", "2.9.0")
  def onlyPresentation = false
}

object Global {
  def apply(settings: Settings, reporter: Reporter): Global = new Global(settings, reporter)
}<|MERGE_RESOLUTION|>--- conflicted
+++ resolved
@@ -1047,8 +1047,8 @@
   def currentSource: SourceFile    = if (currentUnit.exists) currentUnit.source else lastSeenSourceFile
 
   // TODO - trim these to the absolute minimum.
-<<<<<<< HEAD
   @inline final def exitingErasure[T](op: => T): T        = exitingPhase(currentRun.erasurePhase)(op)
+  @inline final def exitingPostErasure[T](op: => T): T    = exitingPhase(currentRun.posterasurePhase)(op)
   @inline final def exitingExplicitOuter[T](op: => T): T  = exitingPhase(currentRun.explicitouterPhase)(op)
   @inline final def exitingFlatten[T](op: => T): T        = exitingPhase(currentRun.flattenPhase)(op)
   @inline final def exitingIcode[T](op: => T): T          = exitingPhase(currentRun.icodePhase)(op)
@@ -1068,29 +1068,6 @@
   @inline final def enteringSpecialize[T](op: => T): T    = enteringPhase(currentRun.specializePhase)(op)
   @inline final def enteringTyper[T](op: => T): T         = enteringPhase(currentRun.typerPhase)(op)
   @inline final def enteringUncurry[T](op: => T): T       = enteringPhase(currentRun.uncurryPhase)(op)
-=======
-  @inline final def afterErasure[T](op: => T): T        = afterPhase(currentRun.erasurePhase)(op)
-  @inline final def afterPostErasure[T](op: => T): T    = afterPhase(currentRun.posterasurePhase)(op)
-  @inline final def afterExplicitOuter[T](op: => T): T  = afterPhase(currentRun.explicitouterPhase)(op)
-  @inline final def afterFlatten[T](op: => T): T        = afterPhase(currentRun.flattenPhase)(op)
-  @inline final def afterIcode[T](op: => T): T          = afterPhase(currentRun.icodePhase)(op)
-  @inline final def afterMixin[T](op: => T): T          = afterPhase(currentRun.mixinPhase)(op)
-  @inline final def afterPickler[T](op: => T): T        = afterPhase(currentRun.picklerPhase)(op)
-  @inline final def afterRefchecks[T](op: => T): T      = afterPhase(currentRun.refchecksPhase)(op)
-  @inline final def afterSpecialize[T](op: => T): T     = afterPhase(currentRun.specializePhase)(op)
-  @inline final def afterTyper[T](op: => T): T          = afterPhase(currentRun.typerPhase)(op)
-  @inline final def afterUncurry[T](op: => T): T        = afterPhase(currentRun.uncurryPhase)(op)
-  @inline final def beforeErasure[T](op: => T): T       = beforePhase(currentRun.erasurePhase)(op)
-  @inline final def beforeExplicitOuter[T](op: => T): T = beforePhase(currentRun.explicitouterPhase)(op)
-  @inline final def beforeFlatten[T](op: => T): T       = beforePhase(currentRun.flattenPhase)(op)
-  @inline final def beforeIcode[T](op: => T): T         = beforePhase(currentRun.icodePhase)(op)
-  @inline final def beforeMixin[T](op: => T): T         = beforePhase(currentRun.mixinPhase)(op)
-  @inline final def beforePickler[T](op: => T): T       = beforePhase(currentRun.picklerPhase)(op)
-  @inline final def beforeRefchecks[T](op: => T): T     = beforePhase(currentRun.refchecksPhase)(op)
-  @inline final def beforeSpecialize[T](op: => T): T    = beforePhase(currentRun.specializePhase)(op)
-  @inline final def beforeTyper[T](op: => T): T         = beforePhase(currentRun.typerPhase)(op)
-  @inline final def beforeUncurry[T](op: => T): T       = beforePhase(currentRun.uncurryPhase)(op)
->>>>>>> c065bde5
 
   def explainContext(c: analyzer.Context): String = (
     if (c == null) "" else (
