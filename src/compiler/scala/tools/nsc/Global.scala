--- conflicted
+++ resolved
@@ -465,24 +465,10 @@
     val runsRightAfter = None
   } with RefChecks
 
-<<<<<<< HEAD
-  // phaseName = "liftcode"
-  object liftcode extends {
-    val global: Global.this.type = Global.this
-    val runsAfter = List("refchecks")
-    val runsRightAfter = None
-  } with LiftCode
-
   // phaseName = "uncurry"
   override object uncurry extends {
     val global: Global.this.type = Global.this
-    val runsAfter = List("refchecks", "liftcode")
-=======
-  // phaseName = "uncurry"
-  override object uncurry extends {
-    val global: Global.this.type = Global.this
-    val runsAfter = List[String]("refchecks")
->>>>>>> 93c2d93f
+    val runsAfter = List("refchecks")
     val runsRightAfter = None
   } with UnCurry
 
