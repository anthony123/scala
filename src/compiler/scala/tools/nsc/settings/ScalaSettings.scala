--- conflicted
+++ resolved
@@ -38,11 +38,7 @@
   protected def futureSettings = List[BooleanSetting]()
 
   /** Enabled under -optimise. */
-<<<<<<< HEAD
-  def optimiseSettings = List[BooleanSetting](inline, inlineHandlers, Xcloselim, Xdce)
-=======
-  protected def optimiseSettings = List[BooleanSetting](inline, inlineHandlers, Xcloselim, Xdce, YconstOptimization)
->>>>>>> d2361a53
+  def optimiseSettings = List[BooleanSetting](inline, inlineHandlers, Xcloselim, Xdce, YconstOptimization)
 
   /** Internal use - syntax enhancements. */
   private class EnableSettings[T <: BooleanSetting](val s: T) {
