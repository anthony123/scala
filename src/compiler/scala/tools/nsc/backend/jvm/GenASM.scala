--- conflicted
+++ resolved
@@ -2419,14 +2419,9 @@
         import asm.Opcodes
         (instr.category: @scala.annotation.switch) match {
 
-<<<<<<< HEAD
-          case icodes.localsCat =>
-          def genLocalInstr = (instr: @unchecked) match {
-=======
 
           case icodes.localsCat =>
           def genLocalInstr() = (instr: @unchecked) match {
->>>>>>> dea6c342
             case THIS(_) => jmethod.visitVarInsn(Opcodes.ALOAD, 0)
             case LOAD_LOCAL(local) => jcode.load(indexOf(local), local.kind)
             case STORE_LOCAL(local) => jcode.store(indexOf(local), local.kind)
@@ -2459,11 +2454,7 @@
           genLocalInstr
 
           case icodes.stackCat =>
-<<<<<<< HEAD
-          def genStackInstr = (instr: @unchecked) match {
-=======
           def genStackInstr() = (instr: @unchecked) match {
->>>>>>> dea6c342
 
             case LOAD_MODULE(module) =>
               // assert(module.isModule, "Expected module: " + module)
@@ -2491,11 +2482,7 @@
           case icodes.arilogCat => genPrimitive(instr.asInstanceOf[CALL_PRIMITIVE].primitive, instr.pos)
 
           case icodes.castsCat =>
-<<<<<<< HEAD
-          def genCastInstr = (instr: @unchecked) match {
-=======
           def genCastInstr() = (instr: @unchecked) match {
->>>>>>> dea6c342
 
             case IS_INSTANCE(tpe) =>
               val jtyp: asm.Type =
@@ -2525,12 +2512,7 @@
           genCastInstr
 
           case icodes.objsCat =>
-<<<<<<< HEAD
-          def genObjsInstr = (instr: @unchecked) match {
-
-=======
           def genObjsInstr() = (instr: @unchecked) match {
->>>>>>> dea6c342
             case BOX(kind) =>
               val MethodNameAndType(mname, mdesc) = jBoxTo(kind)
               jcode.invokestatic(BoxesRunTime, mname, mdesc)
@@ -2549,11 +2531,7 @@
           genObjsInstr
 
           case icodes.fldsCat =>
-<<<<<<< HEAD
-          def genFldsInstr = (instr: @unchecked) match {
-=======
           def genFldsInstr() = (instr: @unchecked) match {
->>>>>>> dea6c342
 
             case lf @ LOAD_FIELD(field, isStatic) =>
               var owner = javaName(lf.hostClass)
@@ -2574,11 +2552,7 @@
           genFldsInstr
 
           case icodes.mthdsCat =>
-<<<<<<< HEAD
-          def genMethodsInstr = (instr: @unchecked) match {
-=======
           def genMethodsInstr() = (instr: @unchecked) match {
->>>>>>> dea6c342
 
             /** Special handling to access native Array.clone() */
             case call @ CALL_METHOD(definitions.Array_clone, Dynamic) =>
@@ -2591,11 +2565,7 @@
           genMethodsInstr
 
           case icodes.arraysCat =>
-<<<<<<< HEAD
-          def genArraysInstr = (instr: @unchecked) match {
-=======
           def genArraysInstr() = (instr: @unchecked) match {
->>>>>>> dea6c342
             case LOAD_ARRAY_ITEM(kind) => jcode.aload(kind)
             case STORE_ARRAY_ITEM(kind) => jcode.astore(kind)
             case CREATE_ARRAY(elem, 1) => jcode newarray elem
@@ -2604,11 +2574,7 @@
           genArraysInstr
 
           case icodes.jumpsCat =>
-<<<<<<< HEAD
-          def genJumpInstr = (instr: @unchecked) match {
-=======
           def genJumpInstr() = (instr: @unchecked) match {
->>>>>>> dea6c342
 
             case sw @ SWITCH(tagss, branches) =>
               assert(branches.length == tagss.length + 1, sw)
@@ -2738,11 +2704,7 @@
           genJumpInstr
 
           case icodes.retCat =>
-<<<<<<< HEAD
-          def genRetInstr = (instr: @unchecked) match {
-=======
           def genRetInstr() = (instr: @unchecked) match {
->>>>>>> dea6c342
             case RETURN(kind) => jcode emitRETURN kind
             case THROW(_) => emit(Opcodes.ATHROW)
           }
@@ -2862,11 +2824,7 @@
           // TODO GenICode uses `toTypeKind` to define that elem, `toValueTypeKind` would be needed instead.
           // TODO How about adding some asserts to Logical and similar ones to capture the remaining constraint (UNIT not allowed).
           case Logical(op, kind) =>
-<<<<<<< HEAD
-            def genLogical = op match {
-=======
             def genLogical() = op match {
->>>>>>> dea6c342
               case AND =>
                 kind match {
                   case LONG => emit(Opcodes.LAND)
@@ -2893,15 +2851,9 @@
                 }
             }
             genLogical
-<<<<<<< HEAD
-          
-          case Shift(op, kind) =>
-            def genShift = op match {
-=======
 
           case Shift(op, kind) =>
             def genShift() = op match {
->>>>>>> dea6c342
               case LSL =>
                 kind match {
                   case LONG => emit(Opcodes.LSHL)
@@ -2930,11 +2882,7 @@
             genShift
 
           case Comparison(op, kind) =>
-<<<<<<< HEAD
-            def genCompare = op match {
-=======
             def genCompare() = op match {
->>>>>>> dea6c342
               case CMP =>
                 (kind: @unchecked) match {
                   case LONG =>  emit(Opcodes.LCMP)
