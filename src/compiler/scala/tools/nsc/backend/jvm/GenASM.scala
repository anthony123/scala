--- conflicted
+++ resolved
@@ -604,7 +604,7 @@
           case Some(oldsym) if oldsym.exists && trackedSym.exists =>
             assert(
               // In contrast, neither NothingClass nor NullClass show up bytecode-level.
-              (oldsym == trackedSym) || (oldsym == RuntimeNothingClass) || (oldsym == RuntimeNullClass),
+              (oldsym == trackedSym) || (oldsym == RuntimeNothingClass) || (oldsym == RuntimeNullClass) || (oldsym.isModuleClass && (oldsym.sourceModule == trackedSym.sourceModule)),
               s"""|Different class symbols have the same bytecode-level internal name:
                   |     name: $internalName
                   |   oldsym: ${oldsym.fullNameString}
@@ -613,13 +613,6 @@
             )
           case _ =>
             reverseJavaName.put(internalName, trackedSym)
-<<<<<<< HEAD
-=======
-          case Some(oldsym) =>
-            assert((oldsym == trackedSym) || (oldsym == RuntimeNothingClass) || (oldsym == RuntimeNullClass) ||
-                    (oldsym.isModuleClass && (oldsym.sourceModule == trackedSym.sourceModule)), // In contrast, neither NothingClass nor NullClass show up bytecode-level.
-                   "how can getCommonSuperclass() do its job if different class symbols get the same bytecode-level internal name: " + internalName)
->>>>>>> aedc8530
         }
       }
 
