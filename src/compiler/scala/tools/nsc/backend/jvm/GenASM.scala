--- conflicted
+++ resolved
@@ -98,335 +98,6 @@
   } // end of class AsmPhase
 
 
-<<<<<<< HEAD
-=======
-    def emitArgument(av:   asm.AnnotationVisitor,
-                     name: String,
-                     arg:  ClassfileAnnotArg) {
-      arg match {
-
-        case LiteralAnnotArg(const) =>
-          if(const.isNonUnitAnyVal) { av.visit(name, const.value) }
-          else {
-            const.tag match {
-              case StringTag  =>
-                assert(const.value != null, const) // TODO this invariant isn't documented in `case class Constant`
-                av.visit(name, const.stringValue)  // `stringValue` special-cases null, but that execution path isn't exercised for a const with StringTag
-              case ClazzTag   => av.visit(name, javaType(const.typeValue))
-              case EnumTag =>
-                val edesc  = descriptor(const.tpe) // the class descriptor of the enumeration class.
-                val evalue = const.symbolValue.name.toString // value the actual enumeration value.
-                av.visitEnum(name, edesc, evalue)
-            }
-          }
-
-        case sb@ScalaSigBytes(bytes) =>
-          // see http://www.scala-lang.org/sid/10 (Storage of pickled Scala signatures in class files)
-          // also JVMS Sec. 4.7.16.1 The element_value structure and JVMS Sec. 4.4.7 The CONSTANT_Utf8_info Structure.
-          val assocValue = (if(sb.fitsInOneString) strEncode(sb) else arrEncode(sb))
-          av.visit(name, assocValue)
-          // for the lazy val in ScalaSigBytes to be GC'ed, the invoker of emitAnnotations() should hold the ScalaSigBytes in a method-local var that doesn't escape.
-
-        case ArrayAnnotArg(args) =>
-          val arrAnnotV: asm.AnnotationVisitor = av.visitArray(name)
-          for(arg <- args) { emitArgument(arrAnnotV, null, arg) }
-          arrAnnotV.visitEnd()
-
-        case NestedAnnotArg(annInfo) =>
-          val AnnotationInfo(typ, args, assocs) = annInfo
-          assert(args.isEmpty, args)
-          val desc = descriptor(typ) // the class descriptor of the nested annotation class
-          val nestedVisitor = av.visitAnnotation(name, desc)
-          emitAssocs(nestedVisitor, assocs)
-      }
-    }
-
-    def emitAssocs(av: asm.AnnotationVisitor, assocs: List[(Name, ClassfileAnnotArg)]) {
-      for ((name, value) <- assocs) {
-        emitArgument(av, name.toString(), value)
-      }
-      av.visitEnd()
-    }
-
-    def emitAnnotations(cw: asm.ClassVisitor, annotations: List[AnnotationInfo]) {
-      for(annot <- annotations; if shouldEmitAnnotation(annot)) {
-        val AnnotationInfo(typ, args, assocs) = annot
-        assert(args.isEmpty, args)
-        val av = cw.visitAnnotation(descriptor(typ), true)
-        emitAssocs(av, assocs)
-      }
-    }
-
-    def emitAnnotations(mw: asm.MethodVisitor, annotations: List[AnnotationInfo]) {
-      for(annot <- annotations; if shouldEmitAnnotation(annot)) {
-        val AnnotationInfo(typ, args, assocs) = annot
-        assert(args.isEmpty, args)
-        val av = mw.visitAnnotation(descriptor(typ), true)
-        emitAssocs(av, assocs)
-      }
-    }
-
-    def emitAnnotations(fw: asm.FieldVisitor, annotations: List[AnnotationInfo]) {
-      for(annot <- annotations; if shouldEmitAnnotation(annot)) {
-        val AnnotationInfo(typ, args, assocs) = annot
-        assert(args.isEmpty, args)
-        val av = fw.visitAnnotation(descriptor(typ), true)
-        emitAssocs(av, assocs)
-      }
-    }
-
-    def emitParamAnnotations(jmethod: asm.MethodVisitor, pannotss: List[List[AnnotationInfo]]) {
-      val annotationss = pannotss map (_ filter shouldEmitAnnotation)
-      if (annotationss forall (_.isEmpty)) return
-      for (Pair(annots, idx) <- annotationss.zipWithIndex;
-           annot <- annots) {
-        val AnnotationInfo(typ, args, assocs) = annot
-        assert(args.isEmpty, args)
-        val pannVisitor: asm.AnnotationVisitor = jmethod.visitParameterAnnotation(idx, descriptor(typ), true)
-        emitAssocs(pannVisitor, assocs)
-      }
-    }
-
-    /** Adds a @remote annotation, actual use unknown.
-     *
-     * Invoked from genMethod() and addForwarder().
-     */
-    def addRemoteExceptionAnnot(isRemoteClass: Boolean, isJMethodPublic: Boolean, meth: Symbol) {
-      val needsAnnotation = (
-        (  isRemoteClass ||
-           isRemote(meth) && isJMethodPublic
-        ) && !(meth.throwsAnnotations contains RemoteExceptionClass)
-      )
-      if (needsAnnotation) {
-        val c   = Constant(RemoteExceptionClass.tpe)
-        val arg = Literal(c) setType c.tpe
-        meth.addAnnotation(ThrowsClass, arg)
-      }
-    }
-
-    // -----------------------------------------------------------------------------------------
-    // Static forwarders (related to mirror classes but also present in
-    // a plain class lacking companion module, for details see `isCandidateForForwarders`).
-    // -----------------------------------------------------------------------------------------
-
-    val ExcludedForwarderFlags = {
-      import Flags._
-      // Should include DEFERRED but this breaks findMember.
-      ( CASE | SPECIALIZED | LIFTED | PROTECTED | STATIC | EXPANDEDNAME | BridgeAndPrivateFlags )
-    }
-
-    /** Add a forwarder for method m. Used only from addForwarders(). */
-    private def addForwarder(isRemoteClass: Boolean, jclass: asm.ClassVisitor, module: Symbol, m: Symbol) {
-      val moduleName     = javaName(module)
-      val methodInfo     = module.thisType.memberInfo(m)
-      val paramJavaTypes: List[asm.Type] = methodInfo.paramTypes map javaType
-      // val paramNames     = 0 until paramJavaTypes.length map ("x_" + _)
-
-      /** Forwarders must not be marked final,
-       *  as the JVM will not allow redefinition of a final static method,
-       *  and we don't know what classes might be subclassing the companion class.  See SI-4827.
-       */
-      // TODO: evaluate the other flags we might be dropping on the floor here.
-      // TODO: ACC_SYNTHETIC ?
-      val flags = PublicStatic | (
-        if (m.isVarargsMethod) asm.Opcodes.ACC_VARARGS else 0
-      )
-
-      // TODO needed? for(ann <- m.annotations) { ann.symbol.initialize }
-      val jgensig = if (m.isDeferred) null else getGenericSignature(m, module); // only add generic signature if method concrete; bug #1745
-      addRemoteExceptionAnnot(isRemoteClass, hasPublicBitSet(flags), m)
-      val (throws, others) = m.annotations partition (_.symbol == ThrowsClass)
-      val thrownExceptions: List[String] = getExceptions(throws)
-
-      val jReturnType = javaType(methodInfo.resultType)
-      val mdesc = asm.Type.getMethodDescriptor(jReturnType, paramJavaTypes: _*)
-      val mirrorMethodName = javaName(m)
-      val mirrorMethod: asm.MethodVisitor = jclass.visitMethod(
-        flags,
-        mirrorMethodName,
-        mdesc,
-        jgensig,
-        mkArray(thrownExceptions)
-      )
-
-      // typestate: entering mode with valid call sequences:
-      //   [ visitAnnotationDefault ] ( visitAnnotation | visitParameterAnnotation | visitAttribute )*
-
-      emitAnnotations(mirrorMethod, others)
-      emitParamAnnotations(mirrorMethod, m.info.params.map(_.annotations))
-
-      // typestate: entering mode with valid call sequences:
-      //   visitCode ( visitFrame | visitXInsn | visitLabel | visitTryCatchBlock | visitLocalVariable | visitLineNumber )* visitMaxs ] visitEnd
-
-      mirrorMethod.visitCode()
-
-      mirrorMethod.visitFieldInsn(asm.Opcodes.GETSTATIC, moduleName, strMODULE_INSTANCE_FIELD, descriptor(module))
-
-      var index = 0
-      for(jparamType <- paramJavaTypes) {
-        mirrorMethod.visitVarInsn(jparamType.getOpcode(asm.Opcodes.ILOAD), index)
-        assert(jparamType.getSort() != asm.Type.METHOD, jparamType)
-        index += jparamType.getSize()
-      }
-
-      mirrorMethod.visitMethodInsn(asm.Opcodes.INVOKEVIRTUAL, moduleName, mirrorMethodName, javaType(m).getDescriptor)
-      mirrorMethod.visitInsn(jReturnType.getOpcode(asm.Opcodes.IRETURN))
-
-      mirrorMethod.visitMaxs(0, 0) // just to follow protocol, dummy arguments
-      mirrorMethod.visitEnd()
-
-    }
-
-    /** Add forwarders for all methods defined in `module` that don't conflict
-     *  with methods in the companion class of `module`. A conflict arises when
-     *  a method with the same name is defined both in a class and its companion object:
-     *  method signature is not taken into account.
-     */
-    def addForwarders(isRemoteClass: Boolean, jclass: asm.ClassVisitor, jclassName: String, moduleClass: Symbol) {
-      assert(moduleClass.isModuleClass, moduleClass)
-      debuglog("Dumping mirror class for object: " + moduleClass)
-
-      val linkedClass  = moduleClass.companionClass
-      val linkedModule = linkedClass.companionSymbol
-      lazy val conflictingNames: Set[Name] = {
-        (linkedClass.info.members collect { case sym if sym.name.isTermName => sym.name }).toSet
-      }
-      debuglog("Potentially conflicting names for forwarders: " + conflictingNames)
-
-      for (m <- moduleClass.info.membersBasedOnFlags(ExcludedForwarderFlags, Flags.METHOD)) {
-        if (m.isType || m.isDeferred || (m.owner eq ObjectClass) || m.isConstructor)
-          debuglog("No forwarder for '%s' from %s to '%s'".format(m, jclassName, moduleClass))
-        else if (conflictingNames(m.name))
-          log("No forwarder for " + m + " due to conflict with " + linkedClass.info.member(m.name))
-        else {
-          log("Adding static forwarder for '%s' from %s to '%s'".format(m, jclassName, moduleClass))
-          if (m.isAccessor && m.accessed.hasStaticAnnotation) {
-            log("@static: accessor " + m + ", accessed: " + m.accessed)
-          } else addForwarder(isRemoteClass, jclass, moduleClass, m)
-        }
-      }
-    }
-
-  } // end of class JCommonBuilder
-
-
-  trait JAndroidBuilder {
-    self: JPlainBuilder =>
-
-    /** From the reference documentation of the Android SDK:
-     *  The `Parcelable` interface identifies classes whose instances can be written to and restored from a `Parcel`.
-     *  Classes implementing the `Parcelable` interface must also have a static field called `CREATOR`,
-     *  which is an object implementing the `Parcelable.Creator` interface.
-     */
-    private val androidFieldName = newTermName("CREATOR")
-
-    private lazy val AndroidParcelableInterface = rootMirror.getClassIfDefined("android.os.Parcelable")
-    private lazy val AndroidCreatorClass        = rootMirror.getClassIfDefined("android.os.Parcelable$Creator")
-
-    def isAndroidParcelableClass(sym: Symbol) =
-      (AndroidParcelableInterface != NoSymbol) &&
-      (sym.parentSymbols contains AndroidParcelableInterface)
-
-    /* Typestate: should be called before emitting fields (because it adds an IField to the current IClass). */
-    def addCreatorCode(block: BasicBlock) {
-      val fieldSymbol = (
-        clasz.symbol.newValue(newTermName(androidFieldName), NoPosition, Flags.STATIC | Flags.FINAL)
-          setInfo AndroidCreatorClass.tpe
-      )
-      val methodSymbol = definitions.getMember(clasz.symbol.companionModule, androidFieldName)
-      clasz addField new IField(fieldSymbol)
-      block emit CALL_METHOD(methodSymbol, Static(false))
-      block emit STORE_FIELD(fieldSymbol, true)
-    }
-
-    def legacyAddCreatorCode(clinit: asm.MethodVisitor) {
-      val creatorType: asm.Type = javaType(AndroidCreatorClass)
-      val tdesc_creator = creatorType.getDescriptor
-
-      jclass.visitField(
-        PublicStaticFinal,
-        androidFieldName,
-        tdesc_creator,
-        null, // no java-generic-signature
-        null  // no initial value
-      ).visitEnd()
-
-      val moduleName = javaName(clasz.symbol)+"$"
-
-      // GETSTATIC `moduleName`.MODULE$ : `moduleName`;
-      clinit.visitFieldInsn(
-        asm.Opcodes.GETSTATIC,
-        moduleName,
-        strMODULE_INSTANCE_FIELD,
-        asm.Type.getObjectType(moduleName).getDescriptor
-      )
-
-      // INVOKEVIRTUAL `moduleName`.CREATOR() : android.os.Parcelable$Creator;
-      clinit.visitMethodInsn(
-        asm.Opcodes.INVOKEVIRTUAL,
-        moduleName,
-        androidFieldName,
-        asm.Type.getMethodDescriptor(creatorType, Array.empty[asm.Type]: _*)
-      )
-
-      // PUTSTATIC `thisName`.CREATOR;
-      clinit.visitFieldInsn(
-        asm.Opcodes.PUTSTATIC,
-        thisName,
-        androidFieldName,
-        tdesc_creator
-      )
-    }
-
-  } // end of trait JAndroidBuilder
-
-  /** Map from type kinds to the Java reference types.
-   *  It is used to push class literals onto the operand stack.
-   *  @see Predef.classOf
-   *  @see genConstant()
-   */
-  private val classLiteral = immutable.Map[TypeKind, asm.Type](
-    UNIT   -> asm.Type.getObjectType("java/lang/Void"),
-    BOOL   -> asm.Type.getObjectType("java/lang/Boolean"),
-    BYTE   -> asm.Type.getObjectType("java/lang/Byte"),
-    SHORT  -> asm.Type.getObjectType("java/lang/Short"),
-    CHAR   -> asm.Type.getObjectType("java/lang/Character"),
-    INT    -> asm.Type.getObjectType("java/lang/Integer"),
-    LONG   -> asm.Type.getObjectType("java/lang/Long"),
-    FLOAT  -> asm.Type.getObjectType("java/lang/Float"),
-    DOUBLE -> asm.Type.getObjectType("java/lang/Double")
-  )
-
-  def isNonUnitValueTK(tk: TypeKind): Boolean = { tk.isValueType && tk != UNIT }
-
-  case class MethodNameAndType(mname: String, mdesc: String)
-
-  private val jBoxTo: Map[TypeKind, MethodNameAndType] = {
-    Map(
-      BOOL   -> MethodNameAndType("boxToBoolean",   "(Z)Ljava/lang/Boolean;"  ) ,
-      BYTE   -> MethodNameAndType("boxToByte",      "(B)Ljava/lang/Byte;"     ) ,
-      CHAR   -> MethodNameAndType("boxToCharacter", "(C)Ljava/lang/Character;") ,
-      SHORT  -> MethodNameAndType("boxToShort",     "(S)Ljava/lang/Short;"    ) ,
-      INT    -> MethodNameAndType("boxToInteger",   "(I)Ljava/lang/Integer;"  ) ,
-      LONG   -> MethodNameAndType("boxToLong",      "(J)Ljava/lang/Long;"     ) ,
-      FLOAT  -> MethodNameAndType("boxToFloat",     "(F)Ljava/lang/Float;"    ) ,
-      DOUBLE -> MethodNameAndType("boxToDouble",    "(D)Ljava/lang/Double;"   )
-    )
-  }
-
-  private val jUnboxTo: Map[TypeKind, MethodNameAndType] = {
-    Map(
-      BOOL   -> MethodNameAndType("unboxToBoolean", "(Ljava/lang/Object;)Z") ,
-      BYTE   -> MethodNameAndType("unboxToByte",    "(Ljava/lang/Object;)B") ,
-      CHAR   -> MethodNameAndType("unboxToChar",    "(Ljava/lang/Object;)C") ,
-      SHORT  -> MethodNameAndType("unboxToShort",   "(Ljava/lang/Object;)S") ,
-      INT    -> MethodNameAndType("unboxToInt",     "(Ljava/lang/Object;)I") ,
-      LONG   -> MethodNameAndType("unboxToLong",    "(Ljava/lang/Object;)J") ,
-      FLOAT  -> MethodNameAndType("unboxToFloat",   "(Ljava/lang/Object;)F") ,
-      DOUBLE -> MethodNameAndType("unboxToDouble",  "(Ljava/lang/Object;)D")
-    )
-  }
->>>>>>> f15dc743
 
   case class BlockInteval(start: BasicBlock, end: BasicBlock)
 
@@ -438,49 +109,6 @@
 
     def isParcelableClass = isAndroidParcelableClass(clasz.symbol)
 
-<<<<<<< HEAD
-=======
-    def serialVUID: Option[Long] = clasz.symbol getAnnotation SerialVersionUIDAttr collect {
-      case AnnotationInfo(_, Literal(const) :: _, _) => const.longValue
-    }
-
-    private def getSuperInterfaces(c: IClass): Array[String] = {
-
-        // Additional interface parents based on annotations and other cues
-        def newParentForAttr(attr: Symbol): Option[Symbol] = attr match {
-          case SerializableAttr => Some(SerializableClass)
-          case CloneableAttr    => Some(CloneableClass)
-          case RemoteAttr       => Some(RemoteInterfaceClass)
-          case _                => None
-        }
-
-        /** Drop redundant interfaces (ones which are implemented by some other parent) from the immediate parents.
-         *  This is important on Android because there is otherwise an interface explosion.
-         */
-        def minimizeInterfaces(lstIfaces: List[Symbol]): List[Symbol] = {
-          var rest   = lstIfaces
-          var leaves = List.empty[Symbol]
-          while(!rest.isEmpty) {
-            val candidate = rest.head
-            val nonLeaf = leaves exists { lsym => lsym isSubClass candidate }
-            if(!nonLeaf) {
-              leaves = candidate :: (leaves filterNot { lsym => candidate isSubClass lsym })
-            }
-            rest = rest.tail
-          }
-
-          leaves
-        }
-
-      val ps = c.symbol.info.parents
-      val superInterfaces0: List[Symbol] = if(ps.isEmpty) Nil else c.symbol.mixinClasses;
-      val superInterfaces = (superInterfaces0 ++ c.symbol.annotations.flatMap(ann => newParentForAttr(ann.symbol))).distinct
-
-      if(superInterfaces.isEmpty) EMPTY_STRING_ARRAY
-      else mkArray(minimizeInterfaces(superInterfaces) map javaName)
-    }
-
->>>>>>> f15dc743
     var clasz:    IClass = _           // this var must be assigned only by genClass()
     var jclass:   asm.ClassWriter = _  // the classfile being emitted
     var thisName: String = _           // the internal name of jclass
@@ -1605,4 +1233,4 @@
 
   }
 
-}+}
