<<<<<<< HEAD
/* NSC -- new Scala compiler
 * Copyright 2005-2011 LAMP/EPFL
 * @author  Martin Odersky
 */

package scala.tools.nsc
package backend.jvm

import java.nio.ByteBuffer
import scala.collection.{ mutable, immutable }
import scala.reflect.internal.pickling.{ PickleFormat, PickleBuffer }
import scala.tools.nsc.symtab._
import scala.tools.nsc.io.AbstractFile

import scala.tools.asm
import asm.Label

/**
 *  @author  Iulian Dragos (version 1.0, FJBG-based implementation)
 *  @author  Miguel Garcia (version 2.0,  ASM-based implementation)
 *
 * Documentation at http://lamp.epfl.ch/~magarcia/ScalaCompilerCornerReloaded/2012Q2/GenASM.pdf
 */
abstract class GenASM extends BCodeUtils {
  import global._
  import icodes._
  import icodes.opcodes._
  import definitions._

  val phaseName = "jvm"

  /** Create a new phase */
  override def newPhase(p: Phase): Phase = new AsmPhase(p)

  /** JVM code generation phase */
  class AsmPhase(prev: Phase) extends ICodePhase(prev) with BCCommonPhase {
    def name = phaseName
    override def erasedTypes = true
    def apply(cls: IClass) = sys.error("no implementation")

    override def run() {

      if (settings.debug.value)
        inform("[running phase " + name + " on icode]")

      // non-alive anon-closures already eliminated at the end of DeadCodeEliminationPhase.run()

      // For predictably ordered error messages.
      var sortedClasses   = classes.values.toList sortBy ("" + _.symbol.fullName)
      val bytecodeWriter  = initBytecodeWriter( sortedClasses filter { ic => isJavaEntryPoint(ic.symbol, ic.cunit) } map (_.symbol) )
      val plainCodeGen    = new JPlainBuilder(bytecodeWriter)
      val mirrorCodeGen   = new JMirrorBuilder(bytecodeWriter)
      val beanInfoCodeGen = new JBeanInfoBuilder(bytecodeWriter)

      while(!sortedClasses.isEmpty) {
        val c = sortedClasses.head

        if (isStaticModule(c.symbol) && isTopLevelModule(c.symbol)) {
          if (c.symbol.companionClass == NoSymbol) {
            mirrorCodeGen.genMirrorClass(c.symbol, c.cunit)
          } else {
            log("No mirror class for module with linked class: " + c.symbol.fullName)
          }
        }

        plainCodeGen.genClass(c)

        if (c.symbol hasAnnotation BeanInfoAttr) {
          beanInfoCodeGen.genBeanInfoClass(c.symbol, c.cunit, c.fields.map(_.symbol), c.methods.map(_.symbol))
        }

        sortedClasses = sortedClasses.tail
        classes -= c.symbol // GC opportunity
      }

      bytecodeWriter.close()
      classes.clear()
      reverseJavaName.clear()

      /* don't javaNameCache.clear() because that causes the following tests to fail:
       *   test/files/run/macro-repl-dontexpand.scala
       *   test/files/jvm/interpreter.scala
       * TODO but why? what use could javaNameCache possibly see once GenJVM is over?
       */

      /* TODO After emitting all class files (e.g., in a separate compiler phase) ASM can perform bytecode verification:
       *
       * (1) call the asm.util.CheckAdapter.verify() overload:
       *     public static void verify(ClassReader cr, ClassLoader loader, boolean dump, PrintWriter pw)
       *
       * (2) passing a custom ClassLoader to verify inter-dependent classes.
       *
       * Alternatively, an offline-bytecode verifier could be used (e.g. Maxine brings one as separate tool).
       */

    } // end of AsmPhase.run()

  } // end of class AsmPhase



  case class BlockInteval(start: BasicBlock, end: BasicBlock)

  /** builder of plain classes */
  class JPlainBuilder(bytecodeWriter: BytecodeWriter)
    extends JCommonBuilder(bytecodeWriter)
    with    BCInitGen
    with    JAndroidBuilder {

    def isParcelableClass = isAndroidParcelableClass(clasz.symbol)

    var clasz:    IClass = _           // this var must be assigned only by genClass()
    var jclass:   asm.ClassWriter = _  // the classfile being emitted
    var thisName: String = _           // the internal name of jclass

    def getCurrentCUnit(): CompilationUnit = { clasz.cunit }

    def genClass(c: IClass) {
      clasz = c
      innerClassBuffer.clear()

      thisName = javaName(c.symbol)
      jclass = new CClassWriter(extraProc)
      initJClass(jclass, c.symbol, thisName,
                 getGenericSignature(c.symbol, c.symbol.owner),
                 c.cunit)

      // typestate: entering mode with valid call sequences:
      //   ( visitInnerClass | visitField | visitMethod )* visitEnd

      val scOpt = c.lookupStaticCtor
      if (isStaticModule(c.symbol) || isAndroidParcelableClass(c.symbol)) {
        addStaticInit(scOpt)
      } else if (scOpt.isDefined) {
        addStaticInit(scOpt)
      }

      addSerialVUID(clasz.symbol, jclass)

      clasz.fields  foreach genField
      clasz.methods foreach { im => genMethod(im, c.symbol.isInterface) }

      addInnerClasses(clasz.symbol, jclass)
      jclass.visitEnd()
      writeIfNotTooBig("" + c.symbol.name, thisName, jclass, c.symbol)

    }

    def genField(f: IField) {
      debuglog("Adding field: " + f.symbol.fullName)

      val javagensig = getGenericSignature(f.symbol, clasz.symbol)

      val flags = mkFlags(
        javaFieldFlags(f.symbol),
        if(isDeprecated(f.symbol)) asm.Opcodes.ACC_DEPRECATED else 0 // ASM pseudo access flag
      )

      val jfield: asm.FieldVisitor = jclass.visitField(
        flags,
        javaName(f.symbol),
        javaType(f.symbol.tpe).getDescriptor(),
        javagensig,
        null // no initial value
      )

      emitAnnotations(jfield, f.symbol.annotations)
      jfield.visitEnd()
    }

    var method:  IMethod = _
    var jmethod: asm.MethodVisitor = _
    var jMethodName: String = _

    @inline final def emit(opc: Int) { jmethod.visitInsn(opc) }

    def genMethod(m: IMethod, isJInterface: Boolean) {

        def isClosureApply(sym: Symbol): Boolean = {
          (sym.name == nme.apply) &&
          sym.owner.isSynthetic &&
          sym.owner.tpe.parents.exists { t =>
            val TypeRef(_, sym, _) = t
            FunctionClass contains sym
          }
        }

      if (m.symbol.isStaticConstructor || definitions.isGetClass(m.symbol)) return

      debuglog("Generating method " + m.symbol.fullName)
      method = m
      computeLocalVarsIndex(m)

      jMethodName = javaName(m.symbol)
      val Pair(flags, jmethod0) = initJMethod(
        jclass,
        m.symbol,     method.native,
        clasz.symbol, isJInterface,
        (m.params map (p => javaType(p.kind))),
        m.params.map(_.sym.annotations)
      )
      jmethod = jmethod0

      // typestate: entering mode with valid call sequences:
      //   [ visitCode ( visitFrame | visitXInsn | visitLabel | visitTryCatchBlock | visitLocalVariable | visitLineNumber )* visitMaxs ] visitEnd
      // In addition, the visitXInsn and visitLabel methods must be called in the sequential order of the bytecode instructions of the visited code,
      // visitTryCatchBlock must be called before the labels passed as arguments have been visited, and
      // the visitLocalVariable and visitLineNumber methods must be called after the labels passed as arguments have been visited.

      val hasAbstractBitSet = ((flags & asm.Opcodes.ACC_ABSTRACT) != 0)
      val hasCodeAttribute  = (!hasAbstractBitSet && !method.native)
      if (hasCodeAttribute) {

        jmethod.visitCode()

        if (emitVars && isClosureApply(method.symbol)) {
          // add a fake local for debugging purposes
          val outerField = clasz.symbol.info.decl(nme.OUTER_LOCAL)
          if (outerField != NoSymbol) {
            log("Adding fake local to represent outer 'this' for closure " + clasz)
            val _this =
              new Local(method.symbol.newVariable(nme.FAKE_LOCAL_THIS),
                        toTypeKind(outerField.tpe),
                        false)
            m.locals = m.locals ::: List(_this)
            computeLocalVarsIndex(m) // since we added a new local, we need to recompute indexes
            jmethod.visitVarInsn(asm.Opcodes.ALOAD, 0)
            jmethod.visitFieldInsn(asm.Opcodes.GETFIELD,
                                   javaName(clasz.symbol), // field owner
                                   javaName(outerField),   // field name
                                   descriptor(outerField)  // field descriptor
            )
            assert(_this.kind.isReferenceType, _this.kind)
            jmethod.visitVarInsn(asm.Opcodes.ASTORE, indexOf(_this))
          }
        }

        assert( m.locals forall { local => (m.params contains local) == local.arg }, m.locals )

        val hasStaticBitSet = ((flags & asm.Opcodes.ACC_STATIC) != 0)
        genCode(m, emitVars, hasStaticBitSet)

        jmethod.visitMaxs(0, 0) // just to follow protocol, dummy arguments
      }

      jmethod.visitEnd()

    }

    /* Typestate: should be called before being done with emitting fields (because it invokes addCreatorCode() which adds an IField to the current IClass). */
    def addStaticInit(mopt: Option[IMethod]) {

      val clinitMethod: asm.MethodVisitor = jclass.visitMethod(
        PublicStatic, // TODO confirm whether we really don't want ACC_SYNTHETIC nor ACC_DEPRECATED
        CLASS_CONSTRUCTOR_NAME,
        mdesc_arglessvoid,
        null, // no java-generic-signature
        null  // no throwable exceptions
      )

      mopt match {

       	case Some(m) =>

          val oldLastBlock = m.lastBlock
          val lastBlock = m.newBlock()
          oldLastBlock.replaceInstruction(oldLastBlock.length - 1, JUMP(lastBlock))

          if (isStaticModule(clasz.symbol)) {
            // call object's private ctor from static ctor
            lastBlock emit NEW(REFERENCE(m.symbol.enclClass))
            lastBlock emit CALL_METHOD(m.symbol.enclClass.primaryConstructor, Static(true))
          }

          if (isParcelableClass) { addAndroidCreatorCode(lastBlock) }

          lastBlock emit RETURN(UNIT)
          lastBlock.close

       	  method = m
       	  jmethod = clinitMethod
          jMethodName = CLASS_CONSTRUCTOR_NAME
          jmethod.visitCode()
       	  genCode(m, false, true)
          jmethod.visitMaxs(0, 0) // just to follow protocol, dummy arguments
          jmethod.visitEnd()

       	case None =>
          clinitMethod.visitCode()
          legacyStaticInitializer(clinitMethod)
          clinitMethod.visitMaxs(0, 0) // just to follow protocol, dummy arguments
          clinitMethod.visitEnd()

      }
    }

    /* Typestate: should be called before emitting fields (because it adds an IField to the current IClass). */
    private def addAndroidCreatorCode(block: BasicBlock) {
      val fieldSymbol = (
        clasz.symbol.newValue(newTermName(androidFieldName), NoPosition, Flags.STATIC | Flags.FINAL)
          setInfo AndroidCreatorClass.tpe
      )
      val methodSymbol = definitions.getMember(clasz.symbol.companionModule, androidFieldName)
      clasz addField new IField(fieldSymbol)
      block emit CALL_METHOD(methodSymbol, Static(false))
      block emit STORE_FIELD(fieldSymbol, true)
    }

    /* used only from addStaticInit() */
    private def legacyStaticInitializer(clinit: asm.MethodVisitor) {
      if (isStaticModule(clasz.symbol)) {
        clinit.visitTypeInsn(asm.Opcodes.NEW, thisName)
        clinit.visitMethodInsn(asm.Opcodes.INVOKESPECIAL,
                               thisName, INSTANCE_CONSTRUCTOR_NAME, mdesc_arglessvoid)
      }

      if (isParcelableClass) { legacyAddCreatorCode(clinit, jclass, clasz.symbol, thisName) }

      clinit.visitInsn(asm.Opcodes.RETURN)
    }

    // -----------------------------------------------------------------------------------------
    // Emitting bytecode instructions.
    // -----------------------------------------------------------------------------------------

    object jcode extends JCodeMethodV(JPlainBuilder.this.StringBuilderClassName) {
      override def jmethod = JPlainBuilder.this.jmethod
    }

    /** Invoked from genMethod() and addStaticInit() */
    def genCode(m: IMethod,
                emitVars: Boolean, // this param name hides the instance-level var
                isStatic: Boolean) {


      newNormal.normalize(m)

      // ------------------------------------------------------------------------------------------------------------
      // Part 1 of genCode(): setting up one-to-one correspondence between ASM Labels and BasicBlocks `linearization`
      // ------------------------------------------------------------------------------------------------------------

      val linearization: List[BasicBlock] = linearizer.linearize(m)
      if(linearization.isEmpty) { return }

      var isModuleInitialized = false

      val labels: collection.Map[BasicBlock, asm.Label] = mutable.HashMap(linearization map (_ -> new asm.Label()) : _*)

      val onePastLast = new asm.Label // token for the mythical instruction past the last instruction in the method being emitted

      // maps a BasicBlock b to the Label that corresponds to b's successor in the linearization. The last BasicBlock is mapped to the onePastLast label.
      val linNext: collection.Map[BasicBlock, asm.Label] = {
        val result = mutable.HashMap.empty[BasicBlock, asm.Label]
        var rest = linearization
        var prev = rest.head
        rest = rest.tail
        while(!rest.isEmpty) {
          result += (prev -> labels(rest.head))
          prev = rest.head
          rest = rest.tail
        }
        assert(!result.contains(prev))
        result += (prev -> onePastLast)

        result
      }

      // ------------------------------------------------------------------------------------------------------------
      // Part 2 of genCode(): demarcating exception handler boundaries (visitTryCatchBlock() must be invoked before visitLabel() in genBlock())
      // ------------------------------------------------------------------------------------------------------------

        /**Generate exception handlers for the current method.
         *
         * Quoting from the JVMS 4.7.3 The Code Attribute
         * The items of the Code_attribute structure are as follows:
         *   . . .
         *   exception_table[]
         *     Each entry in the exception_table array describes one
         *     exception handler in the code array. The order of the handlers in
         *     the exception_table array is significant.
         *     Each exception_table entry contains the following four items:
         *       start_pc, end_pc:
         *         ... The value of end_pc either must be a valid index into
         *         the code array of the opcode of an instruction or must be equal to code_length,
         *         the length of the code array.
         *       handler_pc:
         *         The value of the handler_pc item indicates the start of the exception handler
         *       catch_type:
         *         ... If the value of the catch_type item is zero,
         *         this exception handler is called for all exceptions.
         *         This is used to implement finally
         */
        def genExceptionHandlers() {

          /** Return a list of pairs of intervals where the handler is active.
           *  Each interval is closed on both ends, ie. inclusive both in the left and right endpoints: [start, end].
           *  Preconditions:
           *    - e.covered non-empty
           *  Postconditions for the result:
           *    - always non-empty
           *    - intervals are sorted as per `linearization`
           *    - the argument's `covered` blocks have been grouped into maximally contiguous intervals,
           *      ie. between any two intervals in the result there is a non-empty gap.
           *    - each of the `covered` blocks in the argument is contained in some interval in the result
           */
          def intervals(e: ExceptionHandler): List[BlockInteval] = {
            assert(e.covered.nonEmpty, e)
            var result: List[BlockInteval] = Nil
            var rest = linearization

            // find intervals
            while(!rest.isEmpty) {
              // find interval start
              var start: BasicBlock = null
              while(!rest.isEmpty && (start eq null)) {
                if(e.covered(rest.head)) { start = rest.head }
                rest = rest.tail
              }
              if(start ne null) {
                // find interval end
                var end = start // for the time being
                while(!rest.isEmpty && (e.covered(rest.head))) {
                  end  = rest.head
                  rest = rest.tail
                }
                result = BlockInteval(start, end) :: result
              }
            }

            assert(result.nonEmpty, e)

            result
          }

          /* TODO test/files/run/exceptions-2.scala displays an ExceptionHandler.covered that contains
           * blocks not in the linearization (dead-code?). Is that well-formed or not?
           * For now, we ignore those blocks (after all, that's what `genBlocks(linearization)` in effect does).
           */
          for (e <- this.method.exh) {
            val ignore: Set[BasicBlock] = (e.covered filterNot { b => linearization contains b } )
            // TODO someday assert(ignore.isEmpty, "an ExceptionHandler.covered contains blocks not in the linearization (dead-code?)")
            if(ignore.nonEmpty) {
              e.covered  = e.covered filterNot ignore
            }
          }

          // an ExceptionHandler lacking covered blocks doesn't get an entry in the Exceptions table.
          // TODO in that case, ExceptionHandler.cls doesn't go through javaName(). What if cls is an inner class?
          for (e <- this.method.exh ; if e.covered.nonEmpty ; p <- intervals(e)) {
            debuglog("Adding exception handler " + e + "at block: " + e.startBlock + " for " + method +
                     " from: " + p.start + " to: " + p.end + " catching: " + e.cls);
            val cls: String = if (e.cls == NoSymbol || e.cls == ThrowableClass) null
                              else javaName(e.cls)
            jmethod.visitTryCatchBlock(labels(p.start), linNext(p.end), labels(e.startBlock), cls)
          }
        } // end of genCode()'s genExceptionHandlers()

      if (m.exh.nonEmpty) { genExceptionHandlers() }

      // ------------------------------------------------------------------------------------------------------------
      // Part 3 of genCode(): "Infrastructure" to later emit debug info for local variables and method params (LocalVariablesTable bytecode attribute).
      // ------------------------------------------------------------------------------------------------------------

        case class LocVarEntry(local: Local, start: asm.Label, end: asm.Label) // start is inclusive while end exclusive.

        case class Interval(lstart: asm.Label, lend: asm.Label) {
          @inline final def start = lstart.getOffset
          @inline final def end   = lend.getOffset

          def precedes(that: Interval): Boolean = { this.end < that.start }

          def overlaps(that: Interval): Boolean = { !(this.precedes(that) || that.precedes(this)) }

          def mergeWith(that: Interval): Interval = {
            val newStart = if(this.start <= that.start) this.lstart else that.lstart;
            val newEnd   = if(this.end   <= that.end)   that.lend   else this.lend;
            Interval(newStart, newEnd)
          }

          def repOK: Boolean = { start <= end }

        }

        /** Track those instruction ranges where certain locals are in scope. Used to later emit the LocalVariableTable attribute (JVMS 4.7.13) */
        object scoping {

          private val pending = mutable.Map.empty[Local, mutable.Stack[Label]]
          private var seen: List[LocVarEntry] = Nil

          private def fuse(ranges: List[Interval], added: Interval): List[Interval] = {
            assert(added.repOK, added)
            if(ranges.isEmpty) { return List(added) }
            // precond: ranges is sorted by increasing start
            var fused: List[Interval] = Nil
            var done = false
            var rest = ranges
            while(!done && rest.nonEmpty) {
              val current = rest.head
              assert(current.repOK, current)
              rest = rest.tail
              if(added precedes current) {
                fused = fused ::: ( added :: current :: rest )
                done = true
              } else if(current overlaps added) {
                fused = fused ::: ( added.mergeWith(current) :: rest )
                done = true
              }
            }
            if(!done) { fused = fused ::: List(added) }
            assert(repOK(fused), fused)

            fused
          }

          def pushScope(lv: Local, start: Label) {
            val st = pending.getOrElseUpdate(lv, mutable.Stack.empty[Label])
            st.push(start)
          }
          def popScope(lv: Local, end: Label, iPos: Position) {
            pending.get(lv) match {
              case Some(st) if st.nonEmpty =>
                val start = st.pop()
                seen ::= LocVarEntry(lv, start, end)
              case _ =>
                // TODO SI-6049
                getCurrentCUnit().warning(iPos, "Visited SCOPE_EXIT before visiting corresponding SCOPE_ENTER. SI-6049")
            }
          }

          def getMerged(): collection.Map[Local, List[Interval]] = {
            // TODO should but isn't: unbalanced start(s) of scope(s)
            val shouldBeEmpty = pending filter { p => val Pair(k, st) = p; st.nonEmpty };

            val merged = mutable.Map.empty[Local, List[Interval]]

              def addToMerged(lv: Local, start: Label, end: Label) {
                val ranges = merged.getOrElseUpdate(lv, Nil)
                val coalesced = fuse(ranges, Interval(start, end))
                merged.update(lv, coalesced)
              }

            for(LocVarEntry(lv, start, end) <- seen) { addToMerged(lv, start, end) }

            /* for each var with unbalanced start(s) of scope(s):
                 (a) take the earliest start (among unbalanced and balanced starts)
                 (b) take the latest end (onePastLast if none available)
                 (c) merge the thus made-up interval
             */
            for(Pair(k, st) <- shouldBeEmpty) {
              var start = st.toList.sortBy(_.getOffset).head
              if(merged.isDefinedAt(k)) {
                val balancedStart = merged(k).head.lstart
                if(balancedStart.getOffset < start.getOffset) {
                  start = balancedStart;
                }
              }
              val endOpt: Option[Label] = for(ranges <- merged.get(k)) yield ranges.last.lend;
              val end = endOpt.getOrElse(onePastLast)
              addToMerged(k, start, end)
            }

            merged
          }

          private def repOK(fused: List[Interval]): Boolean = {
            fused match {
              case Nil      => true
              case h :: Nil => h.repOK
              case h :: n :: rest =>
                h.repOK && h.precedes(n) && !h.overlaps(n) && repOK(n :: rest)
            }
          }

        }

      def genLocalVariableTable() {
        // adding `this` and method params.
        if (!isStatic) {
          jmethod.visitLocalVariable("this", thisDescr(thisName), null, labels(m.startBlock), onePastLast, 0)
        }
        for(lv <- m.params) {
          jmethod.visitLocalVariable(javaName(lv.sym), descriptor(lv.kind), null, labels(m.startBlock), onePastLast, indexOf(lv))
        }
        // adding non-param locals
        var anonCounter = 0
        var fltnd: List[Triple[String, Local, Interval]] = Nil
        for(Pair(local, ranges) <- scoping.getMerged()) {
          var name = javaName(local.sym)
          if (name == null) {
            anonCounter += 1;
            name = "<anon" + anonCounter + ">"
          }
          for(intrvl <- ranges) {
            fltnd ::= Triple(name, local, intrvl)
          }
        }
        // quest for deterministic output that Map.toList doesn't provide (so that ant test.stability doesn't complain).
        val srtd = fltnd.sortBy { kr =>
          val Triple(name: String, local: Local, intrvl: Interval) = kr

          Triple(intrvl.start, intrvl.end - intrvl.start, name)  // ie sort by (start, length, name)
        }

        for(Triple(name, local, Interval(start, end)) <- srtd) {
          jmethod.visitLocalVariable(name, descriptor(local.kind), null, start, end, indexOf(local))
        }
        // "There may be no more than one LocalVariableTable attribute per local variable in the Code attribute"
      }

      // ------------------------------------------------------------------------------------------------------------
      // Part 4 of genCode(): Bookkeeping (to later emit debug info) of association between line-number and instruction position.
      // ------------------------------------------------------------------------------------------------------------

      case class LineNumberEntry(line: Int, start: asm.Label)
      var lastLineNr: Int = -1
      var lnEntries: List[LineNumberEntry] = Nil

      // ------------------------------------------------------------------------------------------------------------
      // Part 5 of genCode(): "Utilities" to emit code proper (most prominently: genBlock()).
      // ------------------------------------------------------------------------------------------------------------

      var nextBlock: BasicBlock = linearization.head

      def genBlocks(l: List[BasicBlock]): Unit = l match {
        case Nil => ()
        case x :: Nil => nextBlock = null; genBlock(x)
        case x :: y :: ys => nextBlock = y; genBlock(x); genBlocks(y :: ys)
      }

      def isAccessibleFrom(target: Symbol, site: Symbol): Boolean = {
        target.isPublic || target.isProtected && {
          (site.enclClass isSubClass target.enclClass) ||
          (site.enclosingPackage == target.privateWithin)
        }
      } // end of genCode()'s isAccessibleFrom()

      def genCallMethod(call: CALL_METHOD) {
        val CALL_METHOD(method, style) = call
        val siteSymbol  = clasz.symbol
        val hostSymbol  = call.hostClass
        isModuleInitialized =
          jcode.genCallMethod(
            method,     style,      jMethodName,
            siteSymbol, hostSymbol, thisName, isModuleInitialized
          )
      } // end of genCode()'s genCallMethod()

      def genBlock(b: BasicBlock) {
        jmethod.visitLabel(labels(b))

        import asm.Opcodes;

        debuglog("Generating code for block: " + b)

        // val lastInstr = b.lastInstruction

        for (instr <- b) {

          if(instr.pos.isDefined) {
            val iPos = instr.pos
            val currentLineNr = iPos.line
            val skip = (currentLineNr == lastLineNr) // if(iPos.isRange) iPos.sameRange(lastPos) else
            if(!skip) {
              lastLineNr = currentLineNr
              val lineLab = new asm.Label
              jmethod.visitLabel(lineLab)
              lnEntries ::= LineNumberEntry(currentLineNr, lineLab)
            }
          }

          (instr.category: @scala.annotation.switch) match {

            case icodes.localsCat => (instr: @unchecked) match {
                case THIS(_)            => jmethod.visitVarInsn(Opcodes.ALOAD, 0)
                case LOAD_LOCAL(local)  => jcode.load(indexOf(local), local.kind)
                case STORE_LOCAL(local) => jcode.store(indexOf(local), local.kind)
                case STORE_THIS(_)      =>
                  // this only works for impl classes because the self parameter comes first
                  // in the method signature. If that changes, this code has to be revisited.
                  jmethod.visitVarInsn(Opcodes.ASTORE, 0)

                case SCOPE_ENTER(lv) =>
                  // locals removed by closelim (via CopyPropagation) may have left behind SCOPE_ENTER, SCOPE_EXIT that are to be ignored
                  val relevant = (!lv.sym.isSynthetic && m.locals.contains(lv))
                  if(relevant) { // TODO check: does GenICode emit SCOPE_ENTER, SCOPE_EXIT for synthetic vars?
                    // this label will have DEBUG bit set in its flags (ie ASM ignores it for dataflow purposes)
                    // similarly, these labels aren't tracked in the `labels` map.
                    val start = new asm.Label
                    jmethod.visitLabel(start)
                    scoping.pushScope(lv, start)
                  }

                case SCOPE_EXIT(lv) =>
                  val relevant = (!lv.sym.isSynthetic && m.locals.contains(lv))
                  if(relevant) {
                    // this label will have DEBUG bit set in its flags (ie ASM ignores it for dataflow purposes)
                    // similarly, these labels aren't tracked in the `labels` map.
                    val end = new asm.Label
                    jmethod.visitLabel(end)
                    scoping.popScope(lv, end, instr.pos)
                  }
            }

            case icodes.stackCat => (instr: @unchecked) match {

              case LOAD_MODULE(module) =>
                // assert(module.isModule, "Expected module: " + module)
                debuglog("generating LOAD_MODULE for: " + module + " flags: " + Flags.flagsToString(module.flags));
                if (clasz.symbol == module.moduleClass && jMethodName != nme.readResolve.toString) {
                  jmethod.visitVarInsn(Opcodes.ALOAD, 0)
                } else {
                  jmethod.visitFieldInsn(
                    Opcodes.GETSTATIC,
                    javaName(module) /* + "$" */ ,
                    strMODULE_INSTANCE_FIELD,
                    descriptor(module)
                  )
                }

              case DROP(kind)   => emit(if(kind.isWideType) Opcodes.POP2 else Opcodes.POP)

              case DUP(kind)    => emit(if(kind.isWideType) Opcodes.DUP2 else Opcodes.DUP)

              case LOAD_EXCEPTION(_) => ()
            }

            case icodes.constCat => jcode.genConstant(instr.asInstanceOf[CONSTANT].constant)

            case icodes.arilogCat => jcode.genPrimitive(instr.asInstanceOf[CALL_PRIMITIVE].primitive, instr.pos)

            case icodes.castsCat => (instr: @unchecked) match {

              case IS_INSTANCE(tpe) =>
                val jtyp: asm.Type =
                  tpe match {
                    case REFERENCE(cls) => asm.Type.getObjectType(javaName(cls))
                    case ARRAY(elem)    => javaArrayType(javaType(elem))
                    case _              => abort("Unknown reference type in IS_INSTANCE: " + tpe)
                  }
                jmethod.visitTypeInsn(Opcodes.INSTANCEOF, jtyp.getInternalName)

              case CHECK_CAST(tpe) =>
                tpe match {

                  case REFERENCE(cls) =>
                    if (cls != ObjectClass) { // No need to checkcast for Objects
                      jmethod.visitTypeInsn(Opcodes.CHECKCAST, javaName(cls))
                    }

                  case ARRAY(elem)    =>
                    val iname = javaArrayType(javaType(elem)).getInternalName
                    jmethod.visitTypeInsn(Opcodes.CHECKCAST, iname)

                  case _              => abort("Unknown reference type in IS_INSTANCE: " + tpe)
                }

            }

            case icodes.objsCat  => (instr: @unchecked) match {

              case BOX(kind) =>
                val MethodNameAndType(mname, mdesc) = jBoxTo(kind)
                jcode.invokestatic(BoxesRunTime, mname, mdesc)

              case UNBOX(kind) =>
                val MethodNameAndType(mname, mdesc) = jUnboxTo(kind)
                jcode.invokestatic(BoxesRunTime, mname, mdesc)

              case NEW(REFERENCE(cls)) =>
                val className = javaName(cls)
                jmethod.visitTypeInsn(Opcodes.NEW, className)

              case MONITOR_ENTER() => emit(Opcodes.MONITORENTER)
              case MONITOR_EXIT()  => emit(Opcodes.MONITOREXIT)
            }

            case icodes.fldsCat  => (instr: @unchecked) match {

              case lf @ LOAD_FIELD(field, isStatic) =>
                var owner = javaName(lf.hostClass)
                debuglog("LOAD_FIELD with owner: " + owner + " flags: " + Flags.flagsToString(field.owner.flags))
                val fieldJName = javaName(field)
                val fieldDescr = descriptor(field)
                val opc = if (isStatic) Opcodes.GETSTATIC else Opcodes.GETFIELD
                jmethod.visitFieldInsn(opc, owner, fieldJName, fieldDescr)

              case STORE_FIELD(field, isStatic) =>
                val owner = javaName(field.owner)
                val fieldJName = javaName(field)
                val fieldDescr = descriptor(field)
                val opc = if (isStatic) Opcodes.PUTSTATIC else Opcodes.PUTFIELD
                jmethod.visitFieldInsn(opc, owner, fieldJName, fieldDescr)

            }

            case icodes.mthdsCat => (instr: @unchecked) match {

              /** Special handling to access native Array.clone() */
              case call @ CALL_METHOD(definitions.Array_clone, Dynamic) =>
                val target: String = javaType(call.targetTypeKind).getInternalName
                jcode.invokevirtual(target, "clone", mdesc_arrayClone)

              case call @ CALL_METHOD(method, style) => genCallMethod(call)

            }

            case icodes.arraysCat => (instr: @unchecked) match {
              case LOAD_ARRAY_ITEM(kind)    => jcode.aload(kind)
              case STORE_ARRAY_ITEM(kind)   => jcode.astore(kind)
              case CREATE_ARRAY(elem, 1)    => jcode newarray elem
              case CREATE_ARRAY(elem, dims) => jmethod.visitMultiANewArrayInsn(descriptor(ArrayN(elem, dims)), dims)
            }

            case icodes.jumpsCat => (instr: @unchecked) match {

              case sw @ SWITCH(tagss, branches) =>
                assert(branches.length == tagss.length + 1, sw)
                val flatSize     = sw.flatTagsCount
                val flatKeys     = new Array[Int](flatSize)
                val flatBranches = new Array[asm.Label](flatSize)

                var restTagss    = tagss
                var restBranches = branches
                var k = 0 // ranges over flatKeys and flatBranches
                while(restTagss.nonEmpty) {
                  val currLabel = labels(restBranches.head)
                  for(cTag <- restTagss.head) {
                    flatKeys(k)     = cTag;
                    flatBranches(k) = currLabel
                    k += 1
                  }
                  restTagss    = restTagss.tail
                  restBranches = restBranches.tail
                }
                val defaultLabel = labels(restBranches.head)
                assert(restBranches.tail.isEmpty)
                debuglog("Emitting SWITCH:\ntags: " + tagss + "\nbranches: " + branches)
                jcode.emitSWITCH(flatKeys, flatBranches, defaultLabel, MIN_SWITCH_DENSITY)

              case JUMP(whereto) =>
                if (nextBlock != whereto) {
                  jcode goTo labels(whereto)
                }

              case CJUMP(success, failure, cond, kind) =>
                if(kind.isIntSizedType) { // BOOL, BYTE, CHAR, SHORT, or INT
                  if (nextBlock == success) {
                    jcode.emitIF_ICMP(cond.negate, labels(failure))
                    // .. and fall through to success label
                  } else {
                    jcode.emitIF_ICMP(cond, labels(success))
                    if (nextBlock != failure) { jcode goTo labels(failure) }
                  }
                } else if(kind.isRefOrArrayType) { // REFERENCE(_) | ARRAY(_)
                  if (nextBlock == success) {
                    jcode.emitIF_ACMP(cond.negate, labels(failure))
                    // .. and fall through to success label
                  } else {
                    jcode.emitIF_ACMP(cond, labels(success))
                    if (nextBlock != failure) { jcode goTo labels(failure) }
                  }
                } else {
                  (kind: @unchecked) match {
                    case LONG   => emit(Opcodes.LCMP)
                    case FLOAT  =>
                      if (cond == LT || cond == LE) emit(Opcodes.FCMPG)
                      else emit(Opcodes.FCMPL)
                    case DOUBLE =>
                      if (cond == LT || cond == LE) emit(Opcodes.DCMPG)
                      else emit(Opcodes.DCMPL)
                  }
                  if (nextBlock == success) {
                    jcode.emitIF(cond.negate, labels(failure))
                    // .. and fall through to success label
                  } else {
                    jcode.emitIF(cond, labels(success))
                    if (nextBlock != failure) { jcode goTo labels(failure) }
                  }
                }

              case CZJUMP(success, failure, cond, kind) =>
                if(kind.isIntSizedType) { // BOOL, BYTE, CHAR, SHORT, or INT
                  if (nextBlock == success) {
                    jcode.emitIF(cond.negate, labels(failure))
                  } else {
                    jcode.emitIF(cond, labels(success))
                    if (nextBlock != failure) { jcode goTo labels(failure) }
                  }
                } else if(kind.isRefOrArrayType) { // REFERENCE(_) | ARRAY(_)
                  val Success = success
                  val Failure = failure
                  // @unchecked because references aren't compared with GT, GE, LT, LE.
                  ((cond, nextBlock) : @unchecked) match {
                    case (EQ, Success) => jcode emitIFNONNULL labels(failure)
                    case (NE, Failure) => jcode emitIFNONNULL labels(success)
                    case (EQ, Failure) => jcode emitIFNULL    labels(success)
                    case (NE, Success) => jcode emitIFNULL    labels(failure)
                    case (EQ, _) =>
                      jcode emitIFNULL labels(success)
                      jcode goTo labels(failure)
                    case (NE, _) =>
                      jcode emitIFNONNULL labels(success)
                      jcode goTo labels(failure)
                  }
                } else {
                  (kind: @unchecked) match {
                    case LONG   =>
                      emit(Opcodes.LCONST_0)
                      emit(Opcodes.LCMP)
                    case FLOAT  =>
                      emit(Opcodes.FCONST_0)
                      if (cond == LT || cond == LE) emit(Opcodes.FCMPG)
                      else emit(Opcodes.FCMPL)
                    case DOUBLE =>
                      emit(Opcodes.DCONST_0)
                      if (cond == LT || cond == LE) emit(Opcodes.DCMPG)
                      else emit(Opcodes.DCMPL)
                  }
                  if (nextBlock == success) {
                    jcode.emitIF(cond.negate, labels(failure))
                  } else {
                    jcode.emitIF(cond, labels(success))
                    if (nextBlock != failure) { jcode goTo labels(failure) }
                  }
                }

            }

            case icodes.retCat   => (instr: @unchecked) match {
              case RETURN(kind) => jcode emitRETURN kind
              case THROW(_)     => emit(Opcodes.ATHROW)
            }

          }

        }

      } // end of genCode()'s genBlock()

      // ------------------------------------------------------------------------------------------------------------
      // Part 6 of genCode(): the executable part of genCode() starts here.
      // ------------------------------------------------------------------------------------------------------------

      genBlocks(linearization)

      jmethod.visitLabel(onePastLast)

      if(emitLines) {
        for(LineNumberEntry(line, start) <- lnEntries.sortBy(_.start.getOffset)) { jmethod.visitLineNumber(line, start) }
      }
      if(emitVars)  { genLocalVariableTable() }

    } // end of BytecodeGenerator.genCode()


    ////////////////////// local vars ///////////////////////

    // def sizeOf(sym: Symbol): Int = sizeOf(toTypeKind(sym.tpe))

    def sizeOf(k: TypeKind): Int = if(k.isWideType) 2 else 1

    // def indexOf(m: IMethod, sym: Symbol): Int = {
    //   val Some(local) = m lookupLocal sym
    //   indexOf(local)
    // }

    @inline final def indexOf(local: Local): Int = {
      assert(local.index >= 0, "Invalid index for: " + local + "{" + local.## + "}: ")
      local.index
    }

    /**
     * Compute the indexes of each local variable of the given method.
     * *Does not assume the parameters come first!*
     */
    def computeLocalVarsIndex(m: IMethod) {
      var idx = if (m.symbol.isStaticMember) 0 else 1;

      for (l <- m.params) {
        debuglog("Index value for " + l + "{" + l.## + "}: " + idx)
        l.index = idx
        idx += sizeOf(l.kind)
      }

      for (l <- m.locals if !l.arg) {
        debuglog("Index value for " + l + "{" + l.## + "}: " + idx)
        l.index = idx
        idx += sizeOf(l.kind)
      }
    }

  } // end of class JPlainBuilder

  /** A namespace for utilities to normalize the code of an IMethod, over and beyond what IMethod.normalize() strives for.
   * In particualr, IMethod.normalize() doesn't collapseJumpChains().
   *
   * TODO Eventually, these utilities should be moved to IMethod and reused from normalize() (there's nothing JVM-specific about them).
   */
  object newNormal {

    def startsWithJump(b: BasicBlock): Boolean = { assert(b.nonEmpty, "empty block"); b.firstInstruction.isInstanceOf[JUMP] }

    /** Prune from an exception handler those covered blocks which are jump-only. */
    private def coverWhatCountsOnly(m: IMethod): Boolean = {
      assert(m.hasCode, "code-less method")

      var wasReduced = false
      for(h <- m.exh) {
        val shouldntCover = (h.covered filter startsWithJump)
        if(shouldntCover.nonEmpty) {
          wasReduced = true
          h.covered --= shouldntCover // not removing any block on purpose.
        }
      }

      wasReduced
    }

    /** An exception handler is pruned provided any of the following holds:
     *   (1) it covers nothing (for example, this may result after removing unreachable blocks)
     *   (2) each block it covers is of the form: JUMP(_)
     * Return true iff one or more ExceptionHandlers were removed.
     *
     * A caveat: removing an exception handler, for whatever reason, means that its handler code (even if unreachable)
     * won't be able to cause a class-loading-exception. As a result, behavior can be different.
     */
    private def elimNonCoveringExh(m: IMethod): Boolean = {
      assert(m.hasCode, "code-less method")

        def isRedundant(eh: ExceptionHandler): Boolean = {
          (eh.cls != NoSymbol) && ( // TODO `eh.isFinallyBlock` more readable than `eh.cls != NoSymbol`
                eh.covered.isEmpty
            || (eh.covered forall startsWithJump)
          )
        }

      var wasReduced = false
      val toPrune = (m.exh.toSet filter isRedundant)
      if(toPrune.nonEmpty) {
        wasReduced = true
        for(h <- toPrune; r <- h.blocks) { m.code.removeBlock(r) } // TODO m.code.removeExh(h)
        m.exh = (m.exh filterNot toPrune)
      }

      wasReduced
    }

    private def isJumpOnly(b: BasicBlock): Option[BasicBlock] = {
      b.toList match {
        case JUMP(whereto) :: rest =>
          assert(rest.isEmpty, "A block contains instructions after JUMP (looks like enterIgnoreMode() was itself ignored.)")
          Some(whereto)
        case _ => None
      }
    }

    private def directSuccStar(b: BasicBlock): List[BasicBlock] = { directSuccStar(List(b)) }

    /** Transitive closure of successors potentially reachable due to normal (non-exceptional) control flow.
       Those BBs in the argument are also included in the result */
    private def directSuccStar(starters: Traversable[BasicBlock]): List[BasicBlock] = {
      val result = new mutable.ListBuffer[BasicBlock]
      var toVisit: List[BasicBlock] = starters.toList.distinct
      while(toVisit.nonEmpty) {
        val h   = toVisit.head
        toVisit = toVisit.tail
        result += h
        for(p <- h.directSuccessors; if !result.contains(p) && !toVisit.contains(p)) { toVisit = p :: toVisit }
      }
      result.toList
    }

    /** Returns:
     *  for single-block self-loops, the pair (start, Nil)
     *  for other cycles,            the pair (backedge-target, basic-blocks-in-the-cycle-except-backedge-target)
     *  otherwise a pair consisting of:
     *    (a) the endpoint of a (single or multi-hop) chain of JUMPs
     *        (such endpoint does not start with a JUMP and therefore is not part of the chain); and
     *    (b) the chain (ie blocks to be removed when collapsing the chain of jumps).
     *  Precondition: the BasicBlock given as argument starts with an unconditional JUMP.
     */
    private def finalDestination(start: BasicBlock): (BasicBlock, List[BasicBlock]) = {
      assert(startsWithJump(start), "not the start of a (single or multi-hop) chain of JUMPs.")
      var hops: List[BasicBlock] = Nil
      var prev = start
      var done = false
      do {
        done = isJumpOnly(prev) match {
          case Some(dest) =>
            if (dest == start) { return (start, hops) } // leave infinite-loops in place
            hops ::= prev
            if (hops.contains(dest)) {
              // leave infinite-loops in place
              return (dest, hops filterNot (dest eq))
            }
            prev = dest;
            false
          case None => true
        }
      } while(!done)

      (prev, hops)
    }

    /**
     * Collapse a chain of "jump-only" blocks such as:
     *
     *      JUMP b1;
     *  b1: JUMP b2;
     *  b2: JUMP ... etc.
     *
     *  by re-wiring predecessors to target directly the "final destination".
     *  Even if covered by an exception handler, a "non-self-loop jump-only block" can always be removed.

     *  Returns true if any replacement was made, false otherwise.
     *
     *  In more detail:
     *    Starting at each of the entry points (m.startBlock, the start block of each exception handler)
     *    rephrase those control-flow instructions targeting a jump-only block (which jumps to a final destination D) to target D.
     *    The blocks thus skipped are also removed from IMethod.blocks.
     *
     *  Rationale for this normalization:
     *    test/files/run/private-inline.scala after -optimize is chock full of
     *    BasicBlocks containing just JUMP(whereTo), where no exception handler straddles them.
     *    They should be collapsed by IMethod.normalize() but aren't.
     *    That was fine in FJBG times when by the time the exception table was emitted,
     *    it already contained "anchored" labels (ie instruction offsets were known)
     *    and thus ranges with identical (start, end) (i.e, identical after GenJVM omitted the JUMPs in question)
     *    could be weeded out to avoid "java.lang.ClassFormatError: Illegal exception table range"
     *    Now that visitTryCatchBlock() must be called before Labels are resolved,
     *    this method gets rid of the BasicBlocks described above (to recap, consisting of just a JUMP).
     */
    private def collapseJumpOnlyBlocks(m: IMethod): Boolean = {
      assert(m.hasCode, "code-less method")

          /* "start" is relative in a cycle, but we call this helper with the "first" entry-point we found. */
          def realTarget(jumpStart: BasicBlock): Map[BasicBlock, BasicBlock] = {
            assert(startsWithJump(jumpStart), "not part of a jump-chain")
            val Pair(dest, redundants) = finalDestination(jumpStart)
            (for(skipOver <- redundants) yield Pair(skipOver, dest)).toMap
          }

          def rephraseGotos(detour: Map[BasicBlock, BasicBlock]) {
            for(Pair(oldTarget, newTarget) <- detour.iterator) {
              if(m.startBlock == oldTarget) {
                m.code.startBlock = newTarget
              }
              for(eh <- m.exh; if eh.startBlock == oldTarget) {
                eh.setStartBlock(newTarget)
              }
              for(b <- m.blocks; if !detour.isDefinedAt(b)) {
                val idxLast = (b.size - 1)
                b.lastInstruction match {
                  case JUMP(whereto) =>
                    if (whereto == oldTarget) {
                      b.replaceInstruction(idxLast, JUMP(newTarget))
                    }
                  case CJUMP(succ, fail, cond, kind) =>
                    if ((succ == oldTarget) || (fail == oldTarget)) {
                      b.replaceInstruction(idxLast, CJUMP(detour.getOrElse(succ, succ),
                                                          detour.getOrElse(fail, fail),
                                                          cond, kind))
                    }
                  case CZJUMP(succ, fail, cond, kind) =>
                    if ((succ == oldTarget) || (fail == oldTarget)) {
                      b.replaceInstruction(idxLast, CZJUMP(detour.getOrElse(succ, succ),
                                                           detour.getOrElse(fail, fail),
                                                           cond, kind))
                    }
                  case SWITCH(tags, labels) =>
                    if(labels exists (detour.isDefinedAt(_))) {
                      val newLabels = (labels map { lab => detour.getOrElse(lab, lab) })
                      b.replaceInstruction(idxLast, SWITCH(tags, newLabels))
                    }
                  case _ => ()
                }
              }
            }
          }

          /* remove from all containers that may contain a reference to */
          def elide(redu: BasicBlock) {
            assert(m.startBlock != redu, "startBlock should have been re-wired by now")
            m.code.removeBlock(redu);
          }

      var wasReduced = false
      val entryPoints: List[BasicBlock] = m.startBlock :: (m.exh map (_.startBlock));

      var elided     = mutable.Set.empty[BasicBlock] // debug
      var newTargets = mutable.Set.empty[BasicBlock] // debug

      for (ep <- entryPoints) {
        var reachable = directSuccStar(ep) // this list may contain blocks belonging to jump-chains that we'll skip over
        while(reachable.nonEmpty) {
          val h = reachable.head
          reachable = reachable.tail
          if(startsWithJump(h)) {
            val detour = realTarget(h)
            if(detour.nonEmpty) {
              wasReduced = true
              reachable = (reachable filterNot (detour.keySet.contains(_)))
              rephraseGotos(detour)
              detour.keySet foreach elide
              elided     ++= detour.keySet
              newTargets ++= detour.values
            }
          }
        }
      }
      assert(newTargets.intersect(elided).isEmpty, "contradiction: we just elided the final destionation of a jump-chain")

      wasReduced
    }

    def normalize(m: IMethod) {
      if(!m.hasCode) { return }
      collapseJumpOnlyBlocks(m)
      var wasReduced = false;
      do {
        wasReduced = false
        // Prune from an exception handler those covered blocks which are jump-only.
        wasReduced |= coverWhatCountsOnly(m); icodes.checkValid(m) // TODO should be unnecessary now that collapseJumpOnlyBlocks(m) is in place
        // Prune exception handlers covering nothing.
        wasReduced |= elimNonCoveringExh(m);  icodes.checkValid(m)

        // TODO see note in genExceptionHandlers about an ExceptionHandler.covered containing dead blocks (newNormal should remove them, but, where do those blocks come from?)
      } while (wasReduced)

      // TODO this would be a good time to remove synthetic local vars seeing no use, don't forget to call computeLocalVarsIndex() afterwards.
    }

  }

}
=======
/* NSC -- new Scala compiler
 * Copyright 2005-2011 LAMP/EPFL
 * @author  Martin Odersky
 */

package scala.tools.nsc
package backend.jvm

import java.nio.ByteBuffer
import scala.collection.{ mutable, immutable }
import scala.reflect.internal.pickling.{ PickleFormat, PickleBuffer }
import scala.tools.nsc.symtab._
import scala.tools.nsc.io.AbstractFile

import scala.tools.asm
import asm.Label

/**
 *  @author  Iulian Dragos (version 1.0, FJBG-based implementation)
 *  @author  Miguel Garcia (version 2.0,  ASM-based implementation)
 *
 * Documentation at http://lamp.epfl.ch/~magarcia/ScalaCompilerCornerReloaded/2012Q2/GenASM.pdf
 */
abstract class GenASM extends SubComponent with BytecodeWriters {
  import global._
  import icodes._
  import icodes.opcodes._
  import definitions._

  val phaseName = "jvm"

  /** Create a new phase */
  override def newPhase(p: Phase): Phase = new AsmPhase(p)

  private def outputDirectory(sym: Symbol): AbstractFile =
    settings.outputDirs outputDirFor beforeFlatten(sym.sourceFile)

  private def getFile(base: AbstractFile, clsName: String, suffix: String): AbstractFile = {
    var dir = base
    val pathParts = clsName.split("[./]").toList
    for (part <- pathParts.init) {
      dir = dir.subdirectoryNamed(part)
    }
    dir.fileNamed(pathParts.last + suffix)
  }
  private def getFile(sym: Symbol, clsName: String, suffix: String): AbstractFile =
    getFile(outputDirectory(sym), clsName, suffix)

  /** JVM code generation phase
   */
  class AsmPhase(prev: Phase) extends ICodePhase(prev) {
    def name = phaseName
    override def erasedTypes = true
    def apply(cls: IClass) = sys.error("no implementation")

    val BeanInfoAttr = rootMirror.getRequiredClass("scala.beans.BeanInfo")

    def isJavaEntryPoint(icls: IClass) = {
      val sym = icls.symbol
      def fail(msg: String, pos: Position = sym.pos) = {
        icls.cunit.warning(sym.pos,
          sym.name + " has a main method with parameter type Array[String], but " + sym.fullName('.') + " will not be a runnable program.\n" +
          "  Reason: " + msg
          // TODO: make this next claim true, if possible
          //   by generating valid main methods as static in module classes
          //   not sure what the jvm allows here
          // + "  You can still run the program by calling it as " + sym.javaSimpleName + " instead."
        )
        false
      }
      def failNoForwarder(msg: String) = {
        fail(msg + ", which means no static forwarder can be generated.\n")
      }
      val possibles = if (sym.hasModuleFlag) (sym.tpe nonPrivateMember nme.main).alternatives else Nil
      val hasApproximate = possibles exists { m =>
        m.info match {
          case MethodType(p :: Nil, _) => p.tpe.typeSymbol == ArrayClass
          case _                       => false
        }
      }
      // At this point it's a module with a main-looking method, so either succeed or warn that it isn't.
      hasApproximate && {
        // Before erasure so we can identify generic mains.
        beforeErasure {
          val companion     = sym.linkedClassOfClass
          val companionMain = companion.tpe.member(nme.main)

          if (hasJavaMainMethod(companion))
            failNoForwarder("companion contains its own main method")
          else if (companion.tpe.member(nme.main) != NoSymbol)
            // this is only because forwarders aren't smart enough yet
            failNoForwarder("companion contains its own main method (implementation restriction: no main is allowed, regardless of signature)")
          else if (companion.isTrait)
            failNoForwarder("companion is a trait")
          // Now either succeeed, or issue some additional warnings for things which look like
          // attempts to be java main methods.
          else possibles exists { m =>
            m.info match {
              case PolyType(_, _) =>
                fail("main methods cannot be generic.")
              case MethodType(params, res) =>
                if (res.typeSymbol :: params exists (_.isAbstractType))
                  fail("main methods cannot refer to type parameters or abstract types.", m.pos)
                else
                  isJavaMainMethod(m) || fail("main method must have exact signature (Array[String])Unit", m.pos)
              case tp =>
                fail("don't know what this is: " + tp, m.pos)
            }
          }
        }
      }
    }

    private def initBytecodeWriter(entryPoints: List[IClass]): BytecodeWriter = {
      settings.outputDirs.getSingleOutput match {
        case Some(f) if f hasExtension "jar" =>
          // If no main class was specified, see if there's only one
          // entry point among the classes going into the jar.
          if (settings.mainClass.isDefault) {
            entryPoints map (_.symbol fullName '.') match {
              case Nil      =>
                log("No Main-Class designated or discovered.")
              case name :: Nil =>
                log("Unique entry point: setting Main-Class to " + name)
                settings.mainClass.value = name
              case names =>
                log("No Main-Class due to multiple entry points:\n  " + names.mkString("\n  "))
            }
          }
          else log("Main-Class was specified: " + settings.mainClass.value)

          new DirectToJarfileWriter(f.file)

        case _                               =>
          if (settings.Ygenjavap.isDefault) {
            if(settings.Ydumpclasses.isDefault)
              new ClassBytecodeWriter { }
            else
              new ClassBytecodeWriter with DumpBytecodeWriter { }
          }
          else new ClassBytecodeWriter with JavapBytecodeWriter { }

          // TODO A ScalapBytecodeWriter could take asm.util.Textifier as starting point.
          //      Three areas where javap ouput is less than ideal (e.g. when comparing versions of the same classfile) are:
          //        (a) unreadable pickle;
          //        (b) two constant pools, while having identical contents, are displayed differently due to physical layout.
          //        (c) stack maps (classfile version 50 and up) are displayed in encoded form by javap, their expansion makes more sense instead.
      }
    }

    override def run() {

      if (settings.debug.value)
        inform("[running phase " + name + " on icode]")

      if (settings.Xdce.value)
        for ((sym, cls) <- icodes.classes if inliner.isClosureClass(sym) && !deadCode.liveClosures(sym))
          icodes.classes -= sym

      // For predictably ordered error messages.
      var sortedClasses = classes.values.toList sortBy ("" + _.symbol.fullName)

      debuglog("Created new bytecode generator for " + classes.size + " classes.")
      val bytecodeWriter  = initBytecodeWriter(sortedClasses filter isJavaEntryPoint)
      val plainCodeGen    = new JPlainBuilder(bytecodeWriter)
      val mirrorCodeGen   = new JMirrorBuilder(bytecodeWriter)
      val beanInfoCodeGen = new JBeanInfoBuilder(bytecodeWriter)

      while(!sortedClasses.isEmpty) {
        val c = sortedClasses.head

        if (isStaticModule(c.symbol) && isTopLevelModule(c.symbol)) {
          if (c.symbol.companionClass == NoSymbol) {
            mirrorCodeGen.genMirrorClass(c.symbol, c.cunit)
          } else {
            log("No mirror class for module with linked class: " + c.symbol.fullName)
          }
        }

        plainCodeGen.genClass(c)

        if (c.symbol hasAnnotation BeanInfoAttr) {
          beanInfoCodeGen.genBeanInfoClass(c)
        }

        sortedClasses = sortedClasses.tail
        classes -= c.symbol // GC opportunity
      }

      bytecodeWriter.close()
      classes.clear()
      reverseJavaName.clear()

      /* don't javaNameCache.clear() because that causes the following tests to fail:
       *   test/files/run/macro-repl-dontexpand.scala
       *   test/files/jvm/interpreter.scala
       * TODO but why? what use could javaNameCache possibly see once GenJVM is over?
       */

      /* TODO After emitting all class files (e.g., in a separate compiler phase) ASM can perform bytecode verification:
       *
       * (1) call the asm.util.CheckAdapter.verify() overload:
       *     public static void verify(ClassReader cr, ClassLoader loader, boolean dump, PrintWriter pw)
       *
       * (2) passing a custom ClassLoader to verify inter-dependent classes.
       *
       * Alternatively, an offline-bytecode verifier could be used (e.g. Maxine brings one as separate tool).
       */

    } // end of AsmPhase.run()

  } // end of class AsmPhase

  var pickledBytes = 0 // statistics

  // Don't put this in per run caches. Contains entries for classes as well as members.
  val javaNameCache = new mutable.WeakHashMap[Symbol, Name]() ++= List(
    NothingClass        -> binarynme.RuntimeNothing,
    RuntimeNothingClass -> binarynme.RuntimeNothing,
    NullClass           -> binarynme.RuntimeNull,
    RuntimeNullClass    -> binarynme.RuntimeNull
  )

  // unlike javaNameCache, reverseJavaName contains entries only for class symbols and their internal names.
  val reverseJavaName = mutable.Map.empty[String, Symbol] ++= List(
    binarynme.RuntimeNothing.toString() -> RuntimeNothingClass, // RuntimeNothingClass is the bytecode-level return type of Scala methods with Nothing return-type.
    binarynme.RuntimeNull.toString()    -> RuntimeNullClass
  )

  private def mkFlags(args: Int*) = args.foldLeft(0)(_ | _)

  @inline final private def hasPublicBitSet(flags: Int) = ((flags & asm.Opcodes.ACC_PUBLIC) != 0)

  @inline final private def isRemote(s: Symbol) = (s hasAnnotation RemoteAttr)

  /**
   * Return the Java modifiers for the given symbol.
   * Java modifiers for classes:
   *  - public, abstract, final, strictfp (not used)
   * for interfaces:
   *  - the same as for classes, without 'final'
   * for fields:
   *  - public, private (*)
   *  - static, final
   * for methods:
   *  - the same as for fields, plus:
   *  - abstract, synchronized (not used), strictfp (not used), native (not used)
   *
   *  (*) protected cannot be used, since inner classes 'see' protected members,
   *      and they would fail verification after lifted.
   */
  def javaFlags(sym: Symbol): Int = {
    // constructors of module classes should be private
    // PP: why are they only being marked private at this stage and not earlier?
    val privateFlag =
      sym.isPrivate || (sym.isPrimaryConstructor && isTopLevelModule(sym.owner))

    // Final: the only fields which can receive ACC_FINAL are eager vals.
    // Neither vars nor lazy vals can, because:
    //
    // Source: http://docs.oracle.com/javase/specs/jls/se7/html/jls-17.html#jls-17.5.3
    // "Another problem is that the specification allows aggressive
    // optimization of final fields. Within a thread, it is permissible to
    // reorder reads of a final field with those modifications of a final
    // field that do not take place in the constructor."
    //
    // A var or lazy val which is marked final still has meaning to the
    // scala compiler. The word final is heavily overloaded unfortunately;
    // for us it means "not overridable". At present you can't override
    // vars regardless; this may change.
    //
    // The logic does not check .isFinal (which checks flags for the FINAL flag,
    // and includes symbols marked lateFINAL) instead inspecting rawflags so
    // we can exclude lateFINAL. Such symbols are eligible for inlining, but to
    // avoid breaking proxy software which depends on subclassing, we do not
    // emit ACC_FINAL.
    // Nested objects won't receive ACC_FINAL in order to allow for their overriding.

    val finalFlag = (
         (sym.hasFlag(Flags.FINAL) || isTopLevelModule(sym))
      && !sym.enclClass.isInterface
      && !sym.isClassConstructor
      && !sym.isMutable // lazy vals and vars both
    )

    // Primitives are "abstract final" to prohibit instantiation
    // without having to provide any implementations, but that is an
    // illegal combination of modifiers at the bytecode level so
    // suppress final if abstract if present.
    import asm.Opcodes._
    mkFlags(
      if (privateFlag) ACC_PRIVATE else ACC_PUBLIC,
      if (sym.isDeferred || sym.hasAbstractFlag) ACC_ABSTRACT else 0,
      if (sym.isInterface) ACC_INTERFACE else 0,
      if (finalFlag && !sym.hasAbstractFlag) ACC_FINAL else 0,
      if (sym.isStaticMember) ACC_STATIC else 0,
      if (sym.isBridge) ACC_BRIDGE | ACC_SYNTHETIC else 0,
      if (sym.isHidden) ACC_SYNTHETIC else 0,
      if (sym.isClass && !sym.isInterface) ACC_SUPER else 0,
      if (sym.isVarargsMethod) ACC_VARARGS else 0,
      if (sym.hasFlag(Flags.SYNCHRONIZED)) ACC_SYNCHRONIZED else 0
    )
  }

  def javaFieldFlags(sym: Symbol) = {
    javaFlags(sym) | mkFlags(
      if (sym hasAnnotation TransientAttr) asm.Opcodes.ACC_TRANSIENT else 0,
      if (sym hasAnnotation VolatileAttr)  asm.Opcodes.ACC_VOLATILE  else 0,
      if (sym.isMutable) 0 else asm.Opcodes.ACC_FINAL
    )
  }

  def isTopLevelModule(sym: Symbol): Boolean =
    afterPickler { sym.isModuleClass && !sym.isImplClass && !sym.isNestedClass }

  def isStaticModule(sym: Symbol): Boolean = {
    sym.isModuleClass && !sym.isImplClass && !sym.isLifted
  }

  // -----------------------------------------------------------------------------------------
  // finding the least upper bound in agreement with the bytecode verifier (given two internal names handed by ASM)
  // Background:
  //  http://gallium.inria.fr/~xleroy/publi/bytecode-verification-JAR.pdf
  //  http://comments.gmane.org/gmane.comp.java.vm.languages/2293
  //  https://issues.scala-lang.org/browse/SI-3872
  // -----------------------------------------------------------------------------------------

  /**
   * Given an internal name (eg "java/lang/Integer") returns the class symbol for it.
   *
   * Better not to need this method (an example where control flow arrives here is welcome).
   * This method is invoked only upon both (1) and (2) below happening:
   *   (1) providing an asm.ClassWriter with an internal name by other means than javaName()
   *   (2) forgetting to track the corresponding class-symbol in reverseJavaName.
   *
   * (The first item is already unlikely because we rely on javaName()
   *  to do the bookkeeping for entries that should go in innerClassBuffer.)
   *
   * (We could do completely without this method at the expense of computing stack-map-frames ourselves and
   *  invoking visitFrame(), but that would require another pass over all instructions.)
   *
   * Right now I can't think of any invocation of visitSomething() on MethodVisitor
   * where we hand an internal name not backed by a reverseJavaName.
   * However, I'm leaving this note just in case any such oversight is discovered.
   */
  def inameToSymbol(iname: String): Symbol = {
    val name = global.newTypeName(iname)
    val res0 =
      if (nme.isModuleName(name)) rootMirror.getModule(nme.stripModuleSuffix(name))
      else                        rootMirror.getClassByName(name.replace('/', '.')) // TODO fails for inner classes (but this hasn't been tested).
    assert(res0 != NoSymbol)
    val res = jsymbol(res0)
    res
  }

  def jsymbol(sym: Symbol): Symbol = {
    if(sym.isJavaDefined && sym.isModuleClass) sym.linkedClassOfClass
    else if(sym.isModule) sym.moduleClass
    else sym // we track only module-classes and plain-classes
  }

  private def superClasses(s: Symbol): List[Symbol] = {
    assert(!s.isInterface)
    s.superClass match {
      case NoSymbol => List(s)
      case sc       => s :: superClasses(sc)
    }
  }

  private def firstCommonSuffix(as: List[Symbol], bs: List[Symbol]): Symbol = {
    assert(!(as contains NoSymbol))
    assert(!(bs contains NoSymbol))
    var chainA = as
    var chainB = bs
    var fcs: Symbol = NoSymbol
    do {
      if      (chainB contains chainA.head) fcs = chainA.head
      else if (chainA contains chainB.head) fcs = chainB.head
      else {
        chainA = chainA.tail
        chainB = chainB.tail
      }
    } while(fcs == NoSymbol)
    fcs
  }

  @inline final private def jvmWiseLUB(a: Symbol, b: Symbol): Symbol = {

    assert(a.isClass)
    assert(b.isClass)

    val res = Pair(a.isInterface, b.isInterface) match {
      case (true, true) =>
        global.lub(List(a.tpe, b.tpe)).typeSymbol // TODO assert == firstCommonSuffix of resp. parents
      case (true, false) =>
        if(b isSubClass a) a else ObjectClass
      case (false, true) =>
        if(a isSubClass b) b else ObjectClass
      case _ =>
        firstCommonSuffix(superClasses(a), superClasses(b))
    }
    assert(res != NoSymbol)
    res
  }

  /* The internal name of the least common ancestor of the types given by inameA and inameB.
     It's what ASM needs to know in order to compute stack map frames, http://asm.ow2.org/doc/developer-guide.html#controlflow */
  def getCommonSuperClass(inameA: String, inameB: String): String = {
    val a = reverseJavaName.getOrElseUpdate(inameA, inameToSymbol(inameA))
    val b = reverseJavaName.getOrElseUpdate(inameB, inameToSymbol(inameB))

    // global.lub(List(a.tpe, b.tpe)).typeSymbol.javaBinaryName.toString()
    // icodes.lub(icodes.toTypeKind(a.tpe), icodes.toTypeKind(b.tpe)).toType
    val lcaSym  = jvmWiseLUB(a, b)
    val lcaName = lcaSym.javaBinaryName.toString // don't call javaName because that side-effects innerClassBuffer.
    val oldsym  = reverseJavaName.put(lcaName, lcaSym)
    assert(oldsym.isEmpty || (oldsym.get == lcaSym), "somehow we're not managing to compute common-super-class for ASM consumption")
    assert(lcaName != "scala/Any")

    lcaName // TODO ASM caches the answer during the lifetime of a ClassWriter. We outlive that. Do some caching.
  }

  class CClassWriter(flags: Int) extends asm.ClassWriter(flags) {
    override def getCommonSuperClass(iname1: String, iname2: String): String = {
      GenASM.this.getCommonSuperClass(iname1, iname2)
    }
  }

  // -----------------------------------------------------------------------------------------
  // constants
  // -----------------------------------------------------------------------------------------

  private val classfileVersion: Int = settings.target.value match {
    case "jvm-1.5"     => asm.Opcodes.V1_5
    case "jvm-1.5-asm" => asm.Opcodes.V1_5
    case "jvm-1.6"     => asm.Opcodes.V1_6
    case "jvm-1.7"     => asm.Opcodes.V1_7
  }

  private val majorVersion: Int = (classfileVersion & 0xFF)
  private val emitStackMapFrame = (majorVersion >= 50)

  private val extraProc: Int = mkFlags(
    asm.ClassWriter.COMPUTE_MAXS,
    if(emitStackMapFrame) asm.ClassWriter.COMPUTE_FRAMES else 0
  )

  val JAVA_LANG_OBJECT = asm.Type.getObjectType("java/lang/Object")
  val JAVA_LANG_STRING = asm.Type.getObjectType("java/lang/String")

  /** basic functionality for class file building */
  abstract class JBuilder(bytecodeWriter: BytecodeWriter) {

    val EMPTY_JTYPE_ARRAY  = Array.empty[asm.Type]
    val EMPTY_STRING_ARRAY = Array.empty[String]

    val mdesc_arglessvoid = "()V"

    val CLASS_CONSTRUCTOR_NAME    = "<clinit>"
    val INSTANCE_CONSTRUCTOR_NAME = "<init>"

    val INNER_CLASSES_FLAGS =
      (asm.Opcodes.ACC_PUBLIC    | asm.Opcodes.ACC_PRIVATE | asm.Opcodes.ACC_PROTECTED |
       asm.Opcodes.ACC_STATIC    | asm.Opcodes.ACC_INTERFACE | asm.Opcodes.ACC_ABSTRACT)

    // -----------------------------------------------------------------------------------------
    // factory methods
    // -----------------------------------------------------------------------------------------

    /**
     * Returns a new ClassWriter for the class given by arguments.
     *
     * @param access the class's access flags. This parameter also indicates if the class is deprecated.
     *
     * @param name the internal name of the class.
     *
     * @param signature the signature of this class. May be <tt>null</tt> if
     *        the class is not a generic one, and does not extend or implement
     *        generic classes or interfaces.
     *
     * @param superName the internal of name of the super class. For interfaces,
     *        the super class is {@link Object}. May be <tt>null</tt>, but
     *        only for the {@link Object} class.
     *
     * @param interfaces the internal names of the class's interfaces (see
     *        {@link Type#getInternalName() getInternalName}). May be
     *        <tt>null</tt>.
     */
    def createJClass(access: Int, name: String, signature: String, superName: String, interfaces: Array[String]): asm.ClassWriter = {
      val cw = new CClassWriter(extraProc)
      cw.visit(classfileVersion,
               access, name, signature,
               superName, interfaces)

      cw
    }

    def createJAttribute(name: String, b: Array[Byte], offset: Int, len: Int): asm.Attribute = {
      val dest = new Array[Byte](len);
      System.arraycopy(b, offset, dest, 0, len);
      new asm.CustomAttr(name, dest)
    }

    // -----------------------------------------------------------------------------------------
    // utitilies useful when emitting plain, mirror, and beaninfo classes.
    // -----------------------------------------------------------------------------------------

    def writeIfNotTooBig(label: String, jclassName: String, jclass: asm.ClassWriter, sym: Symbol) {
      try {
        val arr = jclass.toByteArray()
        bytecodeWriter.writeClass(label, jclassName, arr, sym)
      } catch {
        case e: java.lang.RuntimeException if(e.getMessage() == "Class file too large!") =>
          // TODO check where ASM throws the equivalent of CodeSizeTooBigException
          log("Skipped class "+jclassName+" because it exceeds JVM limits (it's too big or has methods that are too long).")
      }
    }

    /** Specialized array conversion to prevent calling
     *  java.lang.reflect.Array.newInstance via TraversableOnce.toArray
     */
    def mkArray(xs: Traversable[asm.Type]):  Array[asm.Type]  = { val a = new Array[asm.Type](xs.size); xs.copyToArray(a); a }
    def mkArray(xs: Traversable[String]):    Array[String]    = { val a = new Array[String](xs.size);   xs.copyToArray(a); a }

    // -----------------------------------------------------------------------------------------
    // Getters for (JVMS 4.2) internal and unqualified names (represented as JType instances).
    // These getters track behind the scenes the inner classes referred to in the class being emitted,
    // so as to build the InnerClasses attribute (JVMS 4.7.6) via `addInnerClasses()`
    // (which also adds as member classes those inner classes that have been declared,
    // thus also covering the case of inner classes declared but otherwise not referred).
    // -----------------------------------------------------------------------------------------

    val innerClassBuffer = mutable.LinkedHashSet[Symbol]()

    /** For given symbol return a symbol corresponding to a class that should be declared as inner class.
     *
     *  For example:
     *  class A {
     *    class B
     *    object C
     *  }
     *
     *  then method will return:
     *    NoSymbol for A,
     *    the same symbol for A.B (corresponding to A$B class), and
     *    A$C$ symbol for A.C.
     */
    def innerClassSymbolFor(s: Symbol): Symbol =
      if (s.isClass) s else if (s.isModule) s.moduleClass else NoSymbol

    /** Return the a name of this symbol that can be used on the Java platform.  It removes spaces from names.
     *
     *  Special handling:
     *    scala.Nothing erases to scala.runtime.Nothing$
     *       scala.Null erases to scala.runtime.Null$
     *
     *  This is needed because they are not real classes, and they mean
     *  'abrupt termination upon evaluation of that expression' or null respectively.
     *  This handling is done already in GenICode, but here we need to remove
     *  references from method signatures to these types, because such classes
     *  cannot exist in the classpath: the type checker will be very confused.
     */
    def javaName(sym: Symbol): String = {

        /**
         * Checks if given symbol corresponds to inner class/object and add it to innerClassBuffer
         *
         * Note: This method is called recursively thus making sure that we add complete chain
         * of inner class all until root class.
         */
        def collectInnerClass(s: Symbol): Unit = {
          // TODO: some beforeFlatten { ... } which accounts for
          // being nested in parameterized classes (if we're going to selectively flatten.)
          val x = innerClassSymbolFor(s)
          if(x ne NoSymbol) {
            assert(x.isClass, "not an inner-class symbol")
            val isInner = !x.rawowner.isPackageClass
            if (isInner) {
              innerClassBuffer += x
              collectInnerClass(x.rawowner)
            }
          }
        }

      collectInnerClass(sym)

      var hasInternalName = (sym.isClass || (sym.isModule && !sym.isMethod))
      val cachedJN = javaNameCache.getOrElseUpdate(sym, {
        if (hasInternalName) { sym.javaBinaryName }
        else                 { sym.javaSimpleName }
      })

      if(emitStackMapFrame && hasInternalName) {
        val internalName = cachedJN.toString()
        val trackedSym = jsymbol(sym)
        reverseJavaName.get(internalName) match {
          case None         =>
            reverseJavaName.put(internalName, trackedSym)
          case Some(oldsym) =>
            assert((oldsym == trackedSym) || (oldsym == RuntimeNothingClass) || (oldsym == RuntimeNullClass), // In contrast, neither NothingClass nor NullClass show up bytecode-level.
                   "how can getCommonSuperclass() do its job if different class symbols get the same bytecode-level internal name.")
        }
      }

      cachedJN.toString
    }

    def descriptor(t: Type):     String = { javaType(t).getDescriptor }
    def descriptor(k: TypeKind): String = { javaType(k).getDescriptor }
    def descriptor(s: Symbol):   String = { javaType(s).getDescriptor }

    def javaType(tk: TypeKind): asm.Type = {
      if(tk.isValueType) {
        if(tk.isIntSizedType) {
          (tk: @unchecked) match {
            case BOOL   => asm.Type.BOOLEAN_TYPE
            case BYTE   => asm.Type.BYTE_TYPE
            case SHORT  => asm.Type.SHORT_TYPE
            case CHAR   => asm.Type.CHAR_TYPE
            case INT    => asm.Type.INT_TYPE
          }
        } else {
          (tk: @unchecked) match {
            case UNIT   => asm.Type.VOID_TYPE
            case LONG   => asm.Type.LONG_TYPE
            case FLOAT  => asm.Type.FLOAT_TYPE
            case DOUBLE => asm.Type.DOUBLE_TYPE
          }
        }
      } else {
        assert(!tk.isBoxedType, tk) // documentation (BOXED matches none below anyway)
        (tk: @unchecked) match {
          case REFERENCE(cls)  => asm.Type.getObjectType(javaName(cls))
          case ARRAY(elem)     => javaArrayType(javaType(elem))
        }
      }
    }

    def javaType(t: Type): asm.Type = javaType(toTypeKind(t))

    def javaType(s: Symbol): asm.Type = {
      if (s.isMethod) {
        val resT: asm.Type = if (s.isClassConstructor) asm.Type.VOID_TYPE else javaType(s.tpe.resultType);
        asm.Type.getMethodType( resT, (s.tpe.paramTypes map javaType): _* )
      } else { javaType(s.tpe) }
    }

    def javaArrayType(elem: asm.Type): asm.Type = { asm.Type.getObjectType("[" + elem.getDescriptor) }

    def isDeprecated(sym: Symbol): Boolean = { sym.annotations exists (_ matches definitions.DeprecatedAttr) }

    def addInnerClasses(csym: Symbol, jclass: asm.ClassVisitor) {
      /** The outer name for this inner class. Note that it returns null
       *  when the inner class should not get an index in the constant pool.
       *  That means non-member classes (anonymous). See Section 4.7.5 in the JVMS.
       */
      def outerName(innerSym: Symbol): String = {
        if (innerSym.originalEnclosingMethod != NoSymbol)
          null
        else {
          val outerName = javaName(innerSym.rawowner)
          if (isTopLevelModule(innerSym.rawowner)) "" + nme.stripModuleSuffix(newTermName(outerName))
          else outerName
        }
      }

      def innerName(innerSym: Symbol): String =
        if (innerSym.isAnonymousClass || innerSym.isAnonymousFunction)
          null
        else
          innerSym.rawname + innerSym.moduleSuffix

      // add inner classes which might not have been referenced yet
      afterErasure {
        for (sym <- List(csym, csym.linkedClassOfClass); m <- sym.info.decls.map(innerClassSymbolFor) if m.isClass)
          innerClassBuffer += m
      }

      val allInners: List[Symbol] = innerClassBuffer.toList
      if (allInners.nonEmpty) {
        debuglog(csym.fullName('.') + " contains " + allInners.size + " inner classes.")

        // entries ready to be serialized into the classfile, used to detect duplicates.
        val entries = mutable.Map.empty[String, String]

        // sort them so inner classes succeed their enclosing class to satisfy the Eclipse Java compiler
        for (innerSym <- allInners sortBy (_.name.length)) { // TODO why not sortBy (_.name.toString()) ??
          val flags = mkFlags(
            if (innerSym.rawowner.hasModuleFlag) asm.Opcodes.ACC_STATIC else 0,
            javaFlags(innerSym),
            if(isDeprecated(innerSym)) asm.Opcodes.ACC_DEPRECATED else 0 // ASM pseudo-access flag
          ) & (INNER_CLASSES_FLAGS | asm.Opcodes.ACC_DEPRECATED)
          val jname = javaName(innerSym)  // never null
          val oname = outerName(innerSym) // null when method-enclosed
          val iname = innerName(innerSym) // null for anonymous inner class

          // Mimicking javap inner class output
          debuglog(
            if (oname == null || iname == null) "//class " + jname
            else "//%s=class %s of class %s".format(iname, jname, oname)
          )

          assert(jname != null, "javaName is broken.") // documentation
          val doAdd = entries.get(jname) match {
            // TODO is it ok for prevOName to be null? (Someone should really document the invariants of the InnerClasses bytecode attribute)
            case Some(prevOName) =>
              // this occurs e.g. when innerClassBuffer contains both class Thread$State, object Thread$State,
              // i.e. for them it must be the case that oname == java/lang/Thread
              assert(prevOName == oname, "duplicate")
              false
            case None => true
          }

          if(doAdd) {
            entries += (jname -> oname)
            jclass.visitInnerClass(jname, oname, iname, flags)
          }

          /*
           * TODO assert (JVMS 4.7.6 The InnerClasses attribute)
           * If a class file has a version number that is greater than or equal to 51.0, and
           * has an InnerClasses attribute in its attributes table, then for all entries in the
           * classes array of the InnerClasses attribute, the value of the
           * outer_class_info_index item must be zero if the value of the
           * inner_name_index item is zero.
           */

        }
      }
    }

  } // end of class JBuilder


  /** functionality for building plain and mirror classes */
  abstract class JCommonBuilder(bytecodeWriter: BytecodeWriter) extends JBuilder(bytecodeWriter) {

    def debugLevel = settings.debuginfo.indexOfChoice

    val emitSource = debugLevel >= 1
    val emitLines  = debugLevel >= 2
    val emitVars   = debugLevel >= 3

    // -----------------------------------------------------------------------------------------
    // more constants
    // -----------------------------------------------------------------------------------------

    val PublicStatic      = asm.Opcodes.ACC_PUBLIC | asm.Opcodes.ACC_STATIC
    val PublicStaticFinal = asm.Opcodes.ACC_PUBLIC | asm.Opcodes.ACC_STATIC | asm.Opcodes.ACC_FINAL

    val strMODULE_INSTANCE_FIELD = nme.MODULE_INSTANCE_FIELD.toString

    // -----------------------------------------------------------------------------------------
    // Custom attribute (JVMS 4.7.1) "ScalaSig" used as marker only
    // i.e., the pickle is contained in a custom annotation, see:
    //   (1) `addAnnotations()`,
    //   (2) SID # 10 (draft) - Storage of pickled Scala signatures in class files, http://www.scala-lang.org/sid/10
    //   (3) SID # 5 - Internals of Scala Annotations, http://www.scala-lang.org/sid/5
    // That annotation in turn is not related to the "java-generic-signature" (JVMS 4.7.9)
    // other than both ending up encoded as attributes (JVMS 4.7)
    // (with the caveat that the "ScalaSig" attribute is associated to some classes,
    // while the "Signature" attribute can be associated to classes, methods, and fields.)
    // -----------------------------------------------------------------------------------------

    val versionPickle = {
      val vp = new PickleBuffer(new Array[Byte](16), -1, 0)
      assert(vp.writeIndex == 0, vp)
      vp writeNat PickleFormat.MajorVersion
      vp writeNat PickleFormat.MinorVersion
      vp writeNat 0
      vp
    }

    def pickleMarkerLocal = {
      createJAttribute(tpnme.ScalaSignatureATTR.toString, versionPickle.bytes, 0, versionPickle.writeIndex)
    }

    def pickleMarkerForeign = {
      createJAttribute(tpnme.ScalaATTR.toString, new Array[Byte](0), 0, 0)
    }

    /** Returns a ScalaSignature annotation if it must be added to this class, none otherwise.
     *  This annotation must be added to the class' annotations list when generating them.
     *
     *  Depending on whether the returned option is defined, it adds to `jclass` one of:
     *    (a) the ScalaSig marker attribute
     *        (indicating that a scala-signature-annotation aka pickle is present in this class); or
     *    (b) the Scala marker attribute
     *        (indicating that a scala-signature-annotation aka pickle is to be found in another file).
     *
     *
     *  @param jclassName The class file that is being readied.
     *  @param sym    The symbol for which the signature has been entered in the symData map.
     *                This is different than the symbol
     *                that is being generated in the case of a mirror class.
     *  @return       An option that is:
     *                - defined and contains an AnnotationInfo of the ScalaSignature type,
     *                  instantiated with the pickle signature for sym.
     *                - empty if the jclass/sym pair must not contain a pickle.
     *
     */
    def getAnnotPickle(jclassName: String, sym: Symbol): Option[AnnotationInfo] = {
      currentRun.symData get sym match {
        case Some(pickle) if !nme.isModuleName(newTermName(jclassName)) =>
          val scalaAnnot = {
            val sigBytes = ScalaSigBytes(pickle.bytes.take(pickle.writeIndex))
            AnnotationInfo(sigBytes.sigAnnot, Nil, List((nme.bytes, sigBytes)))
          }
          pickledBytes += pickle.writeIndex
          currentRun.symData -= sym
          currentRun.symData -= sym.companionSymbol
          Some(scalaAnnot)
        case _ =>
          None
      }
    }

    /**
     * Quoting from JVMS 4.7.5 The Exceptions Attribute
     *   "The Exceptions attribute indicates which checked exceptions a method may throw.
     *    There may be at most one Exceptions attribute in each method_info structure."
     *
     * The contents of that attribute are determined by the `String[] exceptions` argument to ASM's ClassVisitor.visitMethod()
     * This method returns such list of internal names.
     *
     */
    def getExceptions(excs: List[AnnotationInfo]): List[String] = {
      for (AnnotationInfo(tp, List(exc), _) <- excs.distinct if tp.typeSymbol == ThrowsClass)
      yield {
        val Literal(const) = exc
        javaName(const.typeValue.typeSymbol)
      }
    }

    /** Whether an annotation should be emitted as a Java annotation
     *   .initialize: if 'annot' is read from pickle, atp might be un-initialized
     */
    private def shouldEmitAnnotation(annot: AnnotationInfo) =
      annot.symbol.initialize.isJavaDefined &&
      annot.matches(ClassfileAnnotationClass) &&
      annot.args.isEmpty &&
      !annot.matches(DeprecatedAttr)

    // @M don't generate java generics sigs for (members of) implementation
    // classes, as they are monomorphic (TODO: ok?)
    private def needsGenericSignature(sym: Symbol) = !(
      // PP: This condition used to include sym.hasExpandedName, but this leads
      // to the total loss of generic information if a private member is
      // accessed from a closure: both the field and the accessor were generated
      // without it.  This is particularly bad because the availability of
      // generic information could disappear as a consequence of a seemingly
      // unrelated change.
         settings.Ynogenericsig.value
      || sym.isHidden
      || sym.isLiftedMethod
      || sym.isBridge
      || (sym.ownerChain exists (_.isImplClass))
    )

    def getCurrentCUnit(): CompilationUnit

    /** @return
     *   - `null` if no Java signature is to be added (`null` is what ASM expects in these cases).
     *   - otherwise the signature in question
     */
    def getGenericSignature(sym: Symbol, owner: Symbol): String = {

      if (!needsGenericSignature(sym)) { return null }

      val memberTpe = beforeErasure(owner.thisType.memberInfo(sym))

      val jsOpt: Option[String] = erasure.javaSig(sym, memberTpe)
      if (jsOpt.isEmpty) { return null }

      val sig = jsOpt.get
      log(sig) // This seems useful enough in the general case.

          def wrap(op: => Unit) = {
            try   { op; true }
            catch { case _ => false }
          }

      if (settings.Xverify.value) {
        // Run the signature parser to catch bogus signatures.
        val isValidSignature = wrap {
          // Alternative: scala.tools.reflect.SigParser (frontend to sun.reflect.generics.parser.SignatureParser)
          import scala.tools.asm.util.SignatureChecker
          if (sym.isMethod)    { SignatureChecker checkMethodSignature sig } // requires asm-util.jar
          else if (sym.isTerm) { SignatureChecker checkFieldSignature  sig }
          else                 { SignatureChecker checkClassSignature  sig }
        }

        if(!isValidSignature) {
          getCurrentCUnit().warning(sym.pos,
              """|compiler bug: created invalid generic signature for %s in %s
                 |signature: %s
                 |if this is reproducible, please report bug at https://issues.scala-lang.org/
              """.trim.stripMargin.format(sym, sym.owner.skipPackageObject.fullName, sig))
          return null
        }
      }

      if ((settings.check containsName phaseName)) {
        val normalizedTpe = beforeErasure(erasure.prepareSigMap(memberTpe))
        val bytecodeTpe = owner.thisType.memberInfo(sym)
        if (!sym.isType && !sym.isConstructor && !(erasure.erasure(sym)(normalizedTpe) =:= bytecodeTpe)) {
          getCurrentCUnit().warning(sym.pos,
              """|compiler bug: created generic signature for %s in %s that does not conform to its erasure
                 |signature: %s
                 |original type: %s
                 |normalized type: %s
                 |erasure type: %s
                 |if this is reproducible, please report bug at http://issues.scala-lang.org/
              """.trim.stripMargin.format(sym, sym.owner.skipPackageObject.fullName, sig, memberTpe, normalizedTpe, bytecodeTpe))
           return null
        }
      }

      sig
    }

    def ubytesToCharArray(bytes: Array[Byte]): Array[Char] = {
      val ca = new Array[Char](bytes.size)
      var idx = 0
      while(idx < bytes.size) {
        val b: Byte = bytes(idx)
        assert((b & ~0x7f) == 0)
        ca(idx) = b.asInstanceOf[Char]
        idx += 1
      }

      ca
    }

    // TODO this method isn't exercised during bootstrapping. Open question: is it bug free?
    private def arrEncode(sb: ScalaSigBytes): Array[String] = {
      var strs: List[String]  = Nil
      val bSeven: Array[Byte] = sb.sevenBitsMayBeZero
      // chop into slices of at most 65535 bytes, counting 0x00 as taking two bytes (as per JVMS 4.4.7 The CONSTANT_Utf8_info Structure)
      var prevOffset = 0
      var offset     = 0
      var encLength  = 0
      while(offset < bSeven.size) {
        val newEncLength = encLength.toLong + (if(bSeven(offset) == 0) 2 else 1)
        if(newEncLength > 65535) {
          val ba     = bSeven.slice(prevOffset, offset)
          strs     ::= new java.lang.String(ubytesToCharArray(ba))
          encLength  = 0
          prevOffset = offset
        } else {
          encLength += 1
          offset    += 1
        }
      }
      if(prevOffset < offset) {
        assert(offset == bSeven.length)
        val ba = bSeven.slice(prevOffset, offset)
        strs ::= new java.lang.String(ubytesToCharArray(ba))
      }
      assert(strs.size > 1, "encode instead as one String via strEncode()") // TODO too strict?
      strs.reverse.toArray
    }

    private def strEncode(sb: ScalaSigBytes): String = {
      val ca = ubytesToCharArray(sb.sevenBitsMayBeZero)
      new java.lang.String(ca)
      // debug val bvA = new asm.ByteVector; bvA.putUTF8(s)
      // debug val enc: Array[Byte] = scala.reflect.internal.pickling.ByteCodecs.encode(bytes)
      // debug assert(enc(idx) == bvA.getByte(idx + 2))
      // debug assert(bvA.getLength == enc.size + 2)
    }

    def emitArgument(av:   asm.AnnotationVisitor,
                     name: String,
                     arg:  ClassfileAnnotArg) {
      arg match {

        case LiteralAnnotArg(const) =>
          if(const.isNonUnitAnyVal) { av.visit(name, const.value) }
          else {
            const.tag match {
              case StringTag  =>
                assert(const.value != null, const) // TODO this invariant isn't documented in `case class Constant`
                av.visit(name, const.stringValue)  // `stringValue` special-cases null, but that execution path isn't exercised for a const with StringTag
              case ClazzTag   => av.visit(name, javaType(const.typeValue))
              case EnumTag =>
                val edesc  = descriptor(const.tpe) // the class descriptor of the enumeration class.
                val evalue = const.symbolValue.name.toString // value the actual enumeration value.
                av.visitEnum(name, edesc, evalue)
            }
          }

        case sb@ScalaSigBytes(bytes) =>
          // see http://www.scala-lang.org/sid/10 (Storage of pickled Scala signatures in class files)
          // also JVMS Sec. 4.7.16.1 The element_value structure and JVMS Sec. 4.4.7 The CONSTANT_Utf8_info Structure.
          val assocValue = (if(sb.fitsInOneString) strEncode(sb) else arrEncode(sb))
          av.visit(name, assocValue)
          // for the lazy val in ScalaSigBytes to be GC'ed, the invoker of emitAnnotations() should hold the ScalaSigBytes in a method-local var that doesn't escape.

        case ArrayAnnotArg(args) =>
          val arrAnnotV: asm.AnnotationVisitor = av.visitArray(name)
          for(arg <- args) { emitArgument(arrAnnotV, null, arg) }
          arrAnnotV.visitEnd()

        case NestedAnnotArg(annInfo) =>
          val AnnotationInfo(typ, args, assocs) = annInfo
          assert(args.isEmpty, args)
          val desc = descriptor(typ) // the class descriptor of the nested annotation class
          val nestedVisitor = av.visitAnnotation(name, desc)
          emitAssocs(nestedVisitor, assocs)
      }
    }

    def emitAssocs(av: asm.AnnotationVisitor, assocs: List[(Name, ClassfileAnnotArg)]) {
      for ((name, value) <- assocs) {
        emitArgument(av, name.toString(), value)
      }
      av.visitEnd()
    }

    def emitAnnotations(cw: asm.ClassVisitor, annotations: List[AnnotationInfo]) {
      for(annot <- annotations; if shouldEmitAnnotation(annot)) {
        val AnnotationInfo(typ, args, assocs) = annot
        assert(args.isEmpty, args)
        val av = cw.visitAnnotation(descriptor(typ), true)
        emitAssocs(av, assocs)
      }
    }

    def emitAnnotations(mw: asm.MethodVisitor, annotations: List[AnnotationInfo]) {
      for(annot <- annotations; if shouldEmitAnnotation(annot)) {
        val AnnotationInfo(typ, args, assocs) = annot
        assert(args.isEmpty, args)
        val av = mw.visitAnnotation(descriptor(typ), true)
        emitAssocs(av, assocs)
      }
    }

    def emitAnnotations(fw: asm.FieldVisitor, annotations: List[AnnotationInfo]) {
      for(annot <- annotations; if shouldEmitAnnotation(annot)) {
        val AnnotationInfo(typ, args, assocs) = annot
        assert(args.isEmpty, args)
        val av = fw.visitAnnotation(descriptor(typ), true)
        emitAssocs(av, assocs)
      }
    }

    def emitParamAnnotations(jmethod: asm.MethodVisitor, pannotss: List[List[AnnotationInfo]]) {
      val annotationss = pannotss map (_ filter shouldEmitAnnotation)
      if (annotationss forall (_.isEmpty)) return
      for (Pair(annots, idx) <- annotationss.zipWithIndex;
           annot <- annots) {
        val AnnotationInfo(typ, args, assocs) = annot
        assert(args.isEmpty, args)
        val pannVisitor: asm.AnnotationVisitor = jmethod.visitParameterAnnotation(idx, descriptor(typ), true)
        emitAssocs(pannVisitor, assocs)
      }
    }

    /** Adds a @remote annotation, actual use unknown.
     *
     * Invoked from genMethod() and addForwarder().
     */
    def addRemoteExceptionAnnot(isRemoteClass: Boolean, isJMethodPublic: Boolean, meth: Symbol) {
      val needsAnnotation = (
        (  isRemoteClass ||
           isRemote(meth) && isJMethodPublic
        ) && !(meth.throwsAnnotations contains RemoteExceptionClass)
      )
      if (needsAnnotation) {
        val c   = Constant(RemoteExceptionClass.tpe)
        val arg = Literal(c) setType c.tpe
        meth.addAnnotation(ThrowsClass, arg)
      }
    }

    // -----------------------------------------------------------------------------------------
    // Static forwarders (related to mirror classes but also present in
    // a plain class lacking companion module, for details see `isCandidateForForwarders`).
    // -----------------------------------------------------------------------------------------

    val ExcludedForwarderFlags = {
      import Flags._
      // Should include DEFERRED but this breaks findMember.
      ( CASE | SPECIALIZED | LIFTED | PROTECTED | STATIC | EXPANDEDNAME | BridgeAndPrivateFlags )
    }

    /** Add a forwarder for method m. Used only from addForwarders(). */
    private def addForwarder(isRemoteClass: Boolean, jclass: asm.ClassVisitor, module: Symbol, m: Symbol) {
      val moduleName     = javaName(module)
      val methodInfo     = module.thisType.memberInfo(m)
      val paramJavaTypes: List[asm.Type] = methodInfo.paramTypes map javaType
      // val paramNames     = 0 until paramJavaTypes.length map ("x_" + _)

      /** Forwarders must not be marked final,
       *  as the JVM will not allow redefinition of a final static method,
       *  and we don't know what classes might be subclassing the companion class.  See SI-4827.
       */
      // TODO: evaluate the other flags we might be dropping on the floor here.
      // TODO: ACC_SYNTHETIC ?
      val flags = PublicStatic | (
        if (m.isVarargsMethod) asm.Opcodes.ACC_VARARGS else 0
      )

      // TODO needed? for(ann <- m.annotations) { ann.symbol.initialize }
      val jgensig = if (m.isDeferred) null else getGenericSignature(m, module); // only add generic signature if method concrete; bug #1745
      addRemoteExceptionAnnot(isRemoteClass, hasPublicBitSet(flags), m)
      val (throws, others) = m.annotations partition (_.symbol == ThrowsClass)
      val thrownExceptions: List[String] = getExceptions(throws)

      val jReturnType = javaType(methodInfo.resultType)
      val mdesc = asm.Type.getMethodDescriptor(jReturnType, paramJavaTypes: _*)
      val mirrorMethodName = javaName(m)
      val mirrorMethod: asm.MethodVisitor = jclass.visitMethod(
        flags,
        mirrorMethodName,
        mdesc,
        jgensig,
        mkArray(thrownExceptions)
      )

      // typestate: entering mode with valid call sequences:
      //   [ visitAnnotationDefault ] ( visitAnnotation | visitParameterAnnotation | visitAttribute )*

      emitAnnotations(mirrorMethod, others)
      emitParamAnnotations(mirrorMethod, m.info.params.map(_.annotations))

      // typestate: entering mode with valid call sequences:
      //   visitCode ( visitFrame | visitXInsn | visitLabel | visitTryCatchBlock | visitLocalVariable | visitLineNumber )* visitMaxs ] visitEnd

      mirrorMethod.visitCode()

      mirrorMethod.visitFieldInsn(asm.Opcodes.GETSTATIC, moduleName, strMODULE_INSTANCE_FIELD, descriptor(module))

      var index = 0
      for(jparamType <- paramJavaTypes) {
        mirrorMethod.visitVarInsn(jparamType.getOpcode(asm.Opcodes.ILOAD), index)
        assert(jparamType.getSort() != asm.Type.METHOD, jparamType)
        index += jparamType.getSize()
      }

      mirrorMethod.visitMethodInsn(asm.Opcodes.INVOKEVIRTUAL, moduleName, mirrorMethodName, javaType(m).getDescriptor)
      mirrorMethod.visitInsn(jReturnType.getOpcode(asm.Opcodes.IRETURN))

      mirrorMethod.visitMaxs(0, 0) // just to follow protocol, dummy arguments
      mirrorMethod.visitEnd()

    }

    /** Add forwarders for all methods defined in `module` that don't conflict
     *  with methods in the companion class of `module`. A conflict arises when
     *  a method with the same name is defined both in a class and its companion object:
     *  method signature is not taken into account.
     */
    def addForwarders(isRemoteClass: Boolean, jclass: asm.ClassVisitor, jclassName: String, moduleClass: Symbol) {
      assert(moduleClass.isModuleClass, moduleClass)
      debuglog("Dumping mirror class for object: " + moduleClass)

      val linkedClass  = moduleClass.companionClass
      val linkedModule = linkedClass.companionSymbol
      lazy val conflictingNames: Set[Name] = {
        linkedClass.info.members collect { case sym if sym.name.isTermName => sym.name } toSet
      }
      debuglog("Potentially conflicting names for forwarders: " + conflictingNames)

      for (m <- moduleClass.info.membersBasedOnFlags(ExcludedForwarderFlags, Flags.METHOD)) {
        if (m.isType || m.isDeferred || (m.owner eq ObjectClass) || m.isConstructor)
          debuglog("No forwarder for '%s' from %s to '%s'".format(m, jclassName, moduleClass))
        else if (conflictingNames(m.name))
          log("No forwarder for " + m + " due to conflict with " + linkedClass.info.member(m.name))
        else {
          log("Adding static forwarder for '%s' from %s to '%s'".format(m, jclassName, moduleClass))
          addForwarder(isRemoteClass, jclass, moduleClass, m)
        }
      }
    }

  } // end of class JCommonBuilder


  trait JAndroidBuilder {
    self: JPlainBuilder =>

    /** From the reference documentation of the Android SDK:
     *  The `Parcelable` interface identifies classes whose instances can be written to and restored from a `Parcel`.
     *  Classes implementing the `Parcelable` interface must also have a static field called `CREATOR`,
     *  which is an object implementing the `Parcelable.Creator` interface.
     */
    private val androidFieldName = newTermName("CREATOR")

    private lazy val AndroidParcelableInterface = rootMirror.getClassIfDefined("android.os.Parcelable")
    private lazy val AndroidCreatorClass        = rootMirror.getClassIfDefined("android.os.Parcelable$Creator")

    def isAndroidParcelableClass(sym: Symbol) =
      (AndroidParcelableInterface != NoSymbol) &&
      (sym.parentSymbols contains AndroidParcelableInterface)

    /* Typestate: should be called before emitting fields (because it adds an IField to the current IClass). */
    def addCreatorCode(block: BasicBlock) {
      val fieldSymbol = (
        clasz.symbol.newValue(newTermName(androidFieldName), NoPosition, Flags.STATIC | Flags.FINAL)
          setInfo AndroidCreatorClass.tpe
      )
      val methodSymbol = definitions.getMember(clasz.symbol.companionModule, androidFieldName)
      clasz addField new IField(fieldSymbol)
      block emit CALL_METHOD(methodSymbol, Static(false))
      block emit STORE_FIELD(fieldSymbol, true)
    }

    def legacyAddCreatorCode(clinit: asm.MethodVisitor) {
      val creatorType: asm.Type = javaType(AndroidCreatorClass)
      val tdesc_creator = creatorType.getDescriptor

      jclass.visitField(
        PublicStaticFinal,
        androidFieldName,
        tdesc_creator,
        null, // no java-generic-signature
        null  // no initial value
      ).visitEnd()

      val moduleName = javaName(clasz.symbol)+"$"

      // GETSTATIC `moduleName`.MODULE$ : `moduleName`;
      clinit.visitFieldInsn(
        asm.Opcodes.GETSTATIC,
        moduleName,
        strMODULE_INSTANCE_FIELD,
        asm.Type.getObjectType(moduleName).getDescriptor
      )

      // INVOKEVIRTUAL `moduleName`.CREATOR() : android.os.Parcelable$Creator;
      clinit.visitMethodInsn(
        asm.Opcodes.INVOKEVIRTUAL,
        moduleName,
        androidFieldName,
        asm.Type.getMethodDescriptor(creatorType, Array.empty[asm.Type]: _*)
      )

      // PUTSTATIC `thisName`.CREATOR;
      clinit.visitFieldInsn(
        asm.Opcodes.PUTSTATIC,
        thisName,
        androidFieldName,
        tdesc_creator
      )
    }

  } // end of trait JAndroidBuilder

  /** Map from type kinds to the Java reference types.
   *  It is used to push class literals onto the operand stack.
   *  @see Predef.classOf
   *  @see genConstant()
   */
  private val classLiteral = immutable.Map[TypeKind, asm.Type](
    UNIT   -> asm.Type.getObjectType("java/lang/Void"),
    BOOL   -> asm.Type.getObjectType("java/lang/Boolean"),
    BYTE   -> asm.Type.getObjectType("java/lang/Byte"),
    SHORT  -> asm.Type.getObjectType("java/lang/Short"),
    CHAR   -> asm.Type.getObjectType("java/lang/Character"),
    INT    -> asm.Type.getObjectType("java/lang/Integer"),
    LONG   -> asm.Type.getObjectType("java/lang/Long"),
    FLOAT  -> asm.Type.getObjectType("java/lang/Float"),
    DOUBLE -> asm.Type.getObjectType("java/lang/Double")
  )

  def isNonUnitValueTK(tk: TypeKind): Boolean = { tk.isValueType && tk != UNIT }

  case class MethodNameAndType(mname: String, mdesc: String)

  private val jBoxTo: Map[TypeKind, MethodNameAndType] = {
    Map(
      BOOL   -> MethodNameAndType("boxToBoolean",   "(Z)Ljava/lang/Boolean;"  ) ,
      BYTE   -> MethodNameAndType("boxToByte",      "(B)Ljava/lang/Byte;"     ) ,
      CHAR   -> MethodNameAndType("boxToCharacter", "(C)Ljava/lang/Character;") ,
      SHORT  -> MethodNameAndType("boxToShort",     "(S)Ljava/lang/Short;"    ) ,
      INT    -> MethodNameAndType("boxToInteger",   "(I)Ljava/lang/Integer;"  ) ,
      LONG   -> MethodNameAndType("boxToLong",      "(J)Ljava/lang/Long;"     ) ,
      FLOAT  -> MethodNameAndType("boxToFloat",     "(F)Ljava/lang/Float;"    ) ,
      DOUBLE -> MethodNameAndType("boxToDouble",    "(D)Ljava/lang/Double;"   )
    )
  }

  private val jUnboxTo: Map[TypeKind, MethodNameAndType] = {
    Map(
      BOOL   -> MethodNameAndType("unboxToBoolean", "(Ljava/lang/Object;)Z") ,
      BYTE   -> MethodNameAndType("unboxToByte",    "(Ljava/lang/Object;)B") ,
      CHAR   -> MethodNameAndType("unboxToChar",    "(Ljava/lang/Object;)C") ,
      SHORT  -> MethodNameAndType("unboxToShort",   "(Ljava/lang/Object;)S") ,
      INT    -> MethodNameAndType("unboxToInt",     "(Ljava/lang/Object;)I") ,
      LONG   -> MethodNameAndType("unboxToLong",    "(Ljava/lang/Object;)J") ,
      FLOAT  -> MethodNameAndType("unboxToFloat",   "(Ljava/lang/Object;)F") ,
      DOUBLE -> MethodNameAndType("unboxToDouble",  "(Ljava/lang/Object;)D")
    )
  }

  case class BlockInteval(start: BasicBlock, end: BasicBlock)

  /** builder of plain classes */
  class JPlainBuilder(bytecodeWriter: BytecodeWriter)
    extends JCommonBuilder(bytecodeWriter)
    with    JAndroidBuilder {

    val MIN_SWITCH_DENSITY = 0.7

    val StringBuilderClassName = javaName(definitions.StringBuilderClass)
    val BoxesRunTime = "scala/runtime/BoxesRunTime"

    val StringBuilderType = asm.Type.getObjectType(StringBuilderClassName)
    val mdesc_toString    = "()Ljava/lang/String;"
    val mdesc_arrayClone  = "()Ljava/lang/Object;"

    val tdesc_long        = asm.Type.LONG_TYPE.getDescriptor // ie. "J"

    def isParcelableClass = isAndroidParcelableClass(clasz.symbol)

    def serialVUID: Option[Long] = clasz.symbol getAnnotation SerialVersionUIDAttr collect {
      case AnnotationInfo(_, Literal(const) :: _, _) => const.longValue
    }

    private def getSuperInterfaces(c: IClass): Array[String] = {

        // Additional interface parents based on annotations and other cues
        def newParentForAttr(attr: Symbol): Option[Symbol] = attr match {
          case SerializableAttr => Some(SerializableClass)
          case CloneableAttr    => Some(CloneableClass)
          case RemoteAttr       => Some(RemoteInterfaceClass)
          case _                => None
        }

        /** Drop redundant interfaces (ones which are implemented by some other parent) from the immediate parents.
         *  This is important on Android because there is otherwise an interface explosion.
         */
        def minimizeInterfaces(lstIfaces: List[Symbol]): List[Symbol] = {
          var rest   = lstIfaces
          var leaves = List.empty[Symbol]
          while(!rest.isEmpty) {
            val candidate = rest.head
            val nonLeaf = leaves exists { lsym => lsym isSubClass candidate }
            if(!nonLeaf) {
              leaves = candidate :: (leaves filterNot { lsym => candidate isSubClass lsym })
            }
            rest = rest.tail
          }

          leaves
        }

      val ps = c.symbol.info.parents
      val superInterfaces0: List[Symbol] = if(ps.isEmpty) Nil else c.symbol.mixinClasses;
      val superInterfaces = superInterfaces0 ++ c.symbol.annotations.flatMap(ann => newParentForAttr(ann.symbol)) distinct

      if(superInterfaces.isEmpty) EMPTY_STRING_ARRAY
      else mkArray(minimizeInterfaces(superInterfaces) map javaName)
    }

    var clasz:    IClass = _           // this var must be assigned only by genClass()
    var jclass:   asm.ClassWriter = _  // the classfile being emitted
    var thisName: String = _           // the internal name of jclass

    def thisDescr: String = {
      assert(thisName != null, "thisDescr invoked too soon.")
      asm.Type.getObjectType(thisName).getDescriptor
    }

    def getCurrentCUnit(): CompilationUnit = { clasz.cunit }

    def genClass(c: IClass) {
      clasz = c
      innerClassBuffer.clear()

      thisName = javaName(c.symbol) // the internal name of the class being emitted

      val ps = c.symbol.info.parents
      val superClass: String = if(ps.isEmpty) JAVA_LANG_OBJECT.getInternalName else javaName(ps.head.typeSymbol);

      val ifaces = getSuperInterfaces(c)

      val thisSignature = getGenericSignature(c.symbol, c.symbol.owner)
      val flags = mkFlags(
        javaFlags(c.symbol),
        if(isDeprecated(c.symbol)) asm.Opcodes.ACC_DEPRECATED else 0 // ASM pseudo access flag
      )
      jclass  = createJClass(flags,
                             thisName, thisSignature,
                             superClass, ifaces)

      // typestate: entering mode with valid call sequences:
      //   [ visitSource ] [ visitOuterClass ] ( visitAnnotation | visitAttribute )*

      if(emitSource) {
        jclass.visitSource(c.cunit.source.toString,
                           null /* SourceDebugExtension */)
      }

      val enclM = getEnclosingMethodAttribute()
      if(enclM != null) {
        val EnclMethodEntry(className, methodName, methodType) = enclM
        jclass.visitOuterClass(className, methodName, methodType.getDescriptor)
      }

      // typestate: entering mode with valid call sequences:
      //   ( visitAnnotation | visitAttribute )*

      val ssa = getAnnotPickle(thisName, c.symbol)
      jclass.visitAttribute(if(ssa.isDefined) pickleMarkerLocal else pickleMarkerForeign)
      emitAnnotations(jclass, c.symbol.annotations ++ ssa)

      // typestate: entering mode with valid call sequences:
      //   ( visitInnerClass | visitField | visitMethod )* visitEnd

      if (isStaticModule(c.symbol) || isParcelableClass) {

        if (isStaticModule(c.symbol)) { addModuleInstanceField() }
        addStaticInit(c.lookupStaticCtor)

      } else {

        for (constructor <- c.lookupStaticCtor) {
          addStaticInit(Some(constructor))
        }
        val skipStaticForwarders = (c.symbol.isInterface || settings.noForwarders.value)
        if (!skipStaticForwarders) {
          val lmoc = c.symbol.companionModule
          // add static forwarders if there are no name conflicts; see bugs #363 and #1735
          if (lmoc != NoSymbol) {
            // it must be a top level class (name contains no $s)
            val isCandidateForForwarders = {
              afterPickler { !(lmoc.name.toString contains '$') && lmoc.hasModuleFlag && !lmoc.isImplClass && !lmoc.isNestedClass }
            }
            if (isCandidateForForwarders) {
              log("Adding static forwarders from '%s' to implementations in '%s'".format(c.symbol, lmoc))
              addForwarders(isRemote(clasz.symbol), jclass, thisName, lmoc.moduleClass)
            }
          }
        }

      }

      // add static serialVersionUID field if `clasz` annotated with `@SerialVersionUID(uid: Long)`
      serialVUID foreach { value =>
        val fieldName = "serialVersionUID"
        jclass.visitField(
          PublicStaticFinal,
          fieldName,
          tdesc_long,
          null, // no java-generic-signature
          value
        ).visitEnd()
      }

      clasz.fields  foreach genField
      clasz.methods foreach { im => genMethod(im, c.symbol.isInterface) }

      addInnerClasses(clasz.symbol, jclass)
      jclass.visitEnd()
      writeIfNotTooBig("" + c.symbol.name, thisName, jclass, c.symbol)

    }

    /**
     * @param owner internal name of the enclosing class of the class.
     *
     * @param name the name of the method that contains the class.

     * @param methodType the method that contains the class.
     */
    case class EnclMethodEntry(owner: String, name: String, methodType: asm.Type)

    /**
     * @return null if the current class is not internal to a method
     *
     * Quoting from JVMS 4.7.7 The EnclosingMethod Attribute
     *   A class must have an EnclosingMethod attribute if and only if it is a local class or an anonymous class.
     *   A class may have no more than one EnclosingMethod attribute.
     *
     */
    private def getEnclosingMethodAttribute(): EnclMethodEntry = { // JVMS 4.7.7
      var res: EnclMethodEntry = null
      val clazz = clasz.symbol
      val sym = clazz.originalEnclosingMethod
      if (sym.isMethod) {
        debuglog("enclosing method for %s is %s (in %s)".format(clazz, sym, sym.enclClass))
        res = EnclMethodEntry(javaName(sym.enclClass), javaName(sym), javaType(sym))
      } else if (clazz.isAnonymousClass) {
        val enclClass = clazz.rawowner
        assert(enclClass.isClass, enclClass)
        val sym = enclClass.primaryConstructor
        if (sym == NoSymbol) {
          log("Ran out of room looking for an enclosing method for %s: no constructor here.".format(enclClass, clazz))
        } else {
          debuglog("enclosing method for %s is %s (in %s)".format(clazz, sym, enclClass))
          res = EnclMethodEntry(javaName(enclClass), javaName(sym), javaType(sym))
        }
      }

      res
    }

    def genField(f: IField) {
      debuglog("Adding field: " + f.symbol.fullName)

      val javagensig = getGenericSignature(f.symbol, clasz.symbol)

      val flags = mkFlags(
        javaFieldFlags(f.symbol),
        if(isDeprecated(f.symbol)) asm.Opcodes.ACC_DEPRECATED else 0 // ASM pseudo access flag
      )

      val jfield: asm.FieldVisitor = jclass.visitField(
        flags,
        javaName(f.symbol),
        javaType(f.symbol.tpe).getDescriptor(),
        javagensig,
        null // no initial value
      )

      emitAnnotations(jfield, f.symbol.annotations)
      jfield.visitEnd()
    }

    var method:  IMethod = _
    var jmethod: asm.MethodVisitor = _
    var jMethodName: String = _

    @inline final def emit(opc: Int) { jmethod.visitInsn(opc) }

    def genMethod(m: IMethod, isJInterface: Boolean) {

        def isClosureApply(sym: Symbol): Boolean = {
          (sym.name == nme.apply) &&
          sym.owner.isSynthetic &&
          sym.owner.tpe.parents.exists { t =>
            val TypeRef(_, sym, _) = t
            FunctionClass contains sym
          }
        }

      if (m.symbol.isStaticConstructor || definitions.isGetClass(m.symbol)) return

      debuglog("Generating method " + m.symbol.fullName)
      method = m
      computeLocalVarsIndex(m)

      var resTpe: asm.Type = javaType(m.symbol.tpe.resultType)
      if (m.symbol.isClassConstructor)
        resTpe = asm.Type.VOID_TYPE

      val flags = mkFlags(
        javaFlags(m.symbol),
        if (isJInterface)          asm.Opcodes.ACC_ABSTRACT   else 0,
        if (m.symbol.isStrictFP)   asm.Opcodes.ACC_STRICT     else 0,
        if (method.native)         asm.Opcodes.ACC_NATIVE     else 0, // native methods of objects are generated in mirror classes
        if(isDeprecated(m.symbol)) asm.Opcodes.ACC_DEPRECATED else 0  // ASM pseudo access flag
      )

      // TODO needed? for(ann <- m.symbol.annotations) { ann.symbol.initialize }
      val jgensig = getGenericSignature(m.symbol, clasz.symbol)
      addRemoteExceptionAnnot(isRemote(clasz.symbol), hasPublicBitSet(flags), m.symbol)
      val (excs, others) = m.symbol.annotations partition (_.symbol == ThrowsClass)
      val thrownExceptions: List[String] = getExceptions(excs)

      jMethodName = javaName(m.symbol)
      val mdesc = asm.Type.getMethodDescriptor(resTpe, (m.params map (p => javaType(p.kind))): _*)
      jmethod = jclass.visitMethod(
        flags,
        jMethodName,
        mdesc,
        jgensig,
        mkArray(thrownExceptions)
      )

      // TODO param names: (m.params map (p => javaName(p.sym)))

      // typestate: entering mode with valid call sequences:
      //   [ visitAnnotationDefault ] ( visitAnnotation | visitParameterAnnotation | visitAttribute )*

      emitAnnotations(jmethod, others)
      emitParamAnnotations(jmethod, m.params.map(_.sym.annotations))

      // typestate: entering mode with valid call sequences:
      //   [ visitCode ( visitFrame | visitXInsn | visitLabel | visitTryCatchBlock | visitLocalVariable | visitLineNumber )* visitMaxs ] visitEnd
      // In addition, the visitXInsn and visitLabel methods must be called in the sequential order of the bytecode instructions of the visited code,
      // visitTryCatchBlock must be called before the labels passed as arguments have been visited, and
      // the visitLocalVariable and visitLineNumber methods must be called after the labels passed as arguments have been visited.

      val hasAbstractBitSet = ((flags & asm.Opcodes.ACC_ABSTRACT) != 0)
      val hasCodeAttribute  = (!hasAbstractBitSet && !method.native)
      if (hasCodeAttribute) {

        jmethod.visitCode()

        if (emitVars && isClosureApply(method.symbol)) {
          // add a fake local for debugging purposes
          val outerField = clasz.symbol.info.decl(nme.OUTER_LOCAL)
          if (outerField != NoSymbol) {
            log("Adding fake local to represent outer 'this' for closure " + clasz)
            val _this =
              new Local(method.symbol.newVariable(nme.FAKE_LOCAL_THIS),
                        toTypeKind(outerField.tpe),
                        false)
            m.locals = m.locals ::: List(_this)
            computeLocalVarsIndex(m) // since we added a new local, we need to recompute indexes
            jmethod.visitVarInsn(asm.Opcodes.ALOAD, 0)
            jmethod.visitFieldInsn(asm.Opcodes.GETFIELD,
                                   javaName(clasz.symbol), // field owner
                                   javaName(outerField),   // field name
                                   descriptor(outerField)  // field descriptor
            )
            assert(_this.kind.isReferenceType, _this.kind)
            jmethod.visitVarInsn(asm.Opcodes.ASTORE, indexOf(_this))
          }
        }

        assert( m.locals forall { local => (m.params contains local) == local.arg }, m.locals )

        val hasStaticBitSet = ((flags & asm.Opcodes.ACC_STATIC) != 0)
        genCode(m, emitVars, hasStaticBitSet)

        jmethod.visitMaxs(0, 0) // just to follow protocol, dummy arguments
      }

      jmethod.visitEnd()

    }

    def addModuleInstanceField() {
      val fv =
        jclass.visitField(PublicStaticFinal, // TODO confirm whether we really don't want ACC_SYNTHETIC nor ACC_DEPRECATED
                          strMODULE_INSTANCE_FIELD,
                          thisDescr,
                          null, // no java-generic-signature
                          null  // no initial value
        )

      // typestate: entering mode with valid call sequences:
      //   ( visitAnnotation | visitAttribute )* visitEnd.

      fv.visitEnd()
    }


    /* Typestate: should be called before being done with emitting fields (because it invokes addCreatorCode() which adds an IField to the current IClass). */
    def addStaticInit(mopt: Option[IMethod]) {

      val clinitMethod: asm.MethodVisitor = jclass.visitMethod(
        PublicStatic, // TODO confirm whether we really don't want ACC_SYNTHETIC nor ACC_DEPRECATED
        CLASS_CONSTRUCTOR_NAME,
        mdesc_arglessvoid,
        null, // no java-generic-signature
        null  // no throwable exceptions
      )

      mopt match {

       	case Some(m) =>

          val oldLastBlock = m.lastBlock
          val lastBlock = m.newBlock()
          oldLastBlock.replaceInstruction(oldLastBlock.length - 1, JUMP(lastBlock))

          if (isStaticModule(clasz.symbol)) {
            // call object's private ctor from static ctor
            lastBlock emit NEW(REFERENCE(m.symbol.enclClass))
            lastBlock emit CALL_METHOD(m.symbol.enclClass.primaryConstructor, Static(true))
          }

          if (isParcelableClass) { addCreatorCode(lastBlock) }

          lastBlock emit RETURN(UNIT)
          lastBlock.close

       	  method = m
       	  jmethod = clinitMethod
          jMethodName = CLASS_CONSTRUCTOR_NAME
          jmethod.visitCode()
       	  genCode(m, false, true)
          jmethod.visitMaxs(0, 0) // just to follow protocol, dummy arguments
          jmethod.visitEnd()

       	case None =>
          clinitMethod.visitCode()
          legacyStaticInitializer(clinitMethod)
          clinitMethod.visitMaxs(0, 0) // just to follow protocol, dummy arguments
          clinitMethod.visitEnd()

      }
    }

    /* used only from addStaticInit() */
    private def legacyStaticInitializer(clinit: asm.MethodVisitor) {
      if (isStaticModule(clasz.symbol)) {
        clinit.visitTypeInsn(asm.Opcodes.NEW, thisName)
        clinit.visitMethodInsn(asm.Opcodes.INVOKESPECIAL,
                               thisName, INSTANCE_CONSTRUCTOR_NAME, mdesc_arglessvoid)
      }

      if (isParcelableClass) { legacyAddCreatorCode(clinit) }

      clinit.visitInsn(asm.Opcodes.RETURN)
    }

    // -----------------------------------------------------------------------------------------
    // Emitting bytecode instructions.
    // -----------------------------------------------------------------------------------------

    private def genConstant(mv: asm.MethodVisitor, const: Constant) {
      const.tag match {

        case BooleanTag => jcode.boolconst(const.booleanValue)

        case ByteTag    => jcode.iconst(const.byteValue)
        case ShortTag   => jcode.iconst(const.shortValue)
        case CharTag    => jcode.iconst(const.charValue)
        case IntTag     => jcode.iconst(const.intValue)

        case LongTag    => jcode.lconst(const.longValue)
        case FloatTag   => jcode.fconst(const.floatValue)
        case DoubleTag  => jcode.dconst(const.doubleValue)

        case UnitTag    => ()

        case StringTag  =>
          assert(const.value != null, const) // TODO this invariant isn't documented in `case class Constant`
          mv.visitLdcInsn(const.stringValue) // `stringValue` special-cases null, but not for a const with StringTag

        case NullTag    => mv.visitInsn(asm.Opcodes.ACONST_NULL)

        case ClazzTag   =>
          val kind = toTypeKind(const.typeValue)
          val toPush: asm.Type =
            if (kind.isValueType) classLiteral(kind)
            else javaType(kind);
          mv.visitLdcInsn(toPush)

        case EnumTag   =>
          val sym = const.symbolValue
          mv.visitFieldInsn(
            asm.Opcodes.GETSTATIC,
            javaName(sym.owner),
            javaName(sym),
            javaType(sym.tpe.underlying).getDescriptor()
          )

        case _ => abort("Unknown constant value: " + const)
      }
    }

    /** Just a namespace for utilities that encapsulate MethodVisitor idioms.
     *  In the ASM world, org.objectweb.asm.commons.InstructionAdapter plays a similar role,
     *  but the methods here allow choosing when to transition from ICode to ASM types
     *  (including not at all, e.g. for performance).
     */
    object jcode {

      import asm.Opcodes;

      def aconst(cst: AnyRef) {
        if (cst == null) { jmethod.visitInsn(Opcodes.ACONST_NULL) }
        else             { jmethod.visitLdcInsn(cst) }
      }

      @inline final def boolconst(b: Boolean) { iconst(if(b) 1 else 0) }

      def iconst(cst: Int) {
        if (cst >= -1 && cst <= 5) {
          jmethod.visitInsn(Opcodes.ICONST_0 + cst)
        } else if (cst >= java.lang.Byte.MIN_VALUE && cst <= java.lang.Byte.MAX_VALUE) {
          jmethod.visitIntInsn(Opcodes.BIPUSH, cst)
        } else if (cst >= java.lang.Short.MIN_VALUE && cst <= java.lang.Short.MAX_VALUE) {
          jmethod.visitIntInsn(Opcodes.SIPUSH, cst)
        } else {
          jmethod.visitLdcInsn(new Integer(cst))
        }
      }

      def lconst(cst: Long) {
        if (cst == 0L || cst == 1L) {
          jmethod.visitInsn(Opcodes.LCONST_0 + cst.asInstanceOf[Int])
        } else {
          jmethod.visitLdcInsn(new java.lang.Long(cst))
        }
      }

      def fconst(cst: Float) {
        val bits: Int = java.lang.Float.floatToIntBits(cst)
        if (bits == 0L || bits == 0x3f800000 || bits == 0x40000000) { // 0..2
          jmethod.visitInsn(Opcodes.FCONST_0 + cst.asInstanceOf[Int])
        } else {
          jmethod.visitLdcInsn(new java.lang.Float(cst))
        }
      }

      def dconst(cst: Double) {
        val bits: Long = java.lang.Double.doubleToLongBits(cst)
        if (bits == 0L || bits == 0x3ff0000000000000L) { // +0.0d and 1.0d
          jmethod.visitInsn(Opcodes.DCONST_0 + cst.asInstanceOf[Int])
        } else {
          jmethod.visitLdcInsn(new java.lang.Double(cst))
        }
      }

      def newarray(elem: TypeKind) {
        if(elem.isRefOrArrayType) {
          jmethod.visitTypeInsn(Opcodes.ANEWARRAY, javaType(elem).getInternalName)
        } else {
          val rand = {
            if(elem.isIntSizedType) {
              (elem: @unchecked) match {
                case BOOL   => Opcodes.T_BOOLEAN
                case BYTE   => Opcodes.T_BYTE
                case SHORT  => Opcodes.T_SHORT
                case CHAR   => Opcodes.T_CHAR
                case INT    => Opcodes.T_INT
              }
            } else {
              (elem: @unchecked) match {
                case LONG   => Opcodes.T_LONG
                case FLOAT  => Opcodes.T_FLOAT
                case DOUBLE => Opcodes.T_DOUBLE
              }
            }
          }
          jmethod.visitIntInsn(Opcodes.NEWARRAY, rand)
        }
      }


      @inline def load( idx: Int, tk: TypeKind) { emitVarInsn(Opcodes.ILOAD,  idx, tk) }
      @inline def store(idx: Int, tk: TypeKind) { emitVarInsn(Opcodes.ISTORE, idx, tk) }

      @inline def aload( tk: TypeKind) { emitTypeBased(aloadOpcodes,  tk) }
      @inline def astore(tk: TypeKind) { emitTypeBased(astoreOpcodes, tk) }

      @inline def neg(tk: TypeKind) { emitPrimitive(negOpcodes, tk) }
      @inline def add(tk: TypeKind) { emitPrimitive(addOpcodes, tk) }
      @inline def sub(tk: TypeKind) { emitPrimitive(subOpcodes, tk) }
      @inline def mul(tk: TypeKind) { emitPrimitive(mulOpcodes, tk) }
      @inline def div(tk: TypeKind) { emitPrimitive(divOpcodes, tk) }
      @inline def rem(tk: TypeKind) { emitPrimitive(remOpcodes, tk) }

      @inline def invokespecial(owner: String, name: String, desc: String) {
        jmethod.visitMethodInsn(Opcodes.INVOKESPECIAL, owner, name, desc)
      }
      @inline def invokestatic(owner: String, name: String, desc: String) {
        jmethod.visitMethodInsn(Opcodes.INVOKESTATIC, owner, name, desc)
      }
      @inline def invokeinterface(owner: String, name: String, desc: String) {
        jmethod.visitMethodInsn(Opcodes.INVOKEINTERFACE, owner, name, desc)
      }
      @inline def invokevirtual(owner: String, name: String, desc: String) {
        jmethod.visitMethodInsn(Opcodes.INVOKEVIRTUAL, owner, name, desc)
      }

      @inline def goTo(label: asm.Label) { jmethod.visitJumpInsn(Opcodes.GOTO, label) }
      @inline def emitIF(cond: TestOp, label: asm.Label)      { jmethod.visitJumpInsn(cond.opcodeIF,     label) }
      @inline def emitIF_ICMP(cond: TestOp, label: asm.Label) { jmethod.visitJumpInsn(cond.opcodeIFICMP, label) }
      @inline def emitIF_ACMP(cond: TestOp, label: asm.Label) {
        assert((cond == EQ) || (cond == NE), cond)
        val opc = (if(cond == EQ) Opcodes.IF_ACMPEQ else Opcodes.IF_ACMPNE)
        jmethod.visitJumpInsn(opc, label)
      }
      @inline def emitIFNONNULL(label: asm.Label) { jmethod.visitJumpInsn(Opcodes.IFNONNULL, label) }
      @inline def emitIFNULL   (label: asm.Label) { jmethod.visitJumpInsn(Opcodes.IFNULL,    label) }

      @inline def emitRETURN(tk: TypeKind) {
        if(tk == UNIT) { jmethod.visitInsn(Opcodes.RETURN) }
        else           { emitTypeBased(returnOpcodes, tk)      }
      }

      /** Emits one of tableswitch or lookoupswitch. */
      def emitSWITCH(keys: Array[Int], branches: Array[asm.Label], defaultBranch: asm.Label, minDensity: Double) {
        assert(keys.length == branches.length)

        // For empty keys, it makes sense emitting LOOKUPSWITCH with defaultBranch only.
        // Similar to what javac emits for a switch statement consisting only of a default case.
        if (keys.length == 0) {
          jmethod.visitLookupSwitchInsn(defaultBranch, keys, branches)
          return
        }

        // sort `keys` by increasing key, keeping `branches` in sync. TODO FIXME use quicksort
        var i = 1
        while (i < keys.length) {
          var j = 1
          while (j <= keys.length - i) {
            if (keys(j) < keys(j - 1)) {
              val tmp     = keys(j)
              keys(j)     = keys(j - 1)
              keys(j - 1) = tmp
              val tmpL        = branches(j)
              branches(j)     = branches(j - 1)
              branches(j - 1) = tmpL
            }
            j += 1
          }
          i += 1
        }

        // check for duplicate keys to avoid "VerifyError: unsorted lookupswitch" (SI-6011)
        i = 1
        while (i < keys.length) {
          if(keys(i-1) == keys(i)) {
            abort("duplicate keys in SWITCH, can't pick arbitrarily one of them to evict, see SI-6011.")
          }
          i += 1
        }

        val keyMin = keys(0)
        val keyMax = keys(keys.length - 1)

        val isDenseEnough: Boolean = {
          /** Calculate in long to guard against overflow. TODO what overflow??? */
          val keyRangeD: Double = (keyMax.asInstanceOf[Long] - keyMin + 1).asInstanceOf[Double]
          val klenD:     Double = keys.length
          val kdensity:  Double = (klenD / keyRangeD)

          kdensity >= minDensity
        }

        if (isDenseEnough) {
          // use a table in which holes are filled with defaultBranch.
          val keyRange    = (keyMax - keyMin + 1)
          val newBranches = new Array[asm.Label](keyRange)
          var oldPos = 0;
          var i = 0
          while(i < keyRange) {
            val key = keyMin + i;
            if (keys(oldPos) == key) {
              newBranches(i) = branches(oldPos)
              oldPos += 1
            } else {
              newBranches(i) = defaultBranch
            }
            i += 1
          }
          assert(oldPos == keys.length, "emitSWITCH")
          jmethod.visitTableSwitchInsn(keyMin, keyMax, defaultBranch, newBranches: _*)
        } else {
          jmethod.visitLookupSwitchInsn(defaultBranch, keys, branches)
        }
    }

      // internal helpers -- not part of the public API of `jcode`
      // don't make private otherwise inlining will suffer

      def emitVarInsn(opc: Int, idx: Int, tk: TypeKind) {
        assert((opc == Opcodes.ILOAD) || (opc == Opcodes.ISTORE), opc)
        jmethod.visitVarInsn(javaType(tk).getOpcode(opc), idx)
      }

      // ---------------- array load and store ----------------

      val aloadOpcodes  = { import Opcodes._; Array(AALOAD,  BALOAD,  SALOAD,  CALOAD,  IALOAD,  LALOAD,  FALOAD,  DALOAD)  }
      val astoreOpcodes = { import Opcodes._; Array(AASTORE, BASTORE, SASTORE, CASTORE, IASTORE, LASTORE, FASTORE, DASTORE) }

      val returnOpcodes = { import Opcodes._; Array(ARETURN, IRETURN, IRETURN, IRETURN, IRETURN, LRETURN, FRETURN, DRETURN) }

      def emitTypeBased(opcs: Array[Int], tk: TypeKind) {
        assert(tk != UNIT, tk)
        val opc = {
          if(tk.isRefOrArrayType) {   opcs(0) }
          else if(tk.isIntSizedType) {
            (tk: @unchecked) match {
              case BOOL | BYTE     => opcs(1)
              case SHORT           => opcs(2)
              case CHAR            => opcs(3)
              case INT             => opcs(4)
            }
          } else {
            (tk: @unchecked) match {
              case LONG            => opcs(5)
              case FLOAT           => opcs(6)
              case DOUBLE          => opcs(7)
            }
          }
        }
        jmethod.visitInsn(opc)
      }

      // ---------------- primitive operations ----------------

      val negOpcodes: Array[Int] = { import Opcodes._; Array(INEG, LNEG, FNEG, DNEG) }
      val addOpcodes: Array[Int] = { import Opcodes._; Array(IADD, LADD, FADD, DADD) }
      val subOpcodes: Array[Int] = { import Opcodes._; Array(ISUB, LSUB, FSUB, DSUB) }
      val mulOpcodes: Array[Int] = { import Opcodes._; Array(IMUL, LMUL, FMUL, DMUL) }
      val divOpcodes: Array[Int] = { import Opcodes._; Array(IDIV, LDIV, FDIV, DDIV) }
      val remOpcodes: Array[Int] = { import Opcodes._; Array(IREM, LREM, FREM, DREM) }

      def emitPrimitive(opcs: Array[Int], tk: TypeKind) {
        val opc = {
          if(tk.isIntSizedType) { opcs(0) }
          else {
            (tk: @unchecked) match {
              case LONG   => opcs(1)
              case FLOAT  => opcs(2)
              case DOUBLE => opcs(3)
            }
          }
        }
        jmethod.visitInsn(opc)
      }

    }

    /** Invoked from genMethod() and addStaticInit() */
    def genCode(m: IMethod,
                emitVars: Boolean, // this param name hides the instance-level var
                isStatic: Boolean) {


      newNormal.normalize(m)

      // ------------------------------------------------------------------------------------------------------------
      // Part 1 of genCode(): setting up one-to-one correspondence between ASM Labels and BasicBlocks `linearization`
      // ------------------------------------------------------------------------------------------------------------

      val linearization: List[BasicBlock] = linearizer.linearize(m)
      if(linearization.isEmpty) { return }

      var isModuleInitialized = false

      val labels: collection.Map[BasicBlock, asm.Label] = mutable.HashMap(linearization map (_ -> new asm.Label()) : _*)

      val onePastLast = new asm.Label // token for the mythical instruction past the last instruction in the method being emitted

      // maps a BasicBlock b to the Label that corresponds to b's successor in the linearization. The last BasicBlock is mapped to the onePastLast label.
      val linNext: collection.Map[BasicBlock, asm.Label] = {
        val result = mutable.HashMap.empty[BasicBlock, asm.Label]
        var rest = linearization
        var prev = rest.head
        rest = rest.tail
        while(!rest.isEmpty) {
          result += (prev -> labels(rest.head))
          prev = rest.head
          rest = rest.tail
        }
        assert(!result.contains(prev))
        result += (prev -> onePastLast)

        result
      }

      // ------------------------------------------------------------------------------------------------------------
      // Part 2 of genCode(): demarcating exception handler boundaries (visitTryCatchBlock() must be invoked before visitLabel() in genBlock())
      // ------------------------------------------------------------------------------------------------------------

        /**Generate exception handlers for the current method.
         *
         * Quoting from the JVMS 4.7.3 The Code Attribute
         * The items of the Code_attribute structure are as follows:
         *   . . .
         *   exception_table[]
         *     Each entry in the exception_table array describes one
         *     exception handler in the code array. The order of the handlers in
         *     the exception_table array is significant.
         *     Each exception_table entry contains the following four items:
         *       start_pc, end_pc:
         *         ... The value of end_pc either must be a valid index into
         *         the code array of the opcode of an instruction or must be equal to code_length,
         *         the length of the code array.
         *       handler_pc:
         *         The value of the handler_pc item indicates the start of the exception handler
         *       catch_type:
         *         ... If the value of the catch_type item is zero,
         *         this exception handler is called for all exceptions.
         *         This is used to implement finally
         */
        def genExceptionHandlers() {

          /** Return a list of pairs of intervals where the handler is active.
           *  Each interval is closed on both ends, ie. inclusive both in the left and right endpoints: [start, end].
           *  Preconditions:
           *    - e.covered non-empty
           *  Postconditions for the result:
           *    - always non-empty
           *    - intervals are sorted as per `linearization`
           *    - the argument's `covered` blocks have been grouped into maximally contiguous intervals,
           *      ie. between any two intervals in the result there is a non-empty gap.
           *    - each of the `covered` blocks in the argument is contained in some interval in the result
           */
          def intervals(e: ExceptionHandler): List[BlockInteval] = {
            assert(e.covered.nonEmpty, e)
            var result: List[BlockInteval] = Nil
            var rest = linearization

            // find intervals
            while(!rest.isEmpty) {
              // find interval start
              var start: BasicBlock = null
              while(!rest.isEmpty && (start eq null)) {
                if(e.covered(rest.head)) { start = rest.head }
                rest = rest.tail
              }
              if(start ne null) {
                // find interval end
                var end = start // for the time being
                while(!rest.isEmpty && (e.covered(rest.head))) {
                  end  = rest.head
                  rest = rest.tail
                }
                result = BlockInteval(start, end) :: result
              }
            }

            assert(result.nonEmpty, e)

            result
          }

          /* TODO test/files/run/exceptions-2.scala displays an ExceptionHandler.covered that contains
           * blocks not in the linearization (dead-code?). Is that well-formed or not?
           * For now, we ignore those blocks (after all, that's what `genBlocks(linearization)` in effect does).
           */
          for (e <- this.method.exh) {
            val ignore: Set[BasicBlock] = (e.covered filterNot { b => linearization contains b } )
            // TODO someday assert(ignore.isEmpty, "an ExceptionHandler.covered contains blocks not in the linearization (dead-code?)")
            if(ignore.nonEmpty) {
              e.covered  = e.covered filterNot ignore
            }
          }

          // an ExceptionHandler lacking covered blocks doesn't get an entry in the Exceptions table.
          // TODO in that case, ExceptionHandler.cls doesn't go through javaName(). What if cls is an inner class?
          for (e <- this.method.exh ; if e.covered.nonEmpty ; p <- intervals(e)) {
            debuglog("Adding exception handler " + e + "at block: " + e.startBlock + " for " + method +
                     " from: " + p.start + " to: " + p.end + " catching: " + e.cls);
            val cls: String = if (e.cls == NoSymbol || e.cls == ThrowableClass) null
                              else javaName(e.cls)
            jmethod.visitTryCatchBlock(labels(p.start), linNext(p.end), labels(e.startBlock), cls)
          }
        } // end of genCode()'s genExceptionHandlers()

      if (m.exh.nonEmpty) { genExceptionHandlers() }

      // ------------------------------------------------------------------------------------------------------------
      // Part 3 of genCode(): "Infrastructure" to later emit debug info for local variables and method params (LocalVariablesTable bytecode attribute).
      // ------------------------------------------------------------------------------------------------------------

        case class LocVarEntry(local: Local, start: asm.Label, end: asm.Label) // start is inclusive while end exclusive.

        case class Interval(lstart: asm.Label, lend: asm.Label) {
          @inline final def start = lstart.getOffset
          @inline final def end   = lend.getOffset

          def precedes(that: Interval): Boolean = { this.end < that.start }

          def overlaps(that: Interval): Boolean = { !(this.precedes(that) || that.precedes(this)) }

          def mergeWith(that: Interval): Interval = {
            val newStart = if(this.start <= that.start) this.lstart else that.lstart;
            val newEnd   = if(this.end   <= that.end)   that.lend   else this.lend;
            Interval(newStart, newEnd)
          }

          def repOK: Boolean = { start <= end }

        }

        /** Track those instruction ranges where certain locals are in scope. Used to later emit the LocalVariableTable attribute (JVMS 4.7.13) */
        object scoping {

          private val pending = mutable.Map.empty[Local, mutable.Stack[Label]]
          private var seen: List[LocVarEntry] = Nil

          private def fuse(ranges: List[Interval], added: Interval): List[Interval] = {
            assert(added.repOK, added)
            if(ranges.isEmpty) { return List(added) }
            // precond: ranges is sorted by increasing start
            var fused: List[Interval] = Nil
            var done = false
            var rest = ranges
            while(!done && rest.nonEmpty) {
              val current = rest.head
              assert(current.repOK, current)
              rest = rest.tail
              if(added precedes current) {
                fused = fused ::: ( added :: current :: rest )
                done = true
              } else if(current overlaps added) {
                fused = fused ::: ( added.mergeWith(current) :: rest )
                done = true
              }
            }
            if(!done) { fused = fused ::: List(added) }
            assert(repOK(fused), fused)

            fused
          }

          def pushScope(lv: Local, start: Label) {
            val st = pending.getOrElseUpdate(lv, mutable.Stack.empty[Label])
            st.push(start)
          }
          def popScope(lv: Local, end: Label, iPos: Position) {
            pending.get(lv) match {
              case Some(st) if st.nonEmpty =>
                val start = st.pop()
                seen ::= LocVarEntry(lv, start, end)
              case _ =>
                // TODO SI-6049
                getCurrentCUnit().warning(iPos, "Visited SCOPE_EXIT before visiting corresponding SCOPE_ENTER. SI-6049")
            }
          }

          def getMerged(): collection.Map[Local, List[Interval]] = {
            // TODO should but isn't: unbalanced start(s) of scope(s)
            val shouldBeEmpty = pending filter { p => val Pair(k, st) = p; st.nonEmpty };

            val merged = mutable.Map.empty[Local, List[Interval]]

              def addToMerged(lv: Local, start: Label, end: Label) {
                val ranges = merged.getOrElseUpdate(lv, Nil)
                val coalesced = fuse(ranges, Interval(start, end))
                merged.update(lv, coalesced)
              }

            for(LocVarEntry(lv, start, end) <- seen) { addToMerged(lv, start, end) }

            /* for each var with unbalanced start(s) of scope(s):
                 (a) take the earliest start (among unbalanced and balanced starts)
                 (b) take the latest end (onePastLast if none available)
                 (c) merge the thus made-up interval
             */
            for(Pair(k, st) <- shouldBeEmpty) {
              var start = st.toList.sortBy(_.getOffset).head
              if(merged.isDefinedAt(k)) {
                val balancedStart = merged(k).head.lstart
                if(balancedStart.getOffset < start.getOffset) {
                  start = balancedStart;
                }
              }
              val endOpt: Option[Label] = for(ranges <- merged.get(k)) yield ranges.last.lend;
              val end = endOpt.getOrElse(onePastLast)
              addToMerged(k, start, end)
            }

            merged
          }

          private def repOK(fused: List[Interval]): Boolean = {
            fused match {
              case Nil      => true
              case h :: Nil => h.repOK
              case h :: n :: rest =>
                h.repOK && h.precedes(n) && !h.overlaps(n) && repOK(n :: rest)
            }
          }

        }

      def genLocalVariableTable() {
        // adding `this` and method params.
        if (!isStatic) {
          jmethod.visitLocalVariable("this", thisDescr, null, labels(m.startBlock), onePastLast, 0)
        }
        for(lv <- m.params) {
          jmethod.visitLocalVariable(javaName(lv.sym), descriptor(lv.kind), null, labels(m.startBlock), onePastLast, indexOf(lv))
        }
        // adding non-param locals
        var anonCounter = 0
        var fltnd: List[Triple[String, Local, Interval]] = Nil
        for(Pair(local, ranges) <- scoping.getMerged()) {
          var name = javaName(local.sym)
          if (name == null) {
            anonCounter += 1;
            name = "<anon" + anonCounter + ">"
          }
          for(intrvl <- ranges) {
            fltnd ::= Triple(name, local, intrvl)
          }
        }
        // quest for deterministic output that Map.toList doesn't provide (so that ant test.stability doesn't complain).
        val srtd = fltnd.sortBy { kr =>
          val Triple(name: String, local: Local, intrvl: Interval) = kr

          Triple(intrvl.start, intrvl.end - intrvl.start, name)  // ie sort by (start, length, name)
        }

        for(Triple(name, local, Interval(start, end)) <- srtd) {
          jmethod.visitLocalVariable(name, descriptor(local.kind), null, start, end, indexOf(local))
        }
        // "There may be no more than one LocalVariableTable attribute per local variable in the Code attribute"
      }

      // ------------------------------------------------------------------------------------------------------------
      // Part 4 of genCode(): Bookkeeping (to later emit debug info) of association between line-number and instruction position.
      // ------------------------------------------------------------------------------------------------------------

      case class LineNumberEntry(line: Int, start: asm.Label)
      var lastLineNr: Int = -1
      var lnEntries: List[LineNumberEntry] = Nil

      // ------------------------------------------------------------------------------------------------------------
      // Part 5 of genCode(): "Utilities" to emit code proper (most prominently: genBlock()).
      // ------------------------------------------------------------------------------------------------------------

      var nextBlock: BasicBlock = linearization.head

      def genBlocks(l: List[BasicBlock]): Unit = l match {
        case Nil => ()
        case x :: Nil => nextBlock = null; genBlock(x)
        case x :: y :: ys => nextBlock = y; genBlock(x); genBlocks(y :: ys)
      }

      def isAccessibleFrom(target: Symbol, site: Symbol): Boolean = {
        target.isPublic || target.isProtected && {
          (site.enclClass isSubClass target.enclClass) ||
          (site.enclosingPackage == target.privateWithin)
        }
      } // end of genCode()'s isAccessibleFrom()

      def genCallMethod(call: CALL_METHOD) {
        val CALL_METHOD(method, style) = call
        val siteSymbol  = clasz.symbol
        val hostSymbol  = call.hostClass
        val methodOwner = method.owner
        // info calls so that types are up to date; erasure may add lateINTERFACE to traits
        hostSymbol.info ; methodOwner.info

        def isInterfaceCall(sym: Symbol) = (
             sym.isInterface && methodOwner != ObjectClass
          || sym.isJavaDefined && sym.isNonBottomSubClass(ClassfileAnnotationClass)
        )
        // whether to reference the type of the receiver or
        // the type of the method owner (if not an interface!)
        val useMethodOwner = (
             style != Dynamic
          || !isInterfaceCall(hostSymbol) && isAccessibleFrom(methodOwner, siteSymbol)
          || hostSymbol.isBottomClass
        )
        val receiver = if (useMethodOwner) methodOwner else hostSymbol
        val jowner   = javaName(receiver)
        val jname    = javaName(method)
        val jtype    = javaType(method).getDescriptor()

        def dbg(invoke: String) {
          debuglog("%s %s %s.%s:%s".format(invoke, receiver.accessString, jowner, jname, jtype))
        }

        def initModule() {
          // we initialize the MODULE$ field immediately after the super ctor
          if (isStaticModule(siteSymbol) && !isModuleInitialized &&
              jMethodName == INSTANCE_CONSTRUCTOR_NAME &&
              jname == INSTANCE_CONSTRUCTOR_NAME) {
            isModuleInitialized = true
            jmethod.visitVarInsn(asm.Opcodes.ALOAD, 0)
            jmethod.visitFieldInsn(asm.Opcodes.PUTSTATIC, thisName, strMODULE_INSTANCE_FIELD, thisDescr)
          }
        }

        style match {
          case Static(true)                         => dbg("invokespecial");  jcode.invokespecial  (jowner, jname, jtype)
          case Static(false)                        => dbg("invokestatic");   jcode.invokestatic   (jowner, jname, jtype)
          case Dynamic if isInterfaceCall(receiver) => dbg("invokinterface"); jcode.invokeinterface(jowner, jname, jtype)
          case Dynamic                              => dbg("invokevirtual");  jcode.invokevirtual  (jowner, jname, jtype)
          case SuperCall(_)                         =>
            dbg("invokespecial")
            jcode.invokespecial(jowner, jname, jtype)
            initModule()
        }
      } // end of genCode()'s genCallMethod()

      def genBlock(b: BasicBlock) {
        jmethod.visitLabel(labels(b))

        import asm.Opcodes;

        debuglog("Generating code for block: " + b)

        // val lastInstr = b.lastInstruction

        for (instr <- b) {

          if(instr.pos.isDefined) {
            val iPos = instr.pos
            val currentLineNr = iPos.line
            val skip = (currentLineNr == lastLineNr) // if(iPos.isRange) iPos.sameRange(lastPos) else
            if(!skip) {
              lastLineNr = currentLineNr
              val lineLab = new asm.Label
              jmethod.visitLabel(lineLab)
              lnEntries ::= LineNumberEntry(currentLineNr, lineLab)
            }
          }

          (instr.category: @scala.annotation.switch) match {

            case icodes.localsCat => (instr: @unchecked) match {
                case THIS(_)            => jmethod.visitVarInsn(Opcodes.ALOAD, 0)
                case LOAD_LOCAL(local)  => jcode.load(indexOf(local), local.kind)
                case STORE_LOCAL(local) => jcode.store(indexOf(local), local.kind)
                case STORE_THIS(_)      =>
                  // this only works for impl classes because the self parameter comes first
                  // in the method signature. If that changes, this code has to be revisited.
                  jmethod.visitVarInsn(Opcodes.ASTORE, 0)

                case SCOPE_ENTER(lv) =>
                  // locals removed by closelim (via CopyPropagation) may have left behind SCOPE_ENTER, SCOPE_EXIT that are to be ignored
                  val relevant = (!lv.sym.isSynthetic && m.locals.contains(lv))
                  if(relevant) { // TODO check: does GenICode emit SCOPE_ENTER, SCOPE_EXIT for synthetic vars?
                    // this label will have DEBUG bit set in its flags (ie ASM ignores it for dataflow purposes)
                    // similarly, these labels aren't tracked in the `labels` map.
                    val start = new asm.Label
                    jmethod.visitLabel(start)
                    scoping.pushScope(lv, start)
                  }

                case SCOPE_EXIT(lv) =>
                  val relevant = (!lv.sym.isSynthetic && m.locals.contains(lv))
                  if(relevant) {
                    // this label will have DEBUG bit set in its flags (ie ASM ignores it for dataflow purposes)
                    // similarly, these labels aren't tracked in the `labels` map.
                    val end = new asm.Label
                    jmethod.visitLabel(end)
                    scoping.popScope(lv, end, instr.pos)
                  }
            }

            case icodes.stackCat => (instr: @unchecked) match {

              case LOAD_MODULE(module) =>
                // assert(module.isModule, "Expected module: " + module)
                debuglog("generating LOAD_MODULE for: " + module + " flags: " + Flags.flagsToString(module.flags));
                if (clasz.symbol == module.moduleClass && jMethodName != nme.readResolve.toString) {
                  jmethod.visitVarInsn(Opcodes.ALOAD, 0)
                } else {
                  jmethod.visitFieldInsn(
                    Opcodes.GETSTATIC,
                    javaName(module) /* + "$" */ ,
                    strMODULE_INSTANCE_FIELD,
                    descriptor(module)
                  )
                }

              case DROP(kind)   => emit(if(kind.isWideType) Opcodes.POP2 else Opcodes.POP)

              case DUP(kind)    => emit(if(kind.isWideType) Opcodes.DUP2 else Opcodes.DUP)

              case LOAD_EXCEPTION(_) => ()
            }

            case icodes.constCat => genConstant(jmethod, instr.asInstanceOf[CONSTANT].constant)

            case icodes.arilogCat => genPrimitive(instr.asInstanceOf[CALL_PRIMITIVE].primitive, instr.pos)

            case icodes.castsCat => (instr: @unchecked) match {

              case IS_INSTANCE(tpe) =>
                val jtyp: asm.Type =
                  tpe match {
                    case REFERENCE(cls) => asm.Type.getObjectType(javaName(cls))
                    case ARRAY(elem)    => javaArrayType(javaType(elem))
                    case _              => abort("Unknown reference type in IS_INSTANCE: " + tpe)
                  }
                jmethod.visitTypeInsn(Opcodes.INSTANCEOF, jtyp.getInternalName)

              case CHECK_CAST(tpe) =>
                tpe match {

                  case REFERENCE(cls) =>
                    if (cls != ObjectClass) { // No need to checkcast for Objects
                      jmethod.visitTypeInsn(Opcodes.CHECKCAST, javaName(cls))
                    }

                  case ARRAY(elem)    =>
                    val iname = javaArrayType(javaType(elem)).getInternalName
                    jmethod.visitTypeInsn(Opcodes.CHECKCAST, iname)

                  case _              => abort("Unknown reference type in IS_INSTANCE: " + tpe)
                }

            }

            case icodes.objsCat  => (instr: @unchecked) match {

              case BOX(kind) =>
                val MethodNameAndType(mname, mdesc) = jBoxTo(kind)
                jcode.invokestatic(BoxesRunTime, mname, mdesc)

              case UNBOX(kind) =>
                val MethodNameAndType(mname, mdesc) = jUnboxTo(kind)
                jcode.invokestatic(BoxesRunTime, mname, mdesc)

              case NEW(REFERENCE(cls)) =>
                val className = javaName(cls)
                jmethod.visitTypeInsn(Opcodes.NEW, className)

              case MONITOR_ENTER() => emit(Opcodes.MONITORENTER)
              case MONITOR_EXIT()  => emit(Opcodes.MONITOREXIT)
            }

            case icodes.fldsCat  => (instr: @unchecked) match {

              case lf @ LOAD_FIELD(field, isStatic) =>
                var owner = javaName(lf.hostClass)
                debuglog("LOAD_FIELD with owner: " + owner + " flags: " + Flags.flagsToString(field.owner.flags))
                val fieldJName = javaName(field)
                val fieldDescr = descriptor(field)
                val opc = if (isStatic) Opcodes.GETSTATIC else Opcodes.GETFIELD
                jmethod.visitFieldInsn(opc, owner, fieldJName, fieldDescr)

              case STORE_FIELD(field, isStatic) =>
                val owner = javaName(field.owner)
                val fieldJName = javaName(field)
                val fieldDescr = descriptor(field)
                val opc = if (isStatic) Opcodes.PUTSTATIC else Opcodes.PUTFIELD
                jmethod.visitFieldInsn(opc, owner, fieldJName, fieldDescr)

            }

            case icodes.mthdsCat => (instr: @unchecked) match {

              /** Special handling to access native Array.clone() */
              case call @ CALL_METHOD(definitions.Array_clone, Dynamic) =>
                val target: String = javaType(call.targetTypeKind).getInternalName
                jcode.invokevirtual(target, "clone", mdesc_arrayClone)

              case call @ CALL_METHOD(method, style) => genCallMethod(call)

            }

            case icodes.arraysCat => (instr: @unchecked) match {
              case LOAD_ARRAY_ITEM(kind)    => jcode.aload(kind)
              case STORE_ARRAY_ITEM(kind)   => jcode.astore(kind)
              case CREATE_ARRAY(elem, 1)    => jcode newarray elem
              case CREATE_ARRAY(elem, dims) => jmethod.visitMultiANewArrayInsn(descriptor(ArrayN(elem, dims)), dims)
            }

            case icodes.jumpsCat => (instr: @unchecked) match {

              case sw @ SWITCH(tagss, branches) =>
                assert(branches.length == tagss.length + 1, sw)
                val flatSize     = sw.flatTagsCount
                val flatKeys     = new Array[Int](flatSize)
                val flatBranches = new Array[asm.Label](flatSize)

                var restTagss    = tagss
                var restBranches = branches
                var k = 0 // ranges over flatKeys and flatBranches
                while(restTagss.nonEmpty) {
                  val currLabel = labels(restBranches.head)
                  for(cTag <- restTagss.head) {
                    flatKeys(k)     = cTag;
                    flatBranches(k) = currLabel
                    k += 1
                  }
                  restTagss    = restTagss.tail
                  restBranches = restBranches.tail
                }
                val defaultLabel = labels(restBranches.head)
                assert(restBranches.tail.isEmpty)
                debuglog("Emitting SWITCH:\ntags: " + tagss + "\nbranches: " + branches)
                jcode.emitSWITCH(flatKeys, flatBranches, defaultLabel, MIN_SWITCH_DENSITY)

              case JUMP(whereto) =>
                if (nextBlock != whereto) {
                  jcode goTo labels(whereto)
                }

              case CJUMP(success, failure, cond, kind) =>
                if(kind.isIntSizedType) { // BOOL, BYTE, CHAR, SHORT, or INT
                  if (nextBlock == success) {
                    jcode.emitIF_ICMP(cond.negate, labels(failure))
                    // .. and fall through to success label
                  } else {
                    jcode.emitIF_ICMP(cond, labels(success))
                    if (nextBlock != failure) { jcode goTo labels(failure) }
                  }
                } else if(kind.isRefOrArrayType) { // REFERENCE(_) | ARRAY(_)
                  if (nextBlock == success) {
                    jcode.emitIF_ACMP(cond.negate, labels(failure))
                    // .. and fall through to success label
                  } else {
                    jcode.emitIF_ACMP(cond, labels(success))
                    if (nextBlock != failure) { jcode goTo labels(failure) }
                  }
                } else {
                  (kind: @unchecked) match {
                    case LONG   => emit(Opcodes.LCMP)
                    case FLOAT  =>
                      if (cond == LT || cond == LE) emit(Opcodes.FCMPG)
                      else emit(Opcodes.FCMPL)
                    case DOUBLE =>
                      if (cond == LT || cond == LE) emit(Opcodes.DCMPG)
                      else emit(Opcodes.DCMPL)
                  }
                  if (nextBlock == success) {
                    jcode.emitIF(cond.negate, labels(failure))
                    // .. and fall through to success label
                  } else {
                    jcode.emitIF(cond, labels(success))
                    if (nextBlock != failure) { jcode goTo labels(failure) }
                  }
                }

              case CZJUMP(success, failure, cond, kind) =>
                if(kind.isIntSizedType) { // BOOL, BYTE, CHAR, SHORT, or INT
                  if (nextBlock == success) {
                    jcode.emitIF(cond.negate, labels(failure))
                  } else {
                    jcode.emitIF(cond, labels(success))
                    if (nextBlock != failure) { jcode goTo labels(failure) }
                  }
                } else if(kind.isRefOrArrayType) { // REFERENCE(_) | ARRAY(_)
                  val Success = success
                  val Failure = failure
                  // @unchecked because references aren't compared with GT, GE, LT, LE.
                  ((cond, nextBlock) : @unchecked) match {
                    case (EQ, Success) => jcode emitIFNONNULL labels(failure)
                    case (NE, Failure) => jcode emitIFNONNULL labels(success)
                    case (EQ, Failure) => jcode emitIFNULL    labels(success)
                    case (NE, Success) => jcode emitIFNULL    labels(failure)
                    case (EQ, _) =>
                      jcode emitIFNULL labels(success)
                      jcode goTo labels(failure)
                    case (NE, _) =>
                      jcode emitIFNONNULL labels(success)
                      jcode goTo labels(failure)
                  }
                } else {
                  (kind: @unchecked) match {
                    case LONG   =>
                      emit(Opcodes.LCONST_0)
                      emit(Opcodes.LCMP)
                    case FLOAT  =>
                      emit(Opcodes.FCONST_0)
                      if (cond == LT || cond == LE) emit(Opcodes.FCMPG)
                      else emit(Opcodes.FCMPL)
                    case DOUBLE =>
                      emit(Opcodes.DCONST_0)
                      if (cond == LT || cond == LE) emit(Opcodes.DCMPG)
                      else emit(Opcodes.DCMPL)
                  }
                  if (nextBlock == success) {
                    jcode.emitIF(cond.negate, labels(failure))
                  } else {
                    jcode.emitIF(cond, labels(success))
                    if (nextBlock != failure) { jcode goTo labels(failure) }
                  }
                }

            }

            case icodes.retCat   => (instr: @unchecked) match {
              case RETURN(kind) => jcode emitRETURN kind
              case THROW(_)     => emit(Opcodes.ATHROW)
            }

          }

        }

      } // end of genCode()'s genBlock()

      /**
       * Emits one or more conversion instructions based on the types given as arguments.
       *
       * @param from The type of the value to be converted into another type.
       * @param to   The type the value will be converted into.
       */
      def emitT2T(from: TypeKind, to: TypeKind) {
        assert(isNonUnitValueTK(from), from)
        assert(isNonUnitValueTK(to),   to)

            def pickOne(opcs: Array[Int]) {
              val chosen = (to: @unchecked) match {
                case BYTE   => opcs(0)
                case SHORT  => opcs(1)
                case CHAR   => opcs(2)
                case INT    => opcs(3)
                case LONG   => opcs(4)
                case FLOAT  => opcs(5)
                case DOUBLE => opcs(6)
              }
              if(chosen != -1) { emit(chosen) }
            }

        if(from == to) { return }
        if((from == BOOL) || (to == BOOL)) {
          // the only conversion involving BOOL that is allowed is (BOOL -> BOOL)
          throw new Error("inconvertible types : " + from.toString() + " -> " + to.toString())
        }

        if(from.isIntSizedType) { // BYTE, CHAR, SHORT, and INT. (we're done with BOOL already)

          val fromByte  = { import asm.Opcodes._; Array( -1,  -1, I2C,  -1, I2L, I2F, I2D) } // do nothing for (BYTE -> SHORT) and for (BYTE -> INT)
          val fromChar  = { import asm.Opcodes._; Array(I2B, I2S,  -1,  -1, I2L, I2F, I2D) } // for (CHAR  -> INT) do nothing
          val fromShort = { import asm.Opcodes._; Array(I2B,  -1, I2C,  -1, I2L, I2F, I2D) } // for (SHORT -> INT) do nothing
          val fromInt   = { import asm.Opcodes._; Array(I2B, I2S, I2C,  -1, I2L, I2F, I2D) }

          (from: @unchecked) match {
            case BYTE  => pickOne(fromByte)
            case SHORT => pickOne(fromShort)
            case CHAR  => pickOne(fromChar)
            case INT   => pickOne(fromInt)
          }

        } else { // FLOAT, LONG, DOUBLE

          (from: @unchecked) match {
            case FLOAT           =>
              import asm.Opcodes.{ F2L, F2D, F2I }
              (to: @unchecked) match {
                case LONG    => emit(F2L)
                case DOUBLE  => emit(F2D)
                case _       => emit(F2I); emitT2T(INT, to)
              }

            case LONG            =>
              import asm.Opcodes.{ L2F, L2D, L2I }
              (to: @unchecked) match {
                case FLOAT   => emit(L2F)
                case DOUBLE  => emit(L2D)
                case _       => emit(L2I); emitT2T(INT, to)
              }

            case DOUBLE          =>
              import asm.Opcodes.{ D2L, D2F, D2I }
              (to: @unchecked) match {
                case FLOAT   => emit(D2F)
                case LONG    => emit(D2L)
                case _       => emit(D2I); emitT2T(INT, to)
              }
          }
        }
      } // end of genCode()'s emitT2T()

      def genPrimitive(primitive: Primitive, pos: Position) {

        import asm.Opcodes;

        primitive match {

          case Negation(kind) => jcode.neg(kind)

          case Arithmetic(op, kind) =>
            op match {

              case ADD => jcode.add(kind)
              case SUB => jcode.sub(kind)
              case MUL => jcode.mul(kind)
              case DIV => jcode.div(kind)
              case REM => jcode.rem(kind)

              case NOT =>
                if(kind.isIntSizedType) {
                  emit(Opcodes.ICONST_M1)
                  emit(Opcodes.IXOR)
                } else if(kind == LONG) {
                  jmethod.visitLdcInsn(new java.lang.Long(-1))
                  jmethod.visitInsn(Opcodes.LXOR)
                } else {
                  abort("Impossible to negate an " + kind)
                }

              case _ =>
                abort("Unknown arithmetic primitive " + primitive)
            }

          // TODO Logical's 2nd elem should be declared ValueTypeKind, to better approximate its allowed values (isIntSized, its comments appears to convey)
          // TODO GenICode uses `toTypeKind` to define that elem, `toValueTypeKind` would be needed instead.
          // TODO How about adding some asserts to Logical and similar ones to capture the remaining constraint (UNIT not allowed).
          case Logical(op, kind) => ((op, kind): @unchecked) match {
            case (AND, LONG) => emit(Opcodes.LAND)
            case (AND, INT)  => emit(Opcodes.IAND)
            case (AND, _)    =>
              emit(Opcodes.IAND)
              if (kind != BOOL) { emitT2T(INT, kind) }

            case (OR, LONG) => emit(Opcodes.LOR)
            case (OR, INT)  => emit(Opcodes.IOR)
            case (OR, _) =>
              emit(Opcodes.IOR)
              if (kind != BOOL) { emitT2T(INT, kind) }

            case (XOR, LONG) => emit(Opcodes.LXOR)
            case (XOR, INT)  => emit(Opcodes.IXOR)
            case (XOR, _) =>
              emit(Opcodes.IXOR)
              if (kind != BOOL) { emitT2T(INT, kind) }
          }

          case Shift(op, kind) => ((op, kind): @unchecked) match {
            case (LSL, LONG) => emit(Opcodes.LSHL)
            case (LSL, INT)  => emit(Opcodes.ISHL)
            case (LSL, _) =>
              emit(Opcodes.ISHL)
              emitT2T(INT, kind)

            case (ASR, LONG) => emit(Opcodes.LSHR)
            case (ASR, INT)  => emit(Opcodes.ISHR)
            case (ASR, _) =>
              emit(Opcodes.ISHR)
              emitT2T(INT, kind)

            case (LSR, LONG) => emit(Opcodes.LUSHR)
            case (LSR, INT)  => emit(Opcodes.IUSHR)
            case (LSR, _) =>
              emit(Opcodes.IUSHR)
              emitT2T(INT, kind)
          }

          case Comparison(op, kind) => ((op, kind): @unchecked) match {
            case (CMP, LONG)    => emit(Opcodes.LCMP)
            case (CMPL, FLOAT)  => emit(Opcodes.FCMPL)
            case (CMPG, FLOAT)  => emit(Opcodes.FCMPG)
            case (CMPL, DOUBLE) => emit(Opcodes.DCMPL)
            case (CMPG, DOUBLE) => emit(Opcodes.DCMPL) // TODO bug? why not DCMPG? http://docs.oracle.com/javase/specs/jvms/se5.0/html/Instructions2.doc3.html
          }

          case Conversion(src, dst) =>
            debuglog("Converting from: " + src + " to: " + dst)
            if (dst == BOOL) { println("Illegal conversion at: " + clasz + " at: " + pos.source + ":" + pos.line) }
            else { emitT2T(src, dst) }

          case ArrayLength(_) => emit(Opcodes.ARRAYLENGTH)

          case StartConcat =>
            jmethod.visitTypeInsn(Opcodes.NEW, StringBuilderClassName)
            jmethod.visitInsn(Opcodes.DUP)
            jcode.invokespecial(
              StringBuilderClassName,
              INSTANCE_CONSTRUCTOR_NAME,
              mdesc_arglessvoid
            )

          case StringConcat(el) =>
            val jtype = el match {
              case REFERENCE(_) | ARRAY(_) => JAVA_LANG_OBJECT
              case _ => javaType(el)
            }
            jcode.invokevirtual(
              StringBuilderClassName,
              "append",
              asm.Type.getMethodDescriptor(StringBuilderType, Array(jtype): _*)
            )

          case EndConcat =>
            jcode.invokevirtual(StringBuilderClassName, "toString", mdesc_toString)

          case _ => abort("Unimplemented primitive " + primitive)
        }
      } // end of genCode()'s genPrimitive()

      // ------------------------------------------------------------------------------------------------------------
      // Part 6 of genCode(): the executable part of genCode() starts here.
      // ------------------------------------------------------------------------------------------------------------

      genBlocks(linearization)

      jmethod.visitLabel(onePastLast)

      if(emitLines) {
        for(LineNumberEntry(line, start) <- lnEntries.sortBy(_.start.getOffset)) { jmethod.visitLineNumber(line, start) }
      }
      if(emitVars)  { genLocalVariableTable() }

    } // end of BytecodeGenerator.genCode()


    ////////////////////// local vars ///////////////////////

    // def sizeOf(sym: Symbol): Int = sizeOf(toTypeKind(sym.tpe))

    def sizeOf(k: TypeKind): Int = if(k.isWideType) 2 else 1

    // def indexOf(m: IMethod, sym: Symbol): Int = {
    //   val Some(local) = m lookupLocal sym
    //   indexOf(local)
    // }

    @inline final def indexOf(local: Local): Int = {
      assert(local.index >= 0, "Invalid index for: " + local + "{" + local.## + "}: ")
      local.index
    }

    /**
     * Compute the indexes of each local variable of the given method.
     * *Does not assume the parameters come first!*
     */
    def computeLocalVarsIndex(m: IMethod) {
      var idx = if (m.symbol.isStaticMember) 0 else 1;

      for (l <- m.params) {
        debuglog("Index value for " + l + "{" + l.## + "}: " + idx)
        l.index = idx
        idx += sizeOf(l.kind)
      }

      for (l <- m.locals if !l.arg) {
        debuglog("Index value for " + l + "{" + l.## + "}: " + idx)
        l.index = idx
        idx += sizeOf(l.kind)
      }
    }

  } // end of class JPlainBuilder


  /** builder of mirror classes */
  class JMirrorBuilder(bytecodeWriter: BytecodeWriter) extends JCommonBuilder(bytecodeWriter) {

    private var cunit: CompilationUnit = _
    def getCurrentCUnit(): CompilationUnit = cunit;

    /** Generate a mirror class for a top-level module. A mirror class is a class
     *  containing only static methods that forward to the corresponding method
     *  on the MODULE instance of the given Scala object.  It will only be
     *  generated if there is no companion class: if there is, an attempt will
     *  instead be made to add the forwarder methods to the companion class.
     */
    def genMirrorClass(modsym: Symbol, cunit: CompilationUnit) {
      assert(modsym.companionClass == NoSymbol, modsym)
      innerClassBuffer.clear()
      this.cunit = cunit
      val moduleName = javaName(modsym) // + "$"
      val mirrorName = moduleName.substring(0, moduleName.length() - 1)

      val flags = (asm.Opcodes.ACC_SUPER | asm.Opcodes.ACC_PUBLIC | asm.Opcodes.ACC_FINAL)
      val mirrorClass = createJClass(flags,
                                     mirrorName,
                                     null /* no java-generic-signature */,
                                     JAVA_LANG_OBJECT.getInternalName,
                                     EMPTY_STRING_ARRAY)

      log("Dumping mirror class for '%s'".format(mirrorName))

      // typestate: entering mode with valid call sequences:
      //   [ visitSource ] [ visitOuterClass ] ( visitAnnotation | visitAttribute )*

      if(emitSource) {
        mirrorClass.visitSource("" + cunit.source,
                                null /* SourceDebugExtension */)
      }

      val ssa = getAnnotPickle(mirrorName, modsym.companionSymbol)
      mirrorClass.visitAttribute(if(ssa.isDefined) pickleMarkerLocal else pickleMarkerForeign)
      emitAnnotations(mirrorClass, modsym.annotations ++ ssa)

      // typestate: entering mode with valid call sequences:
      //   ( visitInnerClass | visitField | visitMethod )* visitEnd

      addForwarders(isRemote(modsym), mirrorClass, mirrorName, modsym)

      addInnerClasses(modsym, mirrorClass)
      mirrorClass.visitEnd()
      writeIfNotTooBig("" + modsym.name, mirrorName, mirrorClass, modsym)
    }


  } // end of class JMirrorBuilder


  /** builder of bean info classes */
  class JBeanInfoBuilder(bytecodeWriter: BytecodeWriter) extends JBuilder(bytecodeWriter) {

    /**
     * Generate a bean info class that describes the given class.
     *
     * @author Ross Judson (ross.judson@soletta.com)
     */
    def genBeanInfoClass(clasz: IClass) {

      // val BeanInfoSkipAttr    = definitions.getRequiredClass("scala.beans.BeanInfoSkip")
      // val BeanDisplayNameAttr = definitions.getRequiredClass("scala.beans.BeanDisplayName")
      // val BeanDescriptionAttr = definitions.getRequiredClass("scala.beans.BeanDescription")
      // val description = c.symbol getAnnotation BeanDescriptionAttr
      // informProgress(description.toString)
      innerClassBuffer.clear()

      val flags = mkFlags(
        javaFlags(clasz.symbol),
        if(isDeprecated(clasz.symbol)) asm.Opcodes.ACC_DEPRECATED else 0 // ASM pseudo access flag
      )

      val beanInfoName = (javaName(clasz.symbol) + "BeanInfo")
      val beanInfoClass = createJClass(
            flags,
            beanInfoName,
            null, // no java-generic-signature
            "scala/beans/ScalaBeanInfo",
            EMPTY_STRING_ARRAY
      )

      // beanInfoClass typestate: entering mode with valid call sequences:
      //   [ visitSource ] [ visitOuterClass ] ( visitAnnotation | visitAttribute )*

      beanInfoClass.visitSource(
        clasz.cunit.source.toString,
        null /* SourceDebugExtension */
      )

      var fieldList = List[String]()

      for (f <- clasz.fields if f.symbol.hasGetter;
	         g = f.symbol.getter(clasz.symbol);
	         s = f.symbol.setter(clasz.symbol);
	         if g.isPublic && !(f.symbol.name startsWith "$")
          ) {
             // inserting $outer breaks the bean
             fieldList = javaName(f.symbol) :: javaName(g) :: (if (s != NoSymbol) javaName(s) else null) :: fieldList
      }

      val methodList: List[String] =
	     for (m <- clasz.methods
	          if !m.symbol.isConstructor &&
	          m.symbol.isPublic &&
	          !(m.symbol.name startsWith "$") &&
	          !m.symbol.isGetter &&
	          !m.symbol.isSetter)
       yield javaName(m.symbol)

      // beanInfoClass typestate: entering mode with valid call sequences:
      //   ( visitInnerClass | visitField | visitMethod )* visitEnd

      val constructor = beanInfoClass.visitMethod(
        asm.Opcodes.ACC_PUBLIC,
        INSTANCE_CONSTRUCTOR_NAME,
        mdesc_arglessvoid,
        null, // no java-generic-signature
        EMPTY_STRING_ARRAY // no throwable exceptions
      )

      // constructor typestate: entering mode with valid call sequences:
      //   [ visitAnnotationDefault ] ( visitAnnotation | visitParameterAnnotation | visitAttribute )*

      val stringArrayJType: asm.Type = javaArrayType(JAVA_LANG_STRING)
      val conJType: asm.Type =
        asm.Type.getMethodType(
          asm.Type.VOID_TYPE,
          Array(javaType(ClassClass), stringArrayJType, stringArrayJType): _*
        )

      def push(lst: List[String]) {
        var fi = 0
        for (f <- lst) {
          constructor.visitInsn(asm.Opcodes.DUP)
          constructor.visitLdcInsn(new java.lang.Integer(fi))
          if (f == null) { constructor.visitInsn(asm.Opcodes.ACONST_NULL) }
          else           { constructor.visitLdcInsn(f) }
          constructor.visitInsn(JAVA_LANG_STRING.getOpcode(asm.Opcodes.IASTORE))
          fi += 1
        }
      }

      // constructor typestate: entering mode with valid call sequences:
      //   [ visitCode ( visitFrame | visitXInsn | visitLabel | visitTryCatchBlock | visitLocalVariable | visitLineNumber )* visitMaxs ] visitEnd

      constructor.visitCode()

      constructor.visitVarInsn(asm.Opcodes.ALOAD, 0)
      // push the class
      constructor.visitLdcInsn(javaType(clasz.symbol))

      // push the string array of field information
      constructor.visitLdcInsn(new java.lang.Integer(fieldList.length))
      constructor.visitTypeInsn(asm.Opcodes.ANEWARRAY, JAVA_LANG_STRING.getInternalName)
      push(fieldList)

      // push the string array of method information
      constructor.visitLdcInsn(new java.lang.Integer(methodList.length))
      constructor.visitTypeInsn(asm.Opcodes.ANEWARRAY, JAVA_LANG_STRING.getInternalName)
      push(methodList)

      // invoke the superclass constructor, which will do the
      // necessary java reflection and create Method objects.
      constructor.visitMethodInsn(asm.Opcodes.INVOKESPECIAL, "scala/beans/ScalaBeanInfo", INSTANCE_CONSTRUCTOR_NAME, conJType.getDescriptor)
      constructor.visitInsn(asm.Opcodes.RETURN)

      constructor.visitMaxs(0, 0) // just to follow protocol, dummy arguments
      constructor.visitEnd()

      addInnerClasses(clasz.symbol, beanInfoClass)
      beanInfoClass.visitEnd()

      writeIfNotTooBig("BeanInfo ", beanInfoName, beanInfoClass, clasz.symbol)
    }

  } // end of class JBeanInfoBuilder

  /** A namespace for utilities to normalize the code of an IMethod, over and beyond what IMethod.normalize() strives for.
   * In particualr, IMethod.normalize() doesn't collapseJumpChains().
   *
   * TODO Eventually, these utilities should be moved to IMethod and reused from normalize() (there's nothing JVM-specific about them).
   */
  object newNormal {

    def startsWithJump(b: BasicBlock): Boolean = { assert(b.nonEmpty, "empty block"); b.firstInstruction.isInstanceOf[JUMP] }

    /** Prune from an exception handler those covered blocks which are jump-only. */
    private def coverWhatCountsOnly(m: IMethod): Boolean = {
      assert(m.hasCode, "code-less method")

      var wasReduced = false
      for(h <- m.exh) {
        val shouldntCover = (h.covered filter startsWithJump)
        if(shouldntCover.nonEmpty) {
          wasReduced = true
          h.covered --= shouldntCover // not removing any block on purpose.
        }
      }

      wasReduced
    }

    /** An exception handler is pruned provided any of the following holds:
     *   (1) it covers nothing (for example, this may result after removing unreachable blocks)
     *   (2) each block it covers is of the form: JUMP(_)
     * Return true iff one or more ExceptionHandlers were removed.
     *
     * A caveat: removing an exception handler, for whatever reason, means that its handler code (even if unreachable)
     * won't be able to cause a class-loading-exception. As a result, behavior can be different.
     */
    private def elimNonCoveringExh(m: IMethod): Boolean = {
      assert(m.hasCode, "code-less method")

        def isRedundant(eh: ExceptionHandler): Boolean = {
          (eh.cls != NoSymbol) && ( // TODO `eh.isFinallyBlock` more readable than `eh.cls != NoSymbol`
                eh.covered.isEmpty
            || (eh.covered forall startsWithJump)
          )
        }

      var wasReduced = false
      val toPrune = (m.exh.toSet filter isRedundant)
      if(toPrune.nonEmpty) {
        wasReduced = true
        for(h <- toPrune; r <- h.blocks) { m.code.removeBlock(r) } // TODO m.code.removeExh(h)
        m.exh = (m.exh filterNot toPrune)
      }

      wasReduced
    }

    private def isJumpOnly(b: BasicBlock): Option[BasicBlock] = {
      b.toList match {
        case JUMP(whereto) :: rest =>
          assert(rest.isEmpty, "A block contains instructions after JUMP (looks like enterIgnoreMode() was itself ignored.)")
          Some(whereto)
        case _ => None
      }
    }

    private def directSuccStar(b: BasicBlock): List[BasicBlock] = { directSuccStar(List(b)) }

    /** Transitive closure of successors potentially reachable due to normal (non-exceptional) control flow.
       Those BBs in the argument are also included in the result */
    private def directSuccStar(starters: Traversable[BasicBlock]): List[BasicBlock] = {
      val result = new mutable.ListBuffer[BasicBlock]
      var toVisit: List[BasicBlock] = starters.toList.distinct
      while(toVisit.nonEmpty) {
        val h   = toVisit.head
        toVisit = toVisit.tail
        result += h
        for(p <- h.directSuccessors; if !result.contains(p) && !toVisit.contains(p)) { toVisit = p :: toVisit }
      }
      result.toList
    }

    /** Returns:
     *  for single-block self-loops, the pair (start, Nil)
     *  for other cycles,            the pair (backedge-target, basic-blocks-in-the-cycle-except-backedge-target)
     *  otherwise a pair consisting of:
     *    (a) the endpoint of a (single or multi-hop) chain of JUMPs
     *        (such endpoint does not start with a JUMP and therefore is not part of the chain); and
     *    (b) the chain (ie blocks to be removed when collapsing the chain of jumps).
     *  Precondition: the BasicBlock given as argument starts with an unconditional JUMP.
     */
    private def finalDestination(start: BasicBlock): (BasicBlock, List[BasicBlock]) = {
      assert(startsWithJump(start), "not the start of a (single or multi-hop) chain of JUMPs.")
      var hops: List[BasicBlock] = Nil
      var prev = start
      var done = false
      do {
        done = isJumpOnly(prev) match {
          case Some(dest) =>
            if (dest == start) { return (start, hops) } // leave infinite-loops in place
            hops ::= prev
            if (hops.contains(dest)) {
              // leave infinite-loops in place
              return (dest, hops filterNot (dest eq))
            }
            prev = dest;
            false
          case None => true
        }
      } while(!done)

      (prev, hops)
    }

    /**
     * Collapse a chain of "jump-only" blocks such as:
     *
     *      JUMP b1;
     *  b1: JUMP b2;
     *  b2: JUMP ... etc.
     *
     *  by re-wiring predecessors to target directly the "final destination".
     *  Even if covered by an exception handler, a "non-self-loop jump-only block" can always be removed.

     *  Returns true if any replacement was made, false otherwise.
     *
     *  In more detail:
     *    Starting at each of the entry points (m.startBlock, the start block of each exception handler)
     *    rephrase those control-flow instructions targeting a jump-only block (which jumps to a final destination D) to target D.
     *    The blocks thus skipped are also removed from IMethod.blocks.
     *
     *  Rationale for this normalization:
     *    test/files/run/private-inline.scala after -optimize is chock full of
     *    BasicBlocks containing just JUMP(whereTo), where no exception handler straddles them.
     *    They should be collapsed by IMethod.normalize() but aren't.
     *    That was fine in FJBG times when by the time the exception table was emitted,
     *    it already contained "anchored" labels (ie instruction offsets were known)
     *    and thus ranges with identical (start, end) (i.e, identical after GenJVM omitted the JUMPs in question)
     *    could be weeded out to avoid "java.lang.ClassFormatError: Illegal exception table range"
     *    Now that visitTryCatchBlock() must be called before Labels are resolved,
     *    this method gets rid of the BasicBlocks described above (to recap, consisting of just a JUMP).
     */
    private def collapseJumpOnlyBlocks(m: IMethod): Boolean = {
      assert(m.hasCode, "code-less method")

          /* "start" is relative in a cycle, but we call this helper with the "first" entry-point we found. */
          def realTarget(jumpStart: BasicBlock): Map[BasicBlock, BasicBlock] = {
            assert(startsWithJump(jumpStart), "not part of a jump-chain")
            val Pair(dest, redundants) = finalDestination(jumpStart)
            (for(skipOver <- redundants) yield Pair(skipOver, dest)).toMap
          }

          def rephraseGotos(detour: Map[BasicBlock, BasicBlock]) {
            for(Pair(oldTarget, newTarget) <- detour.iterator) {
              if(m.startBlock == oldTarget) {
                m.code.startBlock = newTarget
              }
              for(eh <- m.exh; if eh.startBlock == oldTarget) {
                eh.setStartBlock(newTarget)
              }
              for(b <- m.blocks; if !detour.isDefinedAt(b)) {
                val idxLast = (b.size - 1)
                b.lastInstruction match {
                  case JUMP(whereto) =>
                    if (whereto == oldTarget) {
                      b.replaceInstruction(idxLast, JUMP(newTarget))
                    }
                  case CJUMP(succ, fail, cond, kind) =>
                    if ((succ == oldTarget) || (fail == oldTarget)) {
                      b.replaceInstruction(idxLast, CJUMP(detour.getOrElse(succ, succ),
                                                          detour.getOrElse(fail, fail),
                                                          cond, kind))
                    }
                  case CZJUMP(succ, fail, cond, kind) =>
                    if ((succ == oldTarget) || (fail == oldTarget)) {
                      b.replaceInstruction(idxLast, CZJUMP(detour.getOrElse(succ, succ),
                                                           detour.getOrElse(fail, fail),
                                                           cond, kind))
                    }
                  case SWITCH(tags, labels) =>
                    if(labels exists (detour.isDefinedAt(_))) {
                      val newLabels = (labels map { lab => detour.getOrElse(lab, lab) })
                      b.replaceInstruction(idxLast, SWITCH(tags, newLabels))
                    }
                  case _ => ()
                }
              }
            }
          }

          /* remove from all containers that may contain a reference to */
          def elide(redu: BasicBlock) {
            assert(m.startBlock != redu, "startBlock should have been re-wired by now")
            m.code.removeBlock(redu);
          }

      var wasReduced = false
      val entryPoints: List[BasicBlock] = m.startBlock :: (m.exh map (_.startBlock));

      var elided     = mutable.Set.empty[BasicBlock] // debug
      var newTargets = mutable.Set.empty[BasicBlock] // debug

      for (ep <- entryPoints) {
        var reachable = directSuccStar(ep) // this list may contain blocks belonging to jump-chains that we'll skip over
        while(reachable.nonEmpty) {
          val h = reachable.head
          reachable = reachable.tail
          if(startsWithJump(h)) {
            val detour = realTarget(h)
            if(detour.nonEmpty) {
              wasReduced = true
              reachable = (reachable filterNot (detour.keySet.contains(_)))
              rephraseGotos(detour)
              detour.keySet foreach elide
              elided     ++= detour.keySet
              newTargets ++= detour.values
            }
          }
        }
      }
      assert(newTargets.intersect(elided).isEmpty, "contradiction: we just elided the final destionation of a jump-chain")

      wasReduced
    }

    def normalize(m: IMethod) {
      if(!m.hasCode) { return }
      collapseJumpOnlyBlocks(m)
      var wasReduced = false;
      do {
        wasReduced = false
        // Prune from an exception handler those covered blocks which are jump-only.
        wasReduced |= coverWhatCountsOnly(m); icodes.checkValid(m) // TODO should be unnecessary now that collapseJumpOnlyBlocks(m) is in place
        // Prune exception handlers covering nothing.
        wasReduced |= elimNonCoveringExh(m);  icodes.checkValid(m)

        // TODO see note in genExceptionHandlers about an ExceptionHandler.covered containing dead blocks (newNormal should remove them, but, where do those blocks come from?)
      } while (wasReduced)

      // TODO this would be a good time to remove synthetic local vars seeing no use, don't forget to call computeLocalVarsIndex() afterwards.
    }

  }

}
>>>>>>> b6358303
<|MERGE_RESOLUTION|>--- conflicted
+++ resolved
@@ -1,4 +1,3 @@
-<<<<<<< HEAD
 /* NSC -- new Scala compiler
  * Copyright 2005-2011 LAMP/EPFL
  * @author  Martin Odersky
@@ -1233,3330 +1232,4 @@
 
   }
 
-}
-=======
-/* NSC -- new Scala compiler
- * Copyright 2005-2011 LAMP/EPFL
- * @author  Martin Odersky
- */
-
-package scala.tools.nsc
-package backend.jvm
-
-import java.nio.ByteBuffer
-import scala.collection.{ mutable, immutable }
-import scala.reflect.internal.pickling.{ PickleFormat, PickleBuffer }
-import scala.tools.nsc.symtab._
-import scala.tools.nsc.io.AbstractFile
-
-import scala.tools.asm
-import asm.Label
-
-/**
- *  @author  Iulian Dragos (version 1.0, FJBG-based implementation)
- *  @author  Miguel Garcia (version 2.0,  ASM-based implementation)
- *
- * Documentation at http://lamp.epfl.ch/~magarcia/ScalaCompilerCornerReloaded/2012Q2/GenASM.pdf
- */
-abstract class GenASM extends SubComponent with BytecodeWriters {
-  import global._
-  import icodes._
-  import icodes.opcodes._
-  import definitions._
-
-  val phaseName = "jvm"
-
-  /** Create a new phase */
-  override def newPhase(p: Phase): Phase = new AsmPhase(p)
-
-  private def outputDirectory(sym: Symbol): AbstractFile =
-    settings.outputDirs outputDirFor beforeFlatten(sym.sourceFile)
-
-  private def getFile(base: AbstractFile, clsName: String, suffix: String): AbstractFile = {
-    var dir = base
-    val pathParts = clsName.split("[./]").toList
-    for (part <- pathParts.init) {
-      dir = dir.subdirectoryNamed(part)
-    }
-    dir.fileNamed(pathParts.last + suffix)
-  }
-  private def getFile(sym: Symbol, clsName: String, suffix: String): AbstractFile =
-    getFile(outputDirectory(sym), clsName, suffix)
-
-  /** JVM code generation phase
-   */
-  class AsmPhase(prev: Phase) extends ICodePhase(prev) {
-    def name = phaseName
-    override def erasedTypes = true
-    def apply(cls: IClass) = sys.error("no implementation")
-
-    val BeanInfoAttr = rootMirror.getRequiredClass("scala.beans.BeanInfo")
-
-    def isJavaEntryPoint(icls: IClass) = {
-      val sym = icls.symbol
-      def fail(msg: String, pos: Position = sym.pos) = {
-        icls.cunit.warning(sym.pos,
-          sym.name + " has a main method with parameter type Array[String], but " + sym.fullName('.') + " will not be a runnable program.\n" +
-          "  Reason: " + msg
-          // TODO: make this next claim true, if possible
-          //   by generating valid main methods as static in module classes
-          //   not sure what the jvm allows here
-          // + "  You can still run the program by calling it as " + sym.javaSimpleName + " instead."
-        )
-        false
-      }
-      def failNoForwarder(msg: String) = {
-        fail(msg + ", which means no static forwarder can be generated.\n")
-      }
-      val possibles = if (sym.hasModuleFlag) (sym.tpe nonPrivateMember nme.main).alternatives else Nil
-      val hasApproximate = possibles exists { m =>
-        m.info match {
-          case MethodType(p :: Nil, _) => p.tpe.typeSymbol == ArrayClass
-          case _                       => false
-        }
-      }
-      // At this point it's a module with a main-looking method, so either succeed or warn that it isn't.
-      hasApproximate && {
-        // Before erasure so we can identify generic mains.
-        beforeErasure {
-          val companion     = sym.linkedClassOfClass
-          val companionMain = companion.tpe.member(nme.main)
-
-          if (hasJavaMainMethod(companion))
-            failNoForwarder("companion contains its own main method")
-          else if (companion.tpe.member(nme.main) != NoSymbol)
-            // this is only because forwarders aren't smart enough yet
-            failNoForwarder("companion contains its own main method (implementation restriction: no main is allowed, regardless of signature)")
-          else if (companion.isTrait)
-            failNoForwarder("companion is a trait")
-          // Now either succeeed, or issue some additional warnings for things which look like
-          // attempts to be java main methods.
-          else possibles exists { m =>
-            m.info match {
-              case PolyType(_, _) =>
-                fail("main methods cannot be generic.")
-              case MethodType(params, res) =>
-                if (res.typeSymbol :: params exists (_.isAbstractType))
-                  fail("main methods cannot refer to type parameters or abstract types.", m.pos)
-                else
-                  isJavaMainMethod(m) || fail("main method must have exact signature (Array[String])Unit", m.pos)
-              case tp =>
-                fail("don't know what this is: " + tp, m.pos)
-            }
-          }
-        }
-      }
-    }
-
-    private def initBytecodeWriter(entryPoints: List[IClass]): BytecodeWriter = {
-      settings.outputDirs.getSingleOutput match {
-        case Some(f) if f hasExtension "jar" =>
-          // If no main class was specified, see if there's only one
-          // entry point among the classes going into the jar.
-          if (settings.mainClass.isDefault) {
-            entryPoints map (_.symbol fullName '.') match {
-              case Nil      =>
-                log("No Main-Class designated or discovered.")
-              case name :: Nil =>
-                log("Unique entry point: setting Main-Class to " + name)
-                settings.mainClass.value = name
-              case names =>
-                log("No Main-Class due to multiple entry points:\n  " + names.mkString("\n  "))
-            }
-          }
-          else log("Main-Class was specified: " + settings.mainClass.value)
-
-          new DirectToJarfileWriter(f.file)
-
-        case _                               =>
-          if (settings.Ygenjavap.isDefault) {
-            if(settings.Ydumpclasses.isDefault)
-              new ClassBytecodeWriter { }
-            else
-              new ClassBytecodeWriter with DumpBytecodeWriter { }
-          }
-          else new ClassBytecodeWriter with JavapBytecodeWriter { }
-
-          // TODO A ScalapBytecodeWriter could take asm.util.Textifier as starting point.
-          //      Three areas where javap ouput is less than ideal (e.g. when comparing versions of the same classfile) are:
-          //        (a) unreadable pickle;
-          //        (b) two constant pools, while having identical contents, are displayed differently due to physical layout.
-          //        (c) stack maps (classfile version 50 and up) are displayed in encoded form by javap, their expansion makes more sense instead.
-      }
-    }
-
-    override def run() {
-
-      if (settings.debug.value)
-        inform("[running phase " + name + " on icode]")
-
-      if (settings.Xdce.value)
-        for ((sym, cls) <- icodes.classes if inliner.isClosureClass(sym) && !deadCode.liveClosures(sym))
-          icodes.classes -= sym
-
-      // For predictably ordered error messages.
-      var sortedClasses = classes.values.toList sortBy ("" + _.symbol.fullName)
-
-      debuglog("Created new bytecode generator for " + classes.size + " classes.")
-      val bytecodeWriter  = initBytecodeWriter(sortedClasses filter isJavaEntryPoint)
-      val plainCodeGen    = new JPlainBuilder(bytecodeWriter)
-      val mirrorCodeGen   = new JMirrorBuilder(bytecodeWriter)
-      val beanInfoCodeGen = new JBeanInfoBuilder(bytecodeWriter)
-
-      while(!sortedClasses.isEmpty) {
-        val c = sortedClasses.head
-
-        if (isStaticModule(c.symbol) && isTopLevelModule(c.symbol)) {
-          if (c.symbol.companionClass == NoSymbol) {
-            mirrorCodeGen.genMirrorClass(c.symbol, c.cunit)
-          } else {
-            log("No mirror class for module with linked class: " + c.symbol.fullName)
-          }
-        }
-
-        plainCodeGen.genClass(c)
-
-        if (c.symbol hasAnnotation BeanInfoAttr) {
-          beanInfoCodeGen.genBeanInfoClass(c)
-        }
-
-        sortedClasses = sortedClasses.tail
-        classes -= c.symbol // GC opportunity
-      }
-
-      bytecodeWriter.close()
-      classes.clear()
-      reverseJavaName.clear()
-
-      /* don't javaNameCache.clear() because that causes the following tests to fail:
-       *   test/files/run/macro-repl-dontexpand.scala
-       *   test/files/jvm/interpreter.scala
-       * TODO but why? what use could javaNameCache possibly see once GenJVM is over?
-       */
-
-      /* TODO After emitting all class files (e.g., in a separate compiler phase) ASM can perform bytecode verification:
-       *
-       * (1) call the asm.util.CheckAdapter.verify() overload:
-       *     public static void verify(ClassReader cr, ClassLoader loader, boolean dump, PrintWriter pw)
-       *
-       * (2) passing a custom ClassLoader to verify inter-dependent classes.
-       *
-       * Alternatively, an offline-bytecode verifier could be used (e.g. Maxine brings one as separate tool).
-       */
-
-    } // end of AsmPhase.run()
-
-  } // end of class AsmPhase
-
-  var pickledBytes = 0 // statistics
-
-  // Don't put this in per run caches. Contains entries for classes as well as members.
-  val javaNameCache = new mutable.WeakHashMap[Symbol, Name]() ++= List(
-    NothingClass        -> binarynme.RuntimeNothing,
-    RuntimeNothingClass -> binarynme.RuntimeNothing,
-    NullClass           -> binarynme.RuntimeNull,
-    RuntimeNullClass    -> binarynme.RuntimeNull
-  )
-
-  // unlike javaNameCache, reverseJavaName contains entries only for class symbols and their internal names.
-  val reverseJavaName = mutable.Map.empty[String, Symbol] ++= List(
-    binarynme.RuntimeNothing.toString() -> RuntimeNothingClass, // RuntimeNothingClass is the bytecode-level return type of Scala methods with Nothing return-type.
-    binarynme.RuntimeNull.toString()    -> RuntimeNullClass
-  )
-
-  private def mkFlags(args: Int*) = args.foldLeft(0)(_ | _)
-
-  @inline final private def hasPublicBitSet(flags: Int) = ((flags & asm.Opcodes.ACC_PUBLIC) != 0)
-
-  @inline final private def isRemote(s: Symbol) = (s hasAnnotation RemoteAttr)
-
-  /**
-   * Return the Java modifiers for the given symbol.
-   * Java modifiers for classes:
-   *  - public, abstract, final, strictfp (not used)
-   * for interfaces:
-   *  - the same as for classes, without 'final'
-   * for fields:
-   *  - public, private (*)
-   *  - static, final
-   * for methods:
-   *  - the same as for fields, plus:
-   *  - abstract, synchronized (not used), strictfp (not used), native (not used)
-   *
-   *  (*) protected cannot be used, since inner classes 'see' protected members,
-   *      and they would fail verification after lifted.
-   */
-  def javaFlags(sym: Symbol): Int = {
-    // constructors of module classes should be private
-    // PP: why are they only being marked private at this stage and not earlier?
-    val privateFlag =
-      sym.isPrivate || (sym.isPrimaryConstructor && isTopLevelModule(sym.owner))
-
-    // Final: the only fields which can receive ACC_FINAL are eager vals.
-    // Neither vars nor lazy vals can, because:
-    //
-    // Source: http://docs.oracle.com/javase/specs/jls/se7/html/jls-17.html#jls-17.5.3
-    // "Another problem is that the specification allows aggressive
-    // optimization of final fields. Within a thread, it is permissible to
-    // reorder reads of a final field with those modifications of a final
-    // field that do not take place in the constructor."
-    //
-    // A var or lazy val which is marked final still has meaning to the
-    // scala compiler. The word final is heavily overloaded unfortunately;
-    // for us it means "not overridable". At present you can't override
-    // vars regardless; this may change.
-    //
-    // The logic does not check .isFinal (which checks flags for the FINAL flag,
-    // and includes symbols marked lateFINAL) instead inspecting rawflags so
-    // we can exclude lateFINAL. Such symbols are eligible for inlining, but to
-    // avoid breaking proxy software which depends on subclassing, we do not
-    // emit ACC_FINAL.
-    // Nested objects won't receive ACC_FINAL in order to allow for their overriding.
-
-    val finalFlag = (
-         (sym.hasFlag(Flags.FINAL) || isTopLevelModule(sym))
-      && !sym.enclClass.isInterface
-      && !sym.isClassConstructor
-      && !sym.isMutable // lazy vals and vars both
-    )
-
-    // Primitives are "abstract final" to prohibit instantiation
-    // without having to provide any implementations, but that is an
-    // illegal combination of modifiers at the bytecode level so
-    // suppress final if abstract if present.
-    import asm.Opcodes._
-    mkFlags(
-      if (privateFlag) ACC_PRIVATE else ACC_PUBLIC,
-      if (sym.isDeferred || sym.hasAbstractFlag) ACC_ABSTRACT else 0,
-      if (sym.isInterface) ACC_INTERFACE else 0,
-      if (finalFlag && !sym.hasAbstractFlag) ACC_FINAL else 0,
-      if (sym.isStaticMember) ACC_STATIC else 0,
-      if (sym.isBridge) ACC_BRIDGE | ACC_SYNTHETIC else 0,
-      if (sym.isHidden) ACC_SYNTHETIC else 0,
-      if (sym.isClass && !sym.isInterface) ACC_SUPER else 0,
-      if (sym.isVarargsMethod) ACC_VARARGS else 0,
-      if (sym.hasFlag(Flags.SYNCHRONIZED)) ACC_SYNCHRONIZED else 0
-    )
-  }
-
-  def javaFieldFlags(sym: Symbol) = {
-    javaFlags(sym) | mkFlags(
-      if (sym hasAnnotation TransientAttr) asm.Opcodes.ACC_TRANSIENT else 0,
-      if (sym hasAnnotation VolatileAttr)  asm.Opcodes.ACC_VOLATILE  else 0,
-      if (sym.isMutable) 0 else asm.Opcodes.ACC_FINAL
-    )
-  }
-
-  def isTopLevelModule(sym: Symbol): Boolean =
-    afterPickler { sym.isModuleClass && !sym.isImplClass && !sym.isNestedClass }
-
-  def isStaticModule(sym: Symbol): Boolean = {
-    sym.isModuleClass && !sym.isImplClass && !sym.isLifted
-  }
-
-  // -----------------------------------------------------------------------------------------
-  // finding the least upper bound in agreement with the bytecode verifier (given two internal names handed by ASM)
-  // Background:
-  //  http://gallium.inria.fr/~xleroy/publi/bytecode-verification-JAR.pdf
-  //  http://comments.gmane.org/gmane.comp.java.vm.languages/2293
-  //  https://issues.scala-lang.org/browse/SI-3872
-  // -----------------------------------------------------------------------------------------
-
-  /**
-   * Given an internal name (eg "java/lang/Integer") returns the class symbol for it.
-   *
-   * Better not to need this method (an example where control flow arrives here is welcome).
-   * This method is invoked only upon both (1) and (2) below happening:
-   *   (1) providing an asm.ClassWriter with an internal name by other means than javaName()
-   *   (2) forgetting to track the corresponding class-symbol in reverseJavaName.
-   *
-   * (The first item is already unlikely because we rely on javaName()
-   *  to do the bookkeeping for entries that should go in innerClassBuffer.)
-   *
-   * (We could do completely without this method at the expense of computing stack-map-frames ourselves and
-   *  invoking visitFrame(), but that would require another pass over all instructions.)
-   *
-   * Right now I can't think of any invocation of visitSomething() on MethodVisitor
-   * where we hand an internal name not backed by a reverseJavaName.
-   * However, I'm leaving this note just in case any such oversight is discovered.
-   */
-  def inameToSymbol(iname: String): Symbol = {
-    val name = global.newTypeName(iname)
-    val res0 =
-      if (nme.isModuleName(name)) rootMirror.getModule(nme.stripModuleSuffix(name))
-      else                        rootMirror.getClassByName(name.replace('/', '.')) // TODO fails for inner classes (but this hasn't been tested).
-    assert(res0 != NoSymbol)
-    val res = jsymbol(res0)
-    res
-  }
-
-  def jsymbol(sym: Symbol): Symbol = {
-    if(sym.isJavaDefined && sym.isModuleClass) sym.linkedClassOfClass
-    else if(sym.isModule) sym.moduleClass
-    else sym // we track only module-classes and plain-classes
-  }
-
-  private def superClasses(s: Symbol): List[Symbol] = {
-    assert(!s.isInterface)
-    s.superClass match {
-      case NoSymbol => List(s)
-      case sc       => s :: superClasses(sc)
-    }
-  }
-
-  private def firstCommonSuffix(as: List[Symbol], bs: List[Symbol]): Symbol = {
-    assert(!(as contains NoSymbol))
-    assert(!(bs contains NoSymbol))
-    var chainA = as
-    var chainB = bs
-    var fcs: Symbol = NoSymbol
-    do {
-      if      (chainB contains chainA.head) fcs = chainA.head
-      else if (chainA contains chainB.head) fcs = chainB.head
-      else {
-        chainA = chainA.tail
-        chainB = chainB.tail
-      }
-    } while(fcs == NoSymbol)
-    fcs
-  }
-
-  @inline final private def jvmWiseLUB(a: Symbol, b: Symbol): Symbol = {
-
-    assert(a.isClass)
-    assert(b.isClass)
-
-    val res = Pair(a.isInterface, b.isInterface) match {
-      case (true, true) =>
-        global.lub(List(a.tpe, b.tpe)).typeSymbol // TODO assert == firstCommonSuffix of resp. parents
-      case (true, false) =>
-        if(b isSubClass a) a else ObjectClass
-      case (false, true) =>
-        if(a isSubClass b) b else ObjectClass
-      case _ =>
-        firstCommonSuffix(superClasses(a), superClasses(b))
-    }
-    assert(res != NoSymbol)
-    res
-  }
-
-  /* The internal name of the least common ancestor of the types given by inameA and inameB.
-     It's what ASM needs to know in order to compute stack map frames, http://asm.ow2.org/doc/developer-guide.html#controlflow */
-  def getCommonSuperClass(inameA: String, inameB: String): String = {
-    val a = reverseJavaName.getOrElseUpdate(inameA, inameToSymbol(inameA))
-    val b = reverseJavaName.getOrElseUpdate(inameB, inameToSymbol(inameB))
-
-    // global.lub(List(a.tpe, b.tpe)).typeSymbol.javaBinaryName.toString()
-    // icodes.lub(icodes.toTypeKind(a.tpe), icodes.toTypeKind(b.tpe)).toType
-    val lcaSym  = jvmWiseLUB(a, b)
-    val lcaName = lcaSym.javaBinaryName.toString // don't call javaName because that side-effects innerClassBuffer.
-    val oldsym  = reverseJavaName.put(lcaName, lcaSym)
-    assert(oldsym.isEmpty || (oldsym.get == lcaSym), "somehow we're not managing to compute common-super-class for ASM consumption")
-    assert(lcaName != "scala/Any")
-
-    lcaName // TODO ASM caches the answer during the lifetime of a ClassWriter. We outlive that. Do some caching.
-  }
-
-  class CClassWriter(flags: Int) extends asm.ClassWriter(flags) {
-    override def getCommonSuperClass(iname1: String, iname2: String): String = {
-      GenASM.this.getCommonSuperClass(iname1, iname2)
-    }
-  }
-
-  // -----------------------------------------------------------------------------------------
-  // constants
-  // -----------------------------------------------------------------------------------------
-
-  private val classfileVersion: Int = settings.target.value match {
-    case "jvm-1.5"     => asm.Opcodes.V1_5
-    case "jvm-1.5-asm" => asm.Opcodes.V1_5
-    case "jvm-1.6"     => asm.Opcodes.V1_6
-    case "jvm-1.7"     => asm.Opcodes.V1_7
-  }
-
-  private val majorVersion: Int = (classfileVersion & 0xFF)
-  private val emitStackMapFrame = (majorVersion >= 50)
-
-  private val extraProc: Int = mkFlags(
-    asm.ClassWriter.COMPUTE_MAXS,
-    if(emitStackMapFrame) asm.ClassWriter.COMPUTE_FRAMES else 0
-  )
-
-  val JAVA_LANG_OBJECT = asm.Type.getObjectType("java/lang/Object")
-  val JAVA_LANG_STRING = asm.Type.getObjectType("java/lang/String")
-
-  /** basic functionality for class file building */
-  abstract class JBuilder(bytecodeWriter: BytecodeWriter) {
-
-    val EMPTY_JTYPE_ARRAY  = Array.empty[asm.Type]
-    val EMPTY_STRING_ARRAY = Array.empty[String]
-
-    val mdesc_arglessvoid = "()V"
-
-    val CLASS_CONSTRUCTOR_NAME    = "<clinit>"
-    val INSTANCE_CONSTRUCTOR_NAME = "<init>"
-
-    val INNER_CLASSES_FLAGS =
-      (asm.Opcodes.ACC_PUBLIC    | asm.Opcodes.ACC_PRIVATE | asm.Opcodes.ACC_PROTECTED |
-       asm.Opcodes.ACC_STATIC    | asm.Opcodes.ACC_INTERFACE | asm.Opcodes.ACC_ABSTRACT)
-
-    // -----------------------------------------------------------------------------------------
-    // factory methods
-    // -----------------------------------------------------------------------------------------
-
-    /**
-     * Returns a new ClassWriter for the class given by arguments.
-     *
-     * @param access the class's access flags. This parameter also indicates if the class is deprecated.
-     *
-     * @param name the internal name of the class.
-     *
-     * @param signature the signature of this class. May be <tt>null</tt> if
-     *        the class is not a generic one, and does not extend or implement
-     *        generic classes or interfaces.
-     *
-     * @param superName the internal of name of the super class. For interfaces,
-     *        the super class is {@link Object}. May be <tt>null</tt>, but
-     *        only for the {@link Object} class.
-     *
-     * @param interfaces the internal names of the class's interfaces (see
-     *        {@link Type#getInternalName() getInternalName}). May be
-     *        <tt>null</tt>.
-     */
-    def createJClass(access: Int, name: String, signature: String, superName: String, interfaces: Array[String]): asm.ClassWriter = {
-      val cw = new CClassWriter(extraProc)
-      cw.visit(classfileVersion,
-               access, name, signature,
-               superName, interfaces)
-
-      cw
-    }
-
-    def createJAttribute(name: String, b: Array[Byte], offset: Int, len: Int): asm.Attribute = {
-      val dest = new Array[Byte](len);
-      System.arraycopy(b, offset, dest, 0, len);
-      new asm.CustomAttr(name, dest)
-    }
-
-    // -----------------------------------------------------------------------------------------
-    // utitilies useful when emitting plain, mirror, and beaninfo classes.
-    // -----------------------------------------------------------------------------------------
-
-    def writeIfNotTooBig(label: String, jclassName: String, jclass: asm.ClassWriter, sym: Symbol) {
-      try {
-        val arr = jclass.toByteArray()
-        bytecodeWriter.writeClass(label, jclassName, arr, sym)
-      } catch {
-        case e: java.lang.RuntimeException if(e.getMessage() == "Class file too large!") =>
-          // TODO check where ASM throws the equivalent of CodeSizeTooBigException
-          log("Skipped class "+jclassName+" because it exceeds JVM limits (it's too big or has methods that are too long).")
-      }
-    }
-
-    /** Specialized array conversion to prevent calling
-     *  java.lang.reflect.Array.newInstance via TraversableOnce.toArray
-     */
-    def mkArray(xs: Traversable[asm.Type]):  Array[asm.Type]  = { val a = new Array[asm.Type](xs.size); xs.copyToArray(a); a }
-    def mkArray(xs: Traversable[String]):    Array[String]    = { val a = new Array[String](xs.size);   xs.copyToArray(a); a }
-
-    // -----------------------------------------------------------------------------------------
-    // Getters for (JVMS 4.2) internal and unqualified names (represented as JType instances).
-    // These getters track behind the scenes the inner classes referred to in the class being emitted,
-    // so as to build the InnerClasses attribute (JVMS 4.7.6) via `addInnerClasses()`
-    // (which also adds as member classes those inner classes that have been declared,
-    // thus also covering the case of inner classes declared but otherwise not referred).
-    // -----------------------------------------------------------------------------------------
-
-    val innerClassBuffer = mutable.LinkedHashSet[Symbol]()
-
-    /** For given symbol return a symbol corresponding to a class that should be declared as inner class.
-     *
-     *  For example:
-     *  class A {
-     *    class B
-     *    object C
-     *  }
-     *
-     *  then method will return:
-     *    NoSymbol for A,
-     *    the same symbol for A.B (corresponding to A$B class), and
-     *    A$C$ symbol for A.C.
-     */
-    def innerClassSymbolFor(s: Symbol): Symbol =
-      if (s.isClass) s else if (s.isModule) s.moduleClass else NoSymbol
-
-    /** Return the a name of this symbol that can be used on the Java platform.  It removes spaces from names.
-     *
-     *  Special handling:
-     *    scala.Nothing erases to scala.runtime.Nothing$
-     *       scala.Null erases to scala.runtime.Null$
-     *
-     *  This is needed because they are not real classes, and they mean
-     *  'abrupt termination upon evaluation of that expression' or null respectively.
-     *  This handling is done already in GenICode, but here we need to remove
-     *  references from method signatures to these types, because such classes
-     *  cannot exist in the classpath: the type checker will be very confused.
-     */
-    def javaName(sym: Symbol): String = {
-
-        /**
-         * Checks if given symbol corresponds to inner class/object and add it to innerClassBuffer
-         *
-         * Note: This method is called recursively thus making sure that we add complete chain
-         * of inner class all until root class.
-         */
-        def collectInnerClass(s: Symbol): Unit = {
-          // TODO: some beforeFlatten { ... } which accounts for
-          // being nested in parameterized classes (if we're going to selectively flatten.)
-          val x = innerClassSymbolFor(s)
-          if(x ne NoSymbol) {
-            assert(x.isClass, "not an inner-class symbol")
-            val isInner = !x.rawowner.isPackageClass
-            if (isInner) {
-              innerClassBuffer += x
-              collectInnerClass(x.rawowner)
-            }
-          }
-        }
-
-      collectInnerClass(sym)
-
-      var hasInternalName = (sym.isClass || (sym.isModule && !sym.isMethod))
-      val cachedJN = javaNameCache.getOrElseUpdate(sym, {
-        if (hasInternalName) { sym.javaBinaryName }
-        else                 { sym.javaSimpleName }
-      })
-
-      if(emitStackMapFrame && hasInternalName) {
-        val internalName = cachedJN.toString()
-        val trackedSym = jsymbol(sym)
-        reverseJavaName.get(internalName) match {
-          case None         =>
-            reverseJavaName.put(internalName, trackedSym)
-          case Some(oldsym) =>
-            assert((oldsym == trackedSym) || (oldsym == RuntimeNothingClass) || (oldsym == RuntimeNullClass), // In contrast, neither NothingClass nor NullClass show up bytecode-level.
-                   "how can getCommonSuperclass() do its job if different class symbols get the same bytecode-level internal name.")
-        }
-      }
-
-      cachedJN.toString
-    }
-
-    def descriptor(t: Type):     String = { javaType(t).getDescriptor }
-    def descriptor(k: TypeKind): String = { javaType(k).getDescriptor }
-    def descriptor(s: Symbol):   String = { javaType(s).getDescriptor }
-
-    def javaType(tk: TypeKind): asm.Type = {
-      if(tk.isValueType) {
-        if(tk.isIntSizedType) {
-          (tk: @unchecked) match {
-            case BOOL   => asm.Type.BOOLEAN_TYPE
-            case BYTE   => asm.Type.BYTE_TYPE
-            case SHORT  => asm.Type.SHORT_TYPE
-            case CHAR   => asm.Type.CHAR_TYPE
-            case INT    => asm.Type.INT_TYPE
-          }
-        } else {
-          (tk: @unchecked) match {
-            case UNIT   => asm.Type.VOID_TYPE
-            case LONG   => asm.Type.LONG_TYPE
-            case FLOAT  => asm.Type.FLOAT_TYPE
-            case DOUBLE => asm.Type.DOUBLE_TYPE
-          }
-        }
-      } else {
-        assert(!tk.isBoxedType, tk) // documentation (BOXED matches none below anyway)
-        (tk: @unchecked) match {
-          case REFERENCE(cls)  => asm.Type.getObjectType(javaName(cls))
-          case ARRAY(elem)     => javaArrayType(javaType(elem))
-        }
-      }
-    }
-
-    def javaType(t: Type): asm.Type = javaType(toTypeKind(t))
-
-    def javaType(s: Symbol): asm.Type = {
-      if (s.isMethod) {
-        val resT: asm.Type = if (s.isClassConstructor) asm.Type.VOID_TYPE else javaType(s.tpe.resultType);
-        asm.Type.getMethodType( resT, (s.tpe.paramTypes map javaType): _* )
-      } else { javaType(s.tpe) }
-    }
-
-    def javaArrayType(elem: asm.Type): asm.Type = { asm.Type.getObjectType("[" + elem.getDescriptor) }
-
-    def isDeprecated(sym: Symbol): Boolean = { sym.annotations exists (_ matches definitions.DeprecatedAttr) }
-
-    def addInnerClasses(csym: Symbol, jclass: asm.ClassVisitor) {
-      /** The outer name for this inner class. Note that it returns null
-       *  when the inner class should not get an index in the constant pool.
-       *  That means non-member classes (anonymous). See Section 4.7.5 in the JVMS.
-       */
-      def outerName(innerSym: Symbol): String = {
-        if (innerSym.originalEnclosingMethod != NoSymbol)
-          null
-        else {
-          val outerName = javaName(innerSym.rawowner)
-          if (isTopLevelModule(innerSym.rawowner)) "" + nme.stripModuleSuffix(newTermName(outerName))
-          else outerName
-        }
-      }
-
-      def innerName(innerSym: Symbol): String =
-        if (innerSym.isAnonymousClass || innerSym.isAnonymousFunction)
-          null
-        else
-          innerSym.rawname + innerSym.moduleSuffix
-
-      // add inner classes which might not have been referenced yet
-      afterErasure {
-        for (sym <- List(csym, csym.linkedClassOfClass); m <- sym.info.decls.map(innerClassSymbolFor) if m.isClass)
-          innerClassBuffer += m
-      }
-
-      val allInners: List[Symbol] = innerClassBuffer.toList
-      if (allInners.nonEmpty) {
-        debuglog(csym.fullName('.') + " contains " + allInners.size + " inner classes.")
-
-        // entries ready to be serialized into the classfile, used to detect duplicates.
-        val entries = mutable.Map.empty[String, String]
-
-        // sort them so inner classes succeed their enclosing class to satisfy the Eclipse Java compiler
-        for (innerSym <- allInners sortBy (_.name.length)) { // TODO why not sortBy (_.name.toString()) ??
-          val flags = mkFlags(
-            if (innerSym.rawowner.hasModuleFlag) asm.Opcodes.ACC_STATIC else 0,
-            javaFlags(innerSym),
-            if(isDeprecated(innerSym)) asm.Opcodes.ACC_DEPRECATED else 0 // ASM pseudo-access flag
-          ) & (INNER_CLASSES_FLAGS | asm.Opcodes.ACC_DEPRECATED)
-          val jname = javaName(innerSym)  // never null
-          val oname = outerName(innerSym) // null when method-enclosed
-          val iname = innerName(innerSym) // null for anonymous inner class
-
-          // Mimicking javap inner class output
-          debuglog(
-            if (oname == null || iname == null) "//class " + jname
-            else "//%s=class %s of class %s".format(iname, jname, oname)
-          )
-
-          assert(jname != null, "javaName is broken.") // documentation
-          val doAdd = entries.get(jname) match {
-            // TODO is it ok for prevOName to be null? (Someone should really document the invariants of the InnerClasses bytecode attribute)
-            case Some(prevOName) =>
-              // this occurs e.g. when innerClassBuffer contains both class Thread$State, object Thread$State,
-              // i.e. for them it must be the case that oname == java/lang/Thread
-              assert(prevOName == oname, "duplicate")
-              false
-            case None => true
-          }
-
-          if(doAdd) {
-            entries += (jname -> oname)
-            jclass.visitInnerClass(jname, oname, iname, flags)
-          }
-
-          /*
-           * TODO assert (JVMS 4.7.6 The InnerClasses attribute)
-           * If a class file has a version number that is greater than or equal to 51.0, and
-           * has an InnerClasses attribute in its attributes table, then for all entries in the
-           * classes array of the InnerClasses attribute, the value of the
-           * outer_class_info_index item must be zero if the value of the
-           * inner_name_index item is zero.
-           */
-
-        }
-      }
-    }
-
-  } // end of class JBuilder
-
-
-  /** functionality for building plain and mirror classes */
-  abstract class JCommonBuilder(bytecodeWriter: BytecodeWriter) extends JBuilder(bytecodeWriter) {
-
-    def debugLevel = settings.debuginfo.indexOfChoice
-
-    val emitSource = debugLevel >= 1
-    val emitLines  = debugLevel >= 2
-    val emitVars   = debugLevel >= 3
-
-    // -----------------------------------------------------------------------------------------
-    // more constants
-    // -----------------------------------------------------------------------------------------
-
-    val PublicStatic      = asm.Opcodes.ACC_PUBLIC | asm.Opcodes.ACC_STATIC
-    val PublicStaticFinal = asm.Opcodes.ACC_PUBLIC | asm.Opcodes.ACC_STATIC | asm.Opcodes.ACC_FINAL
-
-    val strMODULE_INSTANCE_FIELD = nme.MODULE_INSTANCE_FIELD.toString
-
-    // -----------------------------------------------------------------------------------------
-    // Custom attribute (JVMS 4.7.1) "ScalaSig" used as marker only
-    // i.e., the pickle is contained in a custom annotation, see:
-    //   (1) `addAnnotations()`,
-    //   (2) SID # 10 (draft) - Storage of pickled Scala signatures in class files, http://www.scala-lang.org/sid/10
-    //   (3) SID # 5 - Internals of Scala Annotations, http://www.scala-lang.org/sid/5
-    // That annotation in turn is not related to the "java-generic-signature" (JVMS 4.7.9)
-    // other than both ending up encoded as attributes (JVMS 4.7)
-    // (with the caveat that the "ScalaSig" attribute is associated to some classes,
-    // while the "Signature" attribute can be associated to classes, methods, and fields.)
-    // -----------------------------------------------------------------------------------------
-
-    val versionPickle = {
-      val vp = new PickleBuffer(new Array[Byte](16), -1, 0)
-      assert(vp.writeIndex == 0, vp)
-      vp writeNat PickleFormat.MajorVersion
-      vp writeNat PickleFormat.MinorVersion
-      vp writeNat 0
-      vp
-    }
-
-    def pickleMarkerLocal = {
-      createJAttribute(tpnme.ScalaSignatureATTR.toString, versionPickle.bytes, 0, versionPickle.writeIndex)
-    }
-
-    def pickleMarkerForeign = {
-      createJAttribute(tpnme.ScalaATTR.toString, new Array[Byte](0), 0, 0)
-    }
-
-    /** Returns a ScalaSignature annotation if it must be added to this class, none otherwise.
-     *  This annotation must be added to the class' annotations list when generating them.
-     *
-     *  Depending on whether the returned option is defined, it adds to `jclass` one of:
-     *    (a) the ScalaSig marker attribute
-     *        (indicating that a scala-signature-annotation aka pickle is present in this class); or
-     *    (b) the Scala marker attribute
-     *        (indicating that a scala-signature-annotation aka pickle is to be found in another file).
-     *
-     *
-     *  @param jclassName The class file that is being readied.
-     *  @param sym    The symbol for which the signature has been entered in the symData map.
-     *                This is different than the symbol
-     *                that is being generated in the case of a mirror class.
-     *  @return       An option that is:
-     *                - defined and contains an AnnotationInfo of the ScalaSignature type,
-     *                  instantiated with the pickle signature for sym.
-     *                - empty if the jclass/sym pair must not contain a pickle.
-     *
-     */
-    def getAnnotPickle(jclassName: String, sym: Symbol): Option[AnnotationInfo] = {
-      currentRun.symData get sym match {
-        case Some(pickle) if !nme.isModuleName(newTermName(jclassName)) =>
-          val scalaAnnot = {
-            val sigBytes = ScalaSigBytes(pickle.bytes.take(pickle.writeIndex))
-            AnnotationInfo(sigBytes.sigAnnot, Nil, List((nme.bytes, sigBytes)))
-          }
-          pickledBytes += pickle.writeIndex
-          currentRun.symData -= sym
-          currentRun.symData -= sym.companionSymbol
-          Some(scalaAnnot)
-        case _ =>
-          None
-      }
-    }
-
-    /**
-     * Quoting from JVMS 4.7.5 The Exceptions Attribute
-     *   "The Exceptions attribute indicates which checked exceptions a method may throw.
-     *    There may be at most one Exceptions attribute in each method_info structure."
-     *
-     * The contents of that attribute are determined by the `String[] exceptions` argument to ASM's ClassVisitor.visitMethod()
-     * This method returns such list of internal names.
-     *
-     */
-    def getExceptions(excs: List[AnnotationInfo]): List[String] = {
-      for (AnnotationInfo(tp, List(exc), _) <- excs.distinct if tp.typeSymbol == ThrowsClass)
-      yield {
-        val Literal(const) = exc
-        javaName(const.typeValue.typeSymbol)
-      }
-    }
-
-    /** Whether an annotation should be emitted as a Java annotation
-     *   .initialize: if 'annot' is read from pickle, atp might be un-initialized
-     */
-    private def shouldEmitAnnotation(annot: AnnotationInfo) =
-      annot.symbol.initialize.isJavaDefined &&
-      annot.matches(ClassfileAnnotationClass) &&
-      annot.args.isEmpty &&
-      !annot.matches(DeprecatedAttr)
-
-    // @M don't generate java generics sigs for (members of) implementation
-    // classes, as they are monomorphic (TODO: ok?)
-    private def needsGenericSignature(sym: Symbol) = !(
-      // PP: This condition used to include sym.hasExpandedName, but this leads
-      // to the total loss of generic information if a private member is
-      // accessed from a closure: both the field and the accessor were generated
-      // without it.  This is particularly bad because the availability of
-      // generic information could disappear as a consequence of a seemingly
-      // unrelated change.
-         settings.Ynogenericsig.value
-      || sym.isHidden
-      || sym.isLiftedMethod
-      || sym.isBridge
-      || (sym.ownerChain exists (_.isImplClass))
-    )
-
-    def getCurrentCUnit(): CompilationUnit
-
-    /** @return
-     *   - `null` if no Java signature is to be added (`null` is what ASM expects in these cases).
-     *   - otherwise the signature in question
-     */
-    def getGenericSignature(sym: Symbol, owner: Symbol): String = {
-
-      if (!needsGenericSignature(sym)) { return null }
-
-      val memberTpe = beforeErasure(owner.thisType.memberInfo(sym))
-
-      val jsOpt: Option[String] = erasure.javaSig(sym, memberTpe)
-      if (jsOpt.isEmpty) { return null }
-
-      val sig = jsOpt.get
-      log(sig) // This seems useful enough in the general case.
-
-          def wrap(op: => Unit) = {
-            try   { op; true }
-            catch { case _ => false }
-          }
-
-      if (settings.Xverify.value) {
-        // Run the signature parser to catch bogus signatures.
-        val isValidSignature = wrap {
-          // Alternative: scala.tools.reflect.SigParser (frontend to sun.reflect.generics.parser.SignatureParser)
-          import scala.tools.asm.util.SignatureChecker
-          if (sym.isMethod)    { SignatureChecker checkMethodSignature sig } // requires asm-util.jar
-          else if (sym.isTerm) { SignatureChecker checkFieldSignature  sig }
-          else                 { SignatureChecker checkClassSignature  sig }
-        }
-
-        if(!isValidSignature) {
-          getCurrentCUnit().warning(sym.pos,
-              """|compiler bug: created invalid generic signature for %s in %s
-                 |signature: %s
-                 |if this is reproducible, please report bug at https://issues.scala-lang.org/
-              """.trim.stripMargin.format(sym, sym.owner.skipPackageObject.fullName, sig))
-          return null
-        }
-      }
-
-      if ((settings.check containsName phaseName)) {
-        val normalizedTpe = beforeErasure(erasure.prepareSigMap(memberTpe))
-        val bytecodeTpe = owner.thisType.memberInfo(sym)
-        if (!sym.isType && !sym.isConstructor && !(erasure.erasure(sym)(normalizedTpe) =:= bytecodeTpe)) {
-          getCurrentCUnit().warning(sym.pos,
-              """|compiler bug: created generic signature for %s in %s that does not conform to its erasure
-                 |signature: %s
-                 |original type: %s
-                 |normalized type: %s
-                 |erasure type: %s
-                 |if this is reproducible, please report bug at http://issues.scala-lang.org/
-              """.trim.stripMargin.format(sym, sym.owner.skipPackageObject.fullName, sig, memberTpe, normalizedTpe, bytecodeTpe))
-           return null
-        }
-      }
-
-      sig
-    }
-
-    def ubytesToCharArray(bytes: Array[Byte]): Array[Char] = {
-      val ca = new Array[Char](bytes.size)
-      var idx = 0
-      while(idx < bytes.size) {
-        val b: Byte = bytes(idx)
-        assert((b & ~0x7f) == 0)
-        ca(idx) = b.asInstanceOf[Char]
-        idx += 1
-      }
-
-      ca
-    }
-
-    // TODO this method isn't exercised during bootstrapping. Open question: is it bug free?
-    private def arrEncode(sb: ScalaSigBytes): Array[String] = {
-      var strs: List[String]  = Nil
-      val bSeven: Array[Byte] = sb.sevenBitsMayBeZero
-      // chop into slices of at most 65535 bytes, counting 0x00 as taking two bytes (as per JVMS 4.4.7 The CONSTANT_Utf8_info Structure)
-      var prevOffset = 0
-      var offset     = 0
-      var encLength  = 0
-      while(offset < bSeven.size) {
-        val newEncLength = encLength.toLong + (if(bSeven(offset) == 0) 2 else 1)
-        if(newEncLength > 65535) {
-          val ba     = bSeven.slice(prevOffset, offset)
-          strs     ::= new java.lang.String(ubytesToCharArray(ba))
-          encLength  = 0
-          prevOffset = offset
-        } else {
-          encLength += 1
-          offset    += 1
-        }
-      }
-      if(prevOffset < offset) {
-        assert(offset == bSeven.length)
-        val ba = bSeven.slice(prevOffset, offset)
-        strs ::= new java.lang.String(ubytesToCharArray(ba))
-      }
-      assert(strs.size > 1, "encode instead as one String via strEncode()") // TODO too strict?
-      strs.reverse.toArray
-    }
-
-    private def strEncode(sb: ScalaSigBytes): String = {
-      val ca = ubytesToCharArray(sb.sevenBitsMayBeZero)
-      new java.lang.String(ca)
-      // debug val bvA = new asm.ByteVector; bvA.putUTF8(s)
-      // debug val enc: Array[Byte] = scala.reflect.internal.pickling.ByteCodecs.encode(bytes)
-      // debug assert(enc(idx) == bvA.getByte(idx + 2))
-      // debug assert(bvA.getLength == enc.size + 2)
-    }
-
-    def emitArgument(av:   asm.AnnotationVisitor,
-                     name: String,
-                     arg:  ClassfileAnnotArg) {
-      arg match {
-
-        case LiteralAnnotArg(const) =>
-          if(const.isNonUnitAnyVal) { av.visit(name, const.value) }
-          else {
-            const.tag match {
-              case StringTag  =>
-                assert(const.value != null, const) // TODO this invariant isn't documented in `case class Constant`
-                av.visit(name, const.stringValue)  // `stringValue` special-cases null, but that execution path isn't exercised for a const with StringTag
-              case ClazzTag   => av.visit(name, javaType(const.typeValue))
-              case EnumTag =>
-                val edesc  = descriptor(const.tpe) // the class descriptor of the enumeration class.
-                val evalue = const.symbolValue.name.toString // value the actual enumeration value.
-                av.visitEnum(name, edesc, evalue)
-            }
-          }
-
-        case sb@ScalaSigBytes(bytes) =>
-          // see http://www.scala-lang.org/sid/10 (Storage of pickled Scala signatures in class files)
-          // also JVMS Sec. 4.7.16.1 The element_value structure and JVMS Sec. 4.4.7 The CONSTANT_Utf8_info Structure.
-          val assocValue = (if(sb.fitsInOneString) strEncode(sb) else arrEncode(sb))
-          av.visit(name, assocValue)
-          // for the lazy val in ScalaSigBytes to be GC'ed, the invoker of emitAnnotations() should hold the ScalaSigBytes in a method-local var that doesn't escape.
-
-        case ArrayAnnotArg(args) =>
-          val arrAnnotV: asm.AnnotationVisitor = av.visitArray(name)
-          for(arg <- args) { emitArgument(arrAnnotV, null, arg) }
-          arrAnnotV.visitEnd()
-
-        case NestedAnnotArg(annInfo) =>
-          val AnnotationInfo(typ, args, assocs) = annInfo
-          assert(args.isEmpty, args)
-          val desc = descriptor(typ) // the class descriptor of the nested annotation class
-          val nestedVisitor = av.visitAnnotation(name, desc)
-          emitAssocs(nestedVisitor, assocs)
-      }
-    }
-
-    def emitAssocs(av: asm.AnnotationVisitor, assocs: List[(Name, ClassfileAnnotArg)]) {
-      for ((name, value) <- assocs) {
-        emitArgument(av, name.toString(), value)
-      }
-      av.visitEnd()
-    }
-
-    def emitAnnotations(cw: asm.ClassVisitor, annotations: List[AnnotationInfo]) {
-      for(annot <- annotations; if shouldEmitAnnotation(annot)) {
-        val AnnotationInfo(typ, args, assocs) = annot
-        assert(args.isEmpty, args)
-        val av = cw.visitAnnotation(descriptor(typ), true)
-        emitAssocs(av, assocs)
-      }
-    }
-
-    def emitAnnotations(mw: asm.MethodVisitor, annotations: List[AnnotationInfo]) {
-      for(annot <- annotations; if shouldEmitAnnotation(annot)) {
-        val AnnotationInfo(typ, args, assocs) = annot
-        assert(args.isEmpty, args)
-        val av = mw.visitAnnotation(descriptor(typ), true)
-        emitAssocs(av, assocs)
-      }
-    }
-
-    def emitAnnotations(fw: asm.FieldVisitor, annotations: List[AnnotationInfo]) {
-      for(annot <- annotations; if shouldEmitAnnotation(annot)) {
-        val AnnotationInfo(typ, args, assocs) = annot
-        assert(args.isEmpty, args)
-        val av = fw.visitAnnotation(descriptor(typ), true)
-        emitAssocs(av, assocs)
-      }
-    }
-
-    def emitParamAnnotations(jmethod: asm.MethodVisitor, pannotss: List[List[AnnotationInfo]]) {
-      val annotationss = pannotss map (_ filter shouldEmitAnnotation)
-      if (annotationss forall (_.isEmpty)) return
-      for (Pair(annots, idx) <- annotationss.zipWithIndex;
-           annot <- annots) {
-        val AnnotationInfo(typ, args, assocs) = annot
-        assert(args.isEmpty, args)
-        val pannVisitor: asm.AnnotationVisitor = jmethod.visitParameterAnnotation(idx, descriptor(typ), true)
-        emitAssocs(pannVisitor, assocs)
-      }
-    }
-
-    /** Adds a @remote annotation, actual use unknown.
-     *
-     * Invoked from genMethod() and addForwarder().
-     */
-    def addRemoteExceptionAnnot(isRemoteClass: Boolean, isJMethodPublic: Boolean, meth: Symbol) {
-      val needsAnnotation = (
-        (  isRemoteClass ||
-           isRemote(meth) && isJMethodPublic
-        ) && !(meth.throwsAnnotations contains RemoteExceptionClass)
-      )
-      if (needsAnnotation) {
-        val c   = Constant(RemoteExceptionClass.tpe)
-        val arg = Literal(c) setType c.tpe
-        meth.addAnnotation(ThrowsClass, arg)
-      }
-    }
-
-    // -----------------------------------------------------------------------------------------
-    // Static forwarders (related to mirror classes but also present in
-    // a plain class lacking companion module, for details see `isCandidateForForwarders`).
-    // -----------------------------------------------------------------------------------------
-
-    val ExcludedForwarderFlags = {
-      import Flags._
-      // Should include DEFERRED but this breaks findMember.
-      ( CASE | SPECIALIZED | LIFTED | PROTECTED | STATIC | EXPANDEDNAME | BridgeAndPrivateFlags )
-    }
-
-    /** Add a forwarder for method m. Used only from addForwarders(). */
-    private def addForwarder(isRemoteClass: Boolean, jclass: asm.ClassVisitor, module: Symbol, m: Symbol) {
-      val moduleName     = javaName(module)
-      val methodInfo     = module.thisType.memberInfo(m)
-      val paramJavaTypes: List[asm.Type] = methodInfo.paramTypes map javaType
-      // val paramNames     = 0 until paramJavaTypes.length map ("x_" + _)
-
-      /** Forwarders must not be marked final,
-       *  as the JVM will not allow redefinition of a final static method,
-       *  and we don't know what classes might be subclassing the companion class.  See SI-4827.
-       */
-      // TODO: evaluate the other flags we might be dropping on the floor here.
-      // TODO: ACC_SYNTHETIC ?
-      val flags = PublicStatic | (
-        if (m.isVarargsMethod) asm.Opcodes.ACC_VARARGS else 0
-      )
-
-      // TODO needed? for(ann <- m.annotations) { ann.symbol.initialize }
-      val jgensig = if (m.isDeferred) null else getGenericSignature(m, module); // only add generic signature if method concrete; bug #1745
-      addRemoteExceptionAnnot(isRemoteClass, hasPublicBitSet(flags), m)
-      val (throws, others) = m.annotations partition (_.symbol == ThrowsClass)
-      val thrownExceptions: List[String] = getExceptions(throws)
-
-      val jReturnType = javaType(methodInfo.resultType)
-      val mdesc = asm.Type.getMethodDescriptor(jReturnType, paramJavaTypes: _*)
-      val mirrorMethodName = javaName(m)
-      val mirrorMethod: asm.MethodVisitor = jclass.visitMethod(
-        flags,
-        mirrorMethodName,
-        mdesc,
-        jgensig,
-        mkArray(thrownExceptions)
-      )
-
-      // typestate: entering mode with valid call sequences:
-      //   [ visitAnnotationDefault ] ( visitAnnotation | visitParameterAnnotation | visitAttribute )*
-
-      emitAnnotations(mirrorMethod, others)
-      emitParamAnnotations(mirrorMethod, m.info.params.map(_.annotations))
-
-      // typestate: entering mode with valid call sequences:
-      //   visitCode ( visitFrame | visitXInsn | visitLabel | visitTryCatchBlock | visitLocalVariable | visitLineNumber )* visitMaxs ] visitEnd
-
-      mirrorMethod.visitCode()
-
-      mirrorMethod.visitFieldInsn(asm.Opcodes.GETSTATIC, moduleName, strMODULE_INSTANCE_FIELD, descriptor(module))
-
-      var index = 0
-      for(jparamType <- paramJavaTypes) {
-        mirrorMethod.visitVarInsn(jparamType.getOpcode(asm.Opcodes.ILOAD), index)
-        assert(jparamType.getSort() != asm.Type.METHOD, jparamType)
-        index += jparamType.getSize()
-      }
-
-      mirrorMethod.visitMethodInsn(asm.Opcodes.INVOKEVIRTUAL, moduleName, mirrorMethodName, javaType(m).getDescriptor)
-      mirrorMethod.visitInsn(jReturnType.getOpcode(asm.Opcodes.IRETURN))
-
-      mirrorMethod.visitMaxs(0, 0) // just to follow protocol, dummy arguments
-      mirrorMethod.visitEnd()
-
-    }
-
-    /** Add forwarders for all methods defined in `module` that don't conflict
-     *  with methods in the companion class of `module`. A conflict arises when
-     *  a method with the same name is defined both in a class and its companion object:
-     *  method signature is not taken into account.
-     */
-    def addForwarders(isRemoteClass: Boolean, jclass: asm.ClassVisitor, jclassName: String, moduleClass: Symbol) {
-      assert(moduleClass.isModuleClass, moduleClass)
-      debuglog("Dumping mirror class for object: " + moduleClass)
-
-      val linkedClass  = moduleClass.companionClass
-      val linkedModule = linkedClass.companionSymbol
-      lazy val conflictingNames: Set[Name] = {
-        linkedClass.info.members collect { case sym if sym.name.isTermName => sym.name } toSet
-      }
-      debuglog("Potentially conflicting names for forwarders: " + conflictingNames)
-
-      for (m <- moduleClass.info.membersBasedOnFlags(ExcludedForwarderFlags, Flags.METHOD)) {
-        if (m.isType || m.isDeferred || (m.owner eq ObjectClass) || m.isConstructor)
-          debuglog("No forwarder for '%s' from %s to '%s'".format(m, jclassName, moduleClass))
-        else if (conflictingNames(m.name))
-          log("No forwarder for " + m + " due to conflict with " + linkedClass.info.member(m.name))
-        else {
-          log("Adding static forwarder for '%s' from %s to '%s'".format(m, jclassName, moduleClass))
-          addForwarder(isRemoteClass, jclass, moduleClass, m)
-        }
-      }
-    }
-
-  } // end of class JCommonBuilder
-
-
-  trait JAndroidBuilder {
-    self: JPlainBuilder =>
-
-    /** From the reference documentation of the Android SDK:
-     *  The `Parcelable` interface identifies classes whose instances can be written to and restored from a `Parcel`.
-     *  Classes implementing the `Parcelable` interface must also have a static field called `CREATOR`,
-     *  which is an object implementing the `Parcelable.Creator` interface.
-     */
-    private val androidFieldName = newTermName("CREATOR")
-
-    private lazy val AndroidParcelableInterface = rootMirror.getClassIfDefined("android.os.Parcelable")
-    private lazy val AndroidCreatorClass        = rootMirror.getClassIfDefined("android.os.Parcelable$Creator")
-
-    def isAndroidParcelableClass(sym: Symbol) =
-      (AndroidParcelableInterface != NoSymbol) &&
-      (sym.parentSymbols contains AndroidParcelableInterface)
-
-    /* Typestate: should be called before emitting fields (because it adds an IField to the current IClass). */
-    def addCreatorCode(block: BasicBlock) {
-      val fieldSymbol = (
-        clasz.symbol.newValue(newTermName(androidFieldName), NoPosition, Flags.STATIC | Flags.FINAL)
-          setInfo AndroidCreatorClass.tpe
-      )
-      val methodSymbol = definitions.getMember(clasz.symbol.companionModule, androidFieldName)
-      clasz addField new IField(fieldSymbol)
-      block emit CALL_METHOD(methodSymbol, Static(false))
-      block emit STORE_FIELD(fieldSymbol, true)
-    }
-
-    def legacyAddCreatorCode(clinit: asm.MethodVisitor) {
-      val creatorType: asm.Type = javaType(AndroidCreatorClass)
-      val tdesc_creator = creatorType.getDescriptor
-
-      jclass.visitField(
-        PublicStaticFinal,
-        androidFieldName,
-        tdesc_creator,
-        null, // no java-generic-signature
-        null  // no initial value
-      ).visitEnd()
-
-      val moduleName = javaName(clasz.symbol)+"$"
-
-      // GETSTATIC `moduleName`.MODULE$ : `moduleName`;
-      clinit.visitFieldInsn(
-        asm.Opcodes.GETSTATIC,
-        moduleName,
-        strMODULE_INSTANCE_FIELD,
-        asm.Type.getObjectType(moduleName).getDescriptor
-      )
-
-      // INVOKEVIRTUAL `moduleName`.CREATOR() : android.os.Parcelable$Creator;
-      clinit.visitMethodInsn(
-        asm.Opcodes.INVOKEVIRTUAL,
-        moduleName,
-        androidFieldName,
-        asm.Type.getMethodDescriptor(creatorType, Array.empty[asm.Type]: _*)
-      )
-
-      // PUTSTATIC `thisName`.CREATOR;
-      clinit.visitFieldInsn(
-        asm.Opcodes.PUTSTATIC,
-        thisName,
-        androidFieldName,
-        tdesc_creator
-      )
-    }
-
-  } // end of trait JAndroidBuilder
-
-  /** Map from type kinds to the Java reference types.
-   *  It is used to push class literals onto the operand stack.
-   *  @see Predef.classOf
-   *  @see genConstant()
-   */
-  private val classLiteral = immutable.Map[TypeKind, asm.Type](
-    UNIT   -> asm.Type.getObjectType("java/lang/Void"),
-    BOOL   -> asm.Type.getObjectType("java/lang/Boolean"),
-    BYTE   -> asm.Type.getObjectType("java/lang/Byte"),
-    SHORT  -> asm.Type.getObjectType("java/lang/Short"),
-    CHAR   -> asm.Type.getObjectType("java/lang/Character"),
-    INT    -> asm.Type.getObjectType("java/lang/Integer"),
-    LONG   -> asm.Type.getObjectType("java/lang/Long"),
-    FLOAT  -> asm.Type.getObjectType("java/lang/Float"),
-    DOUBLE -> asm.Type.getObjectType("java/lang/Double")
-  )
-
-  def isNonUnitValueTK(tk: TypeKind): Boolean = { tk.isValueType && tk != UNIT }
-
-  case class MethodNameAndType(mname: String, mdesc: String)
-
-  private val jBoxTo: Map[TypeKind, MethodNameAndType] = {
-    Map(
-      BOOL   -> MethodNameAndType("boxToBoolean",   "(Z)Ljava/lang/Boolean;"  ) ,
-      BYTE   -> MethodNameAndType("boxToByte",      "(B)Ljava/lang/Byte;"     ) ,
-      CHAR   -> MethodNameAndType("boxToCharacter", "(C)Ljava/lang/Character;") ,
-      SHORT  -> MethodNameAndType("boxToShort",     "(S)Ljava/lang/Short;"    ) ,
-      INT    -> MethodNameAndType("boxToInteger",   "(I)Ljava/lang/Integer;"  ) ,
-      LONG   -> MethodNameAndType("boxToLong",      "(J)Ljava/lang/Long;"     ) ,
-      FLOAT  -> MethodNameAndType("boxToFloat",     "(F)Ljava/lang/Float;"    ) ,
-      DOUBLE -> MethodNameAndType("boxToDouble",    "(D)Ljava/lang/Double;"   )
-    )
-  }
-
-  private val jUnboxTo: Map[TypeKind, MethodNameAndType] = {
-    Map(
-      BOOL   -> MethodNameAndType("unboxToBoolean", "(Ljava/lang/Object;)Z") ,
-      BYTE   -> MethodNameAndType("unboxToByte",    "(Ljava/lang/Object;)B") ,
-      CHAR   -> MethodNameAndType("unboxToChar",    "(Ljava/lang/Object;)C") ,
-      SHORT  -> MethodNameAndType("unboxToShort",   "(Ljava/lang/Object;)S") ,
-      INT    -> MethodNameAndType("unboxToInt",     "(Ljava/lang/Object;)I") ,
-      LONG   -> MethodNameAndType("unboxToLong",    "(Ljava/lang/Object;)J") ,
-      FLOAT  -> MethodNameAndType("unboxToFloat",   "(Ljava/lang/Object;)F") ,
-      DOUBLE -> MethodNameAndType("unboxToDouble",  "(Ljava/lang/Object;)D")
-    )
-  }
-
-  case class BlockInteval(start: BasicBlock, end: BasicBlock)
-
-  /** builder of plain classes */
-  class JPlainBuilder(bytecodeWriter: BytecodeWriter)
-    extends JCommonBuilder(bytecodeWriter)
-    with    JAndroidBuilder {
-
-    val MIN_SWITCH_DENSITY = 0.7
-
-    val StringBuilderClassName = javaName(definitions.StringBuilderClass)
-    val BoxesRunTime = "scala/runtime/BoxesRunTime"
-
-    val StringBuilderType = asm.Type.getObjectType(StringBuilderClassName)
-    val mdesc_toString    = "()Ljava/lang/String;"
-    val mdesc_arrayClone  = "()Ljava/lang/Object;"
-
-    val tdesc_long        = asm.Type.LONG_TYPE.getDescriptor // ie. "J"
-
-    def isParcelableClass = isAndroidParcelableClass(clasz.symbol)
-
-    def serialVUID: Option[Long] = clasz.symbol getAnnotation SerialVersionUIDAttr collect {
-      case AnnotationInfo(_, Literal(const) :: _, _) => const.longValue
-    }
-
-    private def getSuperInterfaces(c: IClass): Array[String] = {
-
-        // Additional interface parents based on annotations and other cues
-        def newParentForAttr(attr: Symbol): Option[Symbol] = attr match {
-          case SerializableAttr => Some(SerializableClass)
-          case CloneableAttr    => Some(CloneableClass)
-          case RemoteAttr       => Some(RemoteInterfaceClass)
-          case _                => None
-        }
-
-        /** Drop redundant interfaces (ones which are implemented by some other parent) from the immediate parents.
-         *  This is important on Android because there is otherwise an interface explosion.
-         */
-        def minimizeInterfaces(lstIfaces: List[Symbol]): List[Symbol] = {
-          var rest   = lstIfaces
-          var leaves = List.empty[Symbol]
-          while(!rest.isEmpty) {
-            val candidate = rest.head
-            val nonLeaf = leaves exists { lsym => lsym isSubClass candidate }
-            if(!nonLeaf) {
-              leaves = candidate :: (leaves filterNot { lsym => candidate isSubClass lsym })
-            }
-            rest = rest.tail
-          }
-
-          leaves
-        }
-
-      val ps = c.symbol.info.parents
-      val superInterfaces0: List[Symbol] = if(ps.isEmpty) Nil else c.symbol.mixinClasses;
-      val superInterfaces = superInterfaces0 ++ c.symbol.annotations.flatMap(ann => newParentForAttr(ann.symbol)) distinct
-
-      if(superInterfaces.isEmpty) EMPTY_STRING_ARRAY
-      else mkArray(minimizeInterfaces(superInterfaces) map javaName)
-    }
-
-    var clasz:    IClass = _           // this var must be assigned only by genClass()
-    var jclass:   asm.ClassWriter = _  // the classfile being emitted
-    var thisName: String = _           // the internal name of jclass
-
-    def thisDescr: String = {
-      assert(thisName != null, "thisDescr invoked too soon.")
-      asm.Type.getObjectType(thisName).getDescriptor
-    }
-
-    def getCurrentCUnit(): CompilationUnit = { clasz.cunit }
-
-    def genClass(c: IClass) {
-      clasz = c
-      innerClassBuffer.clear()
-
-      thisName = javaName(c.symbol) // the internal name of the class being emitted
-
-      val ps = c.symbol.info.parents
-      val superClass: String = if(ps.isEmpty) JAVA_LANG_OBJECT.getInternalName else javaName(ps.head.typeSymbol);
-
-      val ifaces = getSuperInterfaces(c)
-
-      val thisSignature = getGenericSignature(c.symbol, c.symbol.owner)
-      val flags = mkFlags(
-        javaFlags(c.symbol),
-        if(isDeprecated(c.symbol)) asm.Opcodes.ACC_DEPRECATED else 0 // ASM pseudo access flag
-      )
-      jclass  = createJClass(flags,
-                             thisName, thisSignature,
-                             superClass, ifaces)
-
-      // typestate: entering mode with valid call sequences:
-      //   [ visitSource ] [ visitOuterClass ] ( visitAnnotation | visitAttribute )*
-
-      if(emitSource) {
-        jclass.visitSource(c.cunit.source.toString,
-                           null /* SourceDebugExtension */)
-      }
-
-      val enclM = getEnclosingMethodAttribute()
-      if(enclM != null) {
-        val EnclMethodEntry(className, methodName, methodType) = enclM
-        jclass.visitOuterClass(className, methodName, methodType.getDescriptor)
-      }
-
-      // typestate: entering mode with valid call sequences:
-      //   ( visitAnnotation | visitAttribute )*
-
-      val ssa = getAnnotPickle(thisName, c.symbol)
-      jclass.visitAttribute(if(ssa.isDefined) pickleMarkerLocal else pickleMarkerForeign)
-      emitAnnotations(jclass, c.symbol.annotations ++ ssa)
-
-      // typestate: entering mode with valid call sequences:
-      //   ( visitInnerClass | visitField | visitMethod )* visitEnd
-
-      if (isStaticModule(c.symbol) || isParcelableClass) {
-
-        if (isStaticModule(c.symbol)) { addModuleInstanceField() }
-        addStaticInit(c.lookupStaticCtor)
-
-      } else {
-
-        for (constructor <- c.lookupStaticCtor) {
-          addStaticInit(Some(constructor))
-        }
-        val skipStaticForwarders = (c.symbol.isInterface || settings.noForwarders.value)
-        if (!skipStaticForwarders) {
-          val lmoc = c.symbol.companionModule
-          // add static forwarders if there are no name conflicts; see bugs #363 and #1735
-          if (lmoc != NoSymbol) {
-            // it must be a top level class (name contains no $s)
-            val isCandidateForForwarders = {
-              afterPickler { !(lmoc.name.toString contains '$') && lmoc.hasModuleFlag && !lmoc.isImplClass && !lmoc.isNestedClass }
-            }
-            if (isCandidateForForwarders) {
-              log("Adding static forwarders from '%s' to implementations in '%s'".format(c.symbol, lmoc))
-              addForwarders(isRemote(clasz.symbol), jclass, thisName, lmoc.moduleClass)
-            }
-          }
-        }
-
-      }
-
-      // add static serialVersionUID field if `clasz` annotated with `@SerialVersionUID(uid: Long)`
-      serialVUID foreach { value =>
-        val fieldName = "serialVersionUID"
-        jclass.visitField(
-          PublicStaticFinal,
-          fieldName,
-          tdesc_long,
-          null, // no java-generic-signature
-          value
-        ).visitEnd()
-      }
-
-      clasz.fields  foreach genField
-      clasz.methods foreach { im => genMethod(im, c.symbol.isInterface) }
-
-      addInnerClasses(clasz.symbol, jclass)
-      jclass.visitEnd()
-      writeIfNotTooBig("" + c.symbol.name, thisName, jclass, c.symbol)
-
-    }
-
-    /**
-     * @param owner internal name of the enclosing class of the class.
-     *
-     * @param name the name of the method that contains the class.
-
-     * @param methodType the method that contains the class.
-     */
-    case class EnclMethodEntry(owner: String, name: String, methodType: asm.Type)
-
-    /**
-     * @return null if the current class is not internal to a method
-     *
-     * Quoting from JVMS 4.7.7 The EnclosingMethod Attribute
-     *   A class must have an EnclosingMethod attribute if and only if it is a local class or an anonymous class.
-     *   A class may have no more than one EnclosingMethod attribute.
-     *
-     */
-    private def getEnclosingMethodAttribute(): EnclMethodEntry = { // JVMS 4.7.7
-      var res: EnclMethodEntry = null
-      val clazz = clasz.symbol
-      val sym = clazz.originalEnclosingMethod
-      if (sym.isMethod) {
-        debuglog("enclosing method for %s is %s (in %s)".format(clazz, sym, sym.enclClass))
-        res = EnclMethodEntry(javaName(sym.enclClass), javaName(sym), javaType(sym))
-      } else if (clazz.isAnonymousClass) {
-        val enclClass = clazz.rawowner
-        assert(enclClass.isClass, enclClass)
-        val sym = enclClass.primaryConstructor
-        if (sym == NoSymbol) {
-          log("Ran out of room looking for an enclosing method for %s: no constructor here.".format(enclClass, clazz))
-        } else {
-          debuglog("enclosing method for %s is %s (in %s)".format(clazz, sym, enclClass))
-          res = EnclMethodEntry(javaName(enclClass), javaName(sym), javaType(sym))
-        }
-      }
-
-      res
-    }
-
-    def genField(f: IField) {
-      debuglog("Adding field: " + f.symbol.fullName)
-
-      val javagensig = getGenericSignature(f.symbol, clasz.symbol)
-
-      val flags = mkFlags(
-        javaFieldFlags(f.symbol),
-        if(isDeprecated(f.symbol)) asm.Opcodes.ACC_DEPRECATED else 0 // ASM pseudo access flag
-      )
-
-      val jfield: asm.FieldVisitor = jclass.visitField(
-        flags,
-        javaName(f.symbol),
-        javaType(f.symbol.tpe).getDescriptor(),
-        javagensig,
-        null // no initial value
-      )
-
-      emitAnnotations(jfield, f.symbol.annotations)
-      jfield.visitEnd()
-    }
-
-    var method:  IMethod = _
-    var jmethod: asm.MethodVisitor = _
-    var jMethodName: String = _
-
-    @inline final def emit(opc: Int) { jmethod.visitInsn(opc) }
-
-    def genMethod(m: IMethod, isJInterface: Boolean) {
-
-        def isClosureApply(sym: Symbol): Boolean = {
-          (sym.name == nme.apply) &&
-          sym.owner.isSynthetic &&
-          sym.owner.tpe.parents.exists { t =>
-            val TypeRef(_, sym, _) = t
-            FunctionClass contains sym
-          }
-        }
-
-      if (m.symbol.isStaticConstructor || definitions.isGetClass(m.symbol)) return
-
-      debuglog("Generating method " + m.symbol.fullName)
-      method = m
-      computeLocalVarsIndex(m)
-
-      var resTpe: asm.Type = javaType(m.symbol.tpe.resultType)
-      if (m.symbol.isClassConstructor)
-        resTpe = asm.Type.VOID_TYPE
-
-      val flags = mkFlags(
-        javaFlags(m.symbol),
-        if (isJInterface)          asm.Opcodes.ACC_ABSTRACT   else 0,
-        if (m.symbol.isStrictFP)   asm.Opcodes.ACC_STRICT     else 0,
-        if (method.native)         asm.Opcodes.ACC_NATIVE     else 0, // native methods of objects are generated in mirror classes
-        if(isDeprecated(m.symbol)) asm.Opcodes.ACC_DEPRECATED else 0  // ASM pseudo access flag
-      )
-
-      // TODO needed? for(ann <- m.symbol.annotations) { ann.symbol.initialize }
-      val jgensig = getGenericSignature(m.symbol, clasz.symbol)
-      addRemoteExceptionAnnot(isRemote(clasz.symbol), hasPublicBitSet(flags), m.symbol)
-      val (excs, others) = m.symbol.annotations partition (_.symbol == ThrowsClass)
-      val thrownExceptions: List[String] = getExceptions(excs)
-
-      jMethodName = javaName(m.symbol)
-      val mdesc = asm.Type.getMethodDescriptor(resTpe, (m.params map (p => javaType(p.kind))): _*)
-      jmethod = jclass.visitMethod(
-        flags,
-        jMethodName,
-        mdesc,
-        jgensig,
-        mkArray(thrownExceptions)
-      )
-
-      // TODO param names: (m.params map (p => javaName(p.sym)))
-
-      // typestate: entering mode with valid call sequences:
-      //   [ visitAnnotationDefault ] ( visitAnnotation | visitParameterAnnotation | visitAttribute )*
-
-      emitAnnotations(jmethod, others)
-      emitParamAnnotations(jmethod, m.params.map(_.sym.annotations))
-
-      // typestate: entering mode with valid call sequences:
-      //   [ visitCode ( visitFrame | visitXInsn | visitLabel | visitTryCatchBlock | visitLocalVariable | visitLineNumber )* visitMaxs ] visitEnd
-      // In addition, the visitXInsn and visitLabel methods must be called in the sequential order of the bytecode instructions of the visited code,
-      // visitTryCatchBlock must be called before the labels passed as arguments have been visited, and
-      // the visitLocalVariable and visitLineNumber methods must be called after the labels passed as arguments have been visited.
-
-      val hasAbstractBitSet = ((flags & asm.Opcodes.ACC_ABSTRACT) != 0)
-      val hasCodeAttribute  = (!hasAbstractBitSet && !method.native)
-      if (hasCodeAttribute) {
-
-        jmethod.visitCode()
-
-        if (emitVars && isClosureApply(method.symbol)) {
-          // add a fake local for debugging purposes
-          val outerField = clasz.symbol.info.decl(nme.OUTER_LOCAL)
-          if (outerField != NoSymbol) {
-            log("Adding fake local to represent outer 'this' for closure " + clasz)
-            val _this =
-              new Local(method.symbol.newVariable(nme.FAKE_LOCAL_THIS),
-                        toTypeKind(outerField.tpe),
-                        false)
-            m.locals = m.locals ::: List(_this)
-            computeLocalVarsIndex(m) // since we added a new local, we need to recompute indexes
-            jmethod.visitVarInsn(asm.Opcodes.ALOAD, 0)
-            jmethod.visitFieldInsn(asm.Opcodes.GETFIELD,
-                                   javaName(clasz.symbol), // field owner
-                                   javaName(outerField),   // field name
-                                   descriptor(outerField)  // field descriptor
-            )
-            assert(_this.kind.isReferenceType, _this.kind)
-            jmethod.visitVarInsn(asm.Opcodes.ASTORE, indexOf(_this))
-          }
-        }
-
-        assert( m.locals forall { local => (m.params contains local) == local.arg }, m.locals )
-
-        val hasStaticBitSet = ((flags & asm.Opcodes.ACC_STATIC) != 0)
-        genCode(m, emitVars, hasStaticBitSet)
-
-        jmethod.visitMaxs(0, 0) // just to follow protocol, dummy arguments
-      }
-
-      jmethod.visitEnd()
-
-    }
-
-    def addModuleInstanceField() {
-      val fv =
-        jclass.visitField(PublicStaticFinal, // TODO confirm whether we really don't want ACC_SYNTHETIC nor ACC_DEPRECATED
-                          strMODULE_INSTANCE_FIELD,
-                          thisDescr,
-                          null, // no java-generic-signature
-                          null  // no initial value
-        )
-
-      // typestate: entering mode with valid call sequences:
-      //   ( visitAnnotation | visitAttribute )* visitEnd.
-
-      fv.visitEnd()
-    }
-
-
-    /* Typestate: should be called before being done with emitting fields (because it invokes addCreatorCode() which adds an IField to the current IClass). */
-    def addStaticInit(mopt: Option[IMethod]) {
-
-      val clinitMethod: asm.MethodVisitor = jclass.visitMethod(
-        PublicStatic, // TODO confirm whether we really don't want ACC_SYNTHETIC nor ACC_DEPRECATED
-        CLASS_CONSTRUCTOR_NAME,
-        mdesc_arglessvoid,
-        null, // no java-generic-signature
-        null  // no throwable exceptions
-      )
-
-      mopt match {
-
-       	case Some(m) =>
-
-          val oldLastBlock = m.lastBlock
-          val lastBlock = m.newBlock()
-          oldLastBlock.replaceInstruction(oldLastBlock.length - 1, JUMP(lastBlock))
-
-          if (isStaticModule(clasz.symbol)) {
-            // call object's private ctor from static ctor
-            lastBlock emit NEW(REFERENCE(m.symbol.enclClass))
-            lastBlock emit CALL_METHOD(m.symbol.enclClass.primaryConstructor, Static(true))
-          }
-
-          if (isParcelableClass) { addCreatorCode(lastBlock) }
-
-          lastBlock emit RETURN(UNIT)
-          lastBlock.close
-
-       	  method = m
-       	  jmethod = clinitMethod
-          jMethodName = CLASS_CONSTRUCTOR_NAME
-          jmethod.visitCode()
-       	  genCode(m, false, true)
-          jmethod.visitMaxs(0, 0) // just to follow protocol, dummy arguments
-          jmethod.visitEnd()
-
-       	case None =>
-          clinitMethod.visitCode()
-          legacyStaticInitializer(clinitMethod)
-          clinitMethod.visitMaxs(0, 0) // just to follow protocol, dummy arguments
-          clinitMethod.visitEnd()
-
-      }
-    }
-
-    /* used only from addStaticInit() */
-    private def legacyStaticInitializer(clinit: asm.MethodVisitor) {
-      if (isStaticModule(clasz.symbol)) {
-        clinit.visitTypeInsn(asm.Opcodes.NEW, thisName)
-        clinit.visitMethodInsn(asm.Opcodes.INVOKESPECIAL,
-                               thisName, INSTANCE_CONSTRUCTOR_NAME, mdesc_arglessvoid)
-      }
-
-      if (isParcelableClass) { legacyAddCreatorCode(clinit) }
-
-      clinit.visitInsn(asm.Opcodes.RETURN)
-    }
-
-    // -----------------------------------------------------------------------------------------
-    // Emitting bytecode instructions.
-    // -----------------------------------------------------------------------------------------
-
-    private def genConstant(mv: asm.MethodVisitor, const: Constant) {
-      const.tag match {
-
-        case BooleanTag => jcode.boolconst(const.booleanValue)
-
-        case ByteTag    => jcode.iconst(const.byteValue)
-        case ShortTag   => jcode.iconst(const.shortValue)
-        case CharTag    => jcode.iconst(const.charValue)
-        case IntTag     => jcode.iconst(const.intValue)
-
-        case LongTag    => jcode.lconst(const.longValue)
-        case FloatTag   => jcode.fconst(const.floatValue)
-        case DoubleTag  => jcode.dconst(const.doubleValue)
-
-        case UnitTag    => ()
-
-        case StringTag  =>
-          assert(const.value != null, const) // TODO this invariant isn't documented in `case class Constant`
-          mv.visitLdcInsn(const.stringValue) // `stringValue` special-cases null, but not for a const with StringTag
-
-        case NullTag    => mv.visitInsn(asm.Opcodes.ACONST_NULL)
-
-        case ClazzTag   =>
-          val kind = toTypeKind(const.typeValue)
-          val toPush: asm.Type =
-            if (kind.isValueType) classLiteral(kind)
-            else javaType(kind);
-          mv.visitLdcInsn(toPush)
-
-        case EnumTag   =>
-          val sym = const.symbolValue
-          mv.visitFieldInsn(
-            asm.Opcodes.GETSTATIC,
-            javaName(sym.owner),
-            javaName(sym),
-            javaType(sym.tpe.underlying).getDescriptor()
-          )
-
-        case _ => abort("Unknown constant value: " + const)
-      }
-    }
-
-    /** Just a namespace for utilities that encapsulate MethodVisitor idioms.
-     *  In the ASM world, org.objectweb.asm.commons.InstructionAdapter plays a similar role,
-     *  but the methods here allow choosing when to transition from ICode to ASM types
-     *  (including not at all, e.g. for performance).
-     */
-    object jcode {
-
-      import asm.Opcodes;
-
-      def aconst(cst: AnyRef) {
-        if (cst == null) { jmethod.visitInsn(Opcodes.ACONST_NULL) }
-        else             { jmethod.visitLdcInsn(cst) }
-      }
-
-      @inline final def boolconst(b: Boolean) { iconst(if(b) 1 else 0) }
-
-      def iconst(cst: Int) {
-        if (cst >= -1 && cst <= 5) {
-          jmethod.visitInsn(Opcodes.ICONST_0 + cst)
-        } else if (cst >= java.lang.Byte.MIN_VALUE && cst <= java.lang.Byte.MAX_VALUE) {
-          jmethod.visitIntInsn(Opcodes.BIPUSH, cst)
-        } else if (cst >= java.lang.Short.MIN_VALUE && cst <= java.lang.Short.MAX_VALUE) {
-          jmethod.visitIntInsn(Opcodes.SIPUSH, cst)
-        } else {
-          jmethod.visitLdcInsn(new Integer(cst))
-        }
-      }
-
-      def lconst(cst: Long) {
-        if (cst == 0L || cst == 1L) {
-          jmethod.visitInsn(Opcodes.LCONST_0 + cst.asInstanceOf[Int])
-        } else {
-          jmethod.visitLdcInsn(new java.lang.Long(cst))
-        }
-      }
-
-      def fconst(cst: Float) {
-        val bits: Int = java.lang.Float.floatToIntBits(cst)
-        if (bits == 0L || bits == 0x3f800000 || bits == 0x40000000) { // 0..2
-          jmethod.visitInsn(Opcodes.FCONST_0 + cst.asInstanceOf[Int])
-        } else {
-          jmethod.visitLdcInsn(new java.lang.Float(cst))
-        }
-      }
-
-      def dconst(cst: Double) {
-        val bits: Long = java.lang.Double.doubleToLongBits(cst)
-        if (bits == 0L || bits == 0x3ff0000000000000L) { // +0.0d and 1.0d
-          jmethod.visitInsn(Opcodes.DCONST_0 + cst.asInstanceOf[Int])
-        } else {
-          jmethod.visitLdcInsn(new java.lang.Double(cst))
-        }
-      }
-
-      def newarray(elem: TypeKind) {
-        if(elem.isRefOrArrayType) {
-          jmethod.visitTypeInsn(Opcodes.ANEWARRAY, javaType(elem).getInternalName)
-        } else {
-          val rand = {
-            if(elem.isIntSizedType) {
-              (elem: @unchecked) match {
-                case BOOL   => Opcodes.T_BOOLEAN
-                case BYTE   => Opcodes.T_BYTE
-                case SHORT  => Opcodes.T_SHORT
-                case CHAR   => Opcodes.T_CHAR
-                case INT    => Opcodes.T_INT
-              }
-            } else {
-              (elem: @unchecked) match {
-                case LONG   => Opcodes.T_LONG
-                case FLOAT  => Opcodes.T_FLOAT
-                case DOUBLE => Opcodes.T_DOUBLE
-              }
-            }
-          }
-          jmethod.visitIntInsn(Opcodes.NEWARRAY, rand)
-        }
-      }
-
-
-      @inline def load( idx: Int, tk: TypeKind) { emitVarInsn(Opcodes.ILOAD,  idx, tk) }
-      @inline def store(idx: Int, tk: TypeKind) { emitVarInsn(Opcodes.ISTORE, idx, tk) }
-
-      @inline def aload( tk: TypeKind) { emitTypeBased(aloadOpcodes,  tk) }
-      @inline def astore(tk: TypeKind) { emitTypeBased(astoreOpcodes, tk) }
-
-      @inline def neg(tk: TypeKind) { emitPrimitive(negOpcodes, tk) }
-      @inline def add(tk: TypeKind) { emitPrimitive(addOpcodes, tk) }
-      @inline def sub(tk: TypeKind) { emitPrimitive(subOpcodes, tk) }
-      @inline def mul(tk: TypeKind) { emitPrimitive(mulOpcodes, tk) }
-      @inline def div(tk: TypeKind) { emitPrimitive(divOpcodes, tk) }
-      @inline def rem(tk: TypeKind) { emitPrimitive(remOpcodes, tk) }
-
-      @inline def invokespecial(owner: String, name: String, desc: String) {
-        jmethod.visitMethodInsn(Opcodes.INVOKESPECIAL, owner, name, desc)
-      }
-      @inline def invokestatic(owner: String, name: String, desc: String) {
-        jmethod.visitMethodInsn(Opcodes.INVOKESTATIC, owner, name, desc)
-      }
-      @inline def invokeinterface(owner: String, name: String, desc: String) {
-        jmethod.visitMethodInsn(Opcodes.INVOKEINTERFACE, owner, name, desc)
-      }
-      @inline def invokevirtual(owner: String, name: String, desc: String) {
-        jmethod.visitMethodInsn(Opcodes.INVOKEVIRTUAL, owner, name, desc)
-      }
-
-      @inline def goTo(label: asm.Label) { jmethod.visitJumpInsn(Opcodes.GOTO, label) }
-      @inline def emitIF(cond: TestOp, label: asm.Label)      { jmethod.visitJumpInsn(cond.opcodeIF,     label) }
-      @inline def emitIF_ICMP(cond: TestOp, label: asm.Label) { jmethod.visitJumpInsn(cond.opcodeIFICMP, label) }
-      @inline def emitIF_ACMP(cond: TestOp, label: asm.Label) {
-        assert((cond == EQ) || (cond == NE), cond)
-        val opc = (if(cond == EQ) Opcodes.IF_ACMPEQ else Opcodes.IF_ACMPNE)
-        jmethod.visitJumpInsn(opc, label)
-      }
-      @inline def emitIFNONNULL(label: asm.Label) { jmethod.visitJumpInsn(Opcodes.IFNONNULL, label) }
-      @inline def emitIFNULL   (label: asm.Label) { jmethod.visitJumpInsn(Opcodes.IFNULL,    label) }
-
-      @inline def emitRETURN(tk: TypeKind) {
-        if(tk == UNIT) { jmethod.visitInsn(Opcodes.RETURN) }
-        else           { emitTypeBased(returnOpcodes, tk)      }
-      }
-
-      /** Emits one of tableswitch or lookoupswitch. */
-      def emitSWITCH(keys: Array[Int], branches: Array[asm.Label], defaultBranch: asm.Label, minDensity: Double) {
-        assert(keys.length == branches.length)
-
-        // For empty keys, it makes sense emitting LOOKUPSWITCH with defaultBranch only.
-        // Similar to what javac emits for a switch statement consisting only of a default case.
-        if (keys.length == 0) {
-          jmethod.visitLookupSwitchInsn(defaultBranch, keys, branches)
-          return
-        }
-
-        // sort `keys` by increasing key, keeping `branches` in sync. TODO FIXME use quicksort
-        var i = 1
-        while (i < keys.length) {
-          var j = 1
-          while (j <= keys.length - i) {
-            if (keys(j) < keys(j - 1)) {
-              val tmp     = keys(j)
-              keys(j)     = keys(j - 1)
-              keys(j - 1) = tmp
-              val tmpL        = branches(j)
-              branches(j)     = branches(j - 1)
-              branches(j - 1) = tmpL
-            }
-            j += 1
-          }
-          i += 1
-        }
-
-        // check for duplicate keys to avoid "VerifyError: unsorted lookupswitch" (SI-6011)
-        i = 1
-        while (i < keys.length) {
-          if(keys(i-1) == keys(i)) {
-            abort("duplicate keys in SWITCH, can't pick arbitrarily one of them to evict, see SI-6011.")
-          }
-          i += 1
-        }
-
-        val keyMin = keys(0)
-        val keyMax = keys(keys.length - 1)
-
-        val isDenseEnough: Boolean = {
-          /** Calculate in long to guard against overflow. TODO what overflow??? */
-          val keyRangeD: Double = (keyMax.asInstanceOf[Long] - keyMin + 1).asInstanceOf[Double]
-          val klenD:     Double = keys.length
-          val kdensity:  Double = (klenD / keyRangeD)
-
-          kdensity >= minDensity
-        }
-
-        if (isDenseEnough) {
-          // use a table in which holes are filled with defaultBranch.
-          val keyRange    = (keyMax - keyMin + 1)
-          val newBranches = new Array[asm.Label](keyRange)
-          var oldPos = 0;
-          var i = 0
-          while(i < keyRange) {
-            val key = keyMin + i;
-            if (keys(oldPos) == key) {
-              newBranches(i) = branches(oldPos)
-              oldPos += 1
-            } else {
-              newBranches(i) = defaultBranch
-            }
-            i += 1
-          }
-          assert(oldPos == keys.length, "emitSWITCH")
-          jmethod.visitTableSwitchInsn(keyMin, keyMax, defaultBranch, newBranches: _*)
-        } else {
-          jmethod.visitLookupSwitchInsn(defaultBranch, keys, branches)
-        }
-    }
-
-      // internal helpers -- not part of the public API of `jcode`
-      // don't make private otherwise inlining will suffer
-
-      def emitVarInsn(opc: Int, idx: Int, tk: TypeKind) {
-        assert((opc == Opcodes.ILOAD) || (opc == Opcodes.ISTORE), opc)
-        jmethod.visitVarInsn(javaType(tk).getOpcode(opc), idx)
-      }
-
-      // ---------------- array load and store ----------------
-
-      val aloadOpcodes  = { import Opcodes._; Array(AALOAD,  BALOAD,  SALOAD,  CALOAD,  IALOAD,  LALOAD,  FALOAD,  DALOAD)  }
-      val astoreOpcodes = { import Opcodes._; Array(AASTORE, BASTORE, SASTORE, CASTORE, IASTORE, LASTORE, FASTORE, DASTORE) }
-
-      val returnOpcodes = { import Opcodes._; Array(ARETURN, IRETURN, IRETURN, IRETURN, IRETURN, LRETURN, FRETURN, DRETURN) }
-
-      def emitTypeBased(opcs: Array[Int], tk: TypeKind) {
-        assert(tk != UNIT, tk)
-        val opc = {
-          if(tk.isRefOrArrayType) {   opcs(0) }
-          else if(tk.isIntSizedType) {
-            (tk: @unchecked) match {
-              case BOOL | BYTE     => opcs(1)
-              case SHORT           => opcs(2)
-              case CHAR            => opcs(3)
-              case INT             => opcs(4)
-            }
-          } else {
-            (tk: @unchecked) match {
-              case LONG            => opcs(5)
-              case FLOAT           => opcs(6)
-              case DOUBLE          => opcs(7)
-            }
-          }
-        }
-        jmethod.visitInsn(opc)
-      }
-
-      // ---------------- primitive operations ----------------
-
-      val negOpcodes: Array[Int] = { import Opcodes._; Array(INEG, LNEG, FNEG, DNEG) }
-      val addOpcodes: Array[Int] = { import Opcodes._; Array(IADD, LADD, FADD, DADD) }
-      val subOpcodes: Array[Int] = { import Opcodes._; Array(ISUB, LSUB, FSUB, DSUB) }
-      val mulOpcodes: Array[Int] = { import Opcodes._; Array(IMUL, LMUL, FMUL, DMUL) }
-      val divOpcodes: Array[Int] = { import Opcodes._; Array(IDIV, LDIV, FDIV, DDIV) }
-      val remOpcodes: Array[Int] = { import Opcodes._; Array(IREM, LREM, FREM, DREM) }
-
-      def emitPrimitive(opcs: Array[Int], tk: TypeKind) {
-        val opc = {
-          if(tk.isIntSizedType) { opcs(0) }
-          else {
-            (tk: @unchecked) match {
-              case LONG   => opcs(1)
-              case FLOAT  => opcs(2)
-              case DOUBLE => opcs(3)
-            }
-          }
-        }
-        jmethod.visitInsn(opc)
-      }
-
-    }
-
-    /** Invoked from genMethod() and addStaticInit() */
-    def genCode(m: IMethod,
-                emitVars: Boolean, // this param name hides the instance-level var
-                isStatic: Boolean) {
-
-
-      newNormal.normalize(m)
-
-      // ------------------------------------------------------------------------------------------------------------
-      // Part 1 of genCode(): setting up one-to-one correspondence between ASM Labels and BasicBlocks `linearization`
-      // ------------------------------------------------------------------------------------------------------------
-
-      val linearization: List[BasicBlock] = linearizer.linearize(m)
-      if(linearization.isEmpty) { return }
-
-      var isModuleInitialized = false
-
-      val labels: collection.Map[BasicBlock, asm.Label] = mutable.HashMap(linearization map (_ -> new asm.Label()) : _*)
-
-      val onePastLast = new asm.Label // token for the mythical instruction past the last instruction in the method being emitted
-
-      // maps a BasicBlock b to the Label that corresponds to b's successor in the linearization. The last BasicBlock is mapped to the onePastLast label.
-      val linNext: collection.Map[BasicBlock, asm.Label] = {
-        val result = mutable.HashMap.empty[BasicBlock, asm.Label]
-        var rest = linearization
-        var prev = rest.head
-        rest = rest.tail
-        while(!rest.isEmpty) {
-          result += (prev -> labels(rest.head))
-          prev = rest.head
-          rest = rest.tail
-        }
-        assert(!result.contains(prev))
-        result += (prev -> onePastLast)
-
-        result
-      }
-
-      // ------------------------------------------------------------------------------------------------------------
-      // Part 2 of genCode(): demarcating exception handler boundaries (visitTryCatchBlock() must be invoked before visitLabel() in genBlock())
-      // ------------------------------------------------------------------------------------------------------------
-
-        /**Generate exception handlers for the current method.
-         *
-         * Quoting from the JVMS 4.7.3 The Code Attribute
-         * The items of the Code_attribute structure are as follows:
-         *   . . .
-         *   exception_table[]
-         *     Each entry in the exception_table array describes one
-         *     exception handler in the code array. The order of the handlers in
-         *     the exception_table array is significant.
-         *     Each exception_table entry contains the following four items:
-         *       start_pc, end_pc:
-         *         ... The value of end_pc either must be a valid index into
-         *         the code array of the opcode of an instruction or must be equal to code_length,
-         *         the length of the code array.
-         *       handler_pc:
-         *         The value of the handler_pc item indicates the start of the exception handler
-         *       catch_type:
-         *         ... If the value of the catch_type item is zero,
-         *         this exception handler is called for all exceptions.
-         *         This is used to implement finally
-         */
-        def genExceptionHandlers() {
-
-          /** Return a list of pairs of intervals where the handler is active.
-           *  Each interval is closed on both ends, ie. inclusive both in the left and right endpoints: [start, end].
-           *  Preconditions:
-           *    - e.covered non-empty
-           *  Postconditions for the result:
-           *    - always non-empty
-           *    - intervals are sorted as per `linearization`
-           *    - the argument's `covered` blocks have been grouped into maximally contiguous intervals,
-           *      ie. between any two intervals in the result there is a non-empty gap.
-           *    - each of the `covered` blocks in the argument is contained in some interval in the result
-           */
-          def intervals(e: ExceptionHandler): List[BlockInteval] = {
-            assert(e.covered.nonEmpty, e)
-            var result: List[BlockInteval] = Nil
-            var rest = linearization
-
-            // find intervals
-            while(!rest.isEmpty) {
-              // find interval start
-              var start: BasicBlock = null
-              while(!rest.isEmpty && (start eq null)) {
-                if(e.covered(rest.head)) { start = rest.head }
-                rest = rest.tail
-              }
-              if(start ne null) {
-                // find interval end
-                var end = start // for the time being
-                while(!rest.isEmpty && (e.covered(rest.head))) {
-                  end  = rest.head
-                  rest = rest.tail
-                }
-                result = BlockInteval(start, end) :: result
-              }
-            }
-
-            assert(result.nonEmpty, e)
-
-            result
-          }
-
-          /* TODO test/files/run/exceptions-2.scala displays an ExceptionHandler.covered that contains
-           * blocks not in the linearization (dead-code?). Is that well-formed or not?
-           * For now, we ignore those blocks (after all, that's what `genBlocks(linearization)` in effect does).
-           */
-          for (e <- this.method.exh) {
-            val ignore: Set[BasicBlock] = (e.covered filterNot { b => linearization contains b } )
-            // TODO someday assert(ignore.isEmpty, "an ExceptionHandler.covered contains blocks not in the linearization (dead-code?)")
-            if(ignore.nonEmpty) {
-              e.covered  = e.covered filterNot ignore
-            }
-          }
-
-          // an ExceptionHandler lacking covered blocks doesn't get an entry in the Exceptions table.
-          // TODO in that case, ExceptionHandler.cls doesn't go through javaName(). What if cls is an inner class?
-          for (e <- this.method.exh ; if e.covered.nonEmpty ; p <- intervals(e)) {
-            debuglog("Adding exception handler " + e + "at block: " + e.startBlock + " for " + method +
-                     " from: " + p.start + " to: " + p.end + " catching: " + e.cls);
-            val cls: String = if (e.cls == NoSymbol || e.cls == ThrowableClass) null
-                              else javaName(e.cls)
-            jmethod.visitTryCatchBlock(labels(p.start), linNext(p.end), labels(e.startBlock), cls)
-          }
-        } // end of genCode()'s genExceptionHandlers()
-
-      if (m.exh.nonEmpty) { genExceptionHandlers() }
-
-      // ------------------------------------------------------------------------------------------------------------
-      // Part 3 of genCode(): "Infrastructure" to later emit debug info for local variables and method params (LocalVariablesTable bytecode attribute).
-      // ------------------------------------------------------------------------------------------------------------
-
-        case class LocVarEntry(local: Local, start: asm.Label, end: asm.Label) // start is inclusive while end exclusive.
-
-        case class Interval(lstart: asm.Label, lend: asm.Label) {
-          @inline final def start = lstart.getOffset
-          @inline final def end   = lend.getOffset
-
-          def precedes(that: Interval): Boolean = { this.end < that.start }
-
-          def overlaps(that: Interval): Boolean = { !(this.precedes(that) || that.precedes(this)) }
-
-          def mergeWith(that: Interval): Interval = {
-            val newStart = if(this.start <= that.start) this.lstart else that.lstart;
-            val newEnd   = if(this.end   <= that.end)   that.lend   else this.lend;
-            Interval(newStart, newEnd)
-          }
-
-          def repOK: Boolean = { start <= end }
-
-        }
-
-        /** Track those instruction ranges where certain locals are in scope. Used to later emit the LocalVariableTable attribute (JVMS 4.7.13) */
-        object scoping {
-
-          private val pending = mutable.Map.empty[Local, mutable.Stack[Label]]
-          private var seen: List[LocVarEntry] = Nil
-
-          private def fuse(ranges: List[Interval], added: Interval): List[Interval] = {
-            assert(added.repOK, added)
-            if(ranges.isEmpty) { return List(added) }
-            // precond: ranges is sorted by increasing start
-            var fused: List[Interval] = Nil
-            var done = false
-            var rest = ranges
-            while(!done && rest.nonEmpty) {
-              val current = rest.head
-              assert(current.repOK, current)
-              rest = rest.tail
-              if(added precedes current) {
-                fused = fused ::: ( added :: current :: rest )
-                done = true
-              } else if(current overlaps added) {
-                fused = fused ::: ( added.mergeWith(current) :: rest )
-                done = true
-              }
-            }
-            if(!done) { fused = fused ::: List(added) }
-            assert(repOK(fused), fused)
-
-            fused
-          }
-
-          def pushScope(lv: Local, start: Label) {
-            val st = pending.getOrElseUpdate(lv, mutable.Stack.empty[Label])
-            st.push(start)
-          }
-          def popScope(lv: Local, end: Label, iPos: Position) {
-            pending.get(lv) match {
-              case Some(st) if st.nonEmpty =>
-                val start = st.pop()
-                seen ::= LocVarEntry(lv, start, end)
-              case _ =>
-                // TODO SI-6049
-                getCurrentCUnit().warning(iPos, "Visited SCOPE_EXIT before visiting corresponding SCOPE_ENTER. SI-6049")
-            }
-          }
-
-          def getMerged(): collection.Map[Local, List[Interval]] = {
-            // TODO should but isn't: unbalanced start(s) of scope(s)
-            val shouldBeEmpty = pending filter { p => val Pair(k, st) = p; st.nonEmpty };
-
-            val merged = mutable.Map.empty[Local, List[Interval]]
-
-              def addToMerged(lv: Local, start: Label, end: Label) {
-                val ranges = merged.getOrElseUpdate(lv, Nil)
-                val coalesced = fuse(ranges, Interval(start, end))
-                merged.update(lv, coalesced)
-              }
-
-            for(LocVarEntry(lv, start, end) <- seen) { addToMerged(lv, start, end) }
-
-            /* for each var with unbalanced start(s) of scope(s):
-                 (a) take the earliest start (among unbalanced and balanced starts)
-                 (b) take the latest end (onePastLast if none available)
-                 (c) merge the thus made-up interval
-             */
-            for(Pair(k, st) <- shouldBeEmpty) {
-              var start = st.toList.sortBy(_.getOffset).head
-              if(merged.isDefinedAt(k)) {
-                val balancedStart = merged(k).head.lstart
-                if(balancedStart.getOffset < start.getOffset) {
-                  start = balancedStart;
-                }
-              }
-              val endOpt: Option[Label] = for(ranges <- merged.get(k)) yield ranges.last.lend;
-              val end = endOpt.getOrElse(onePastLast)
-              addToMerged(k, start, end)
-            }
-
-            merged
-          }
-
-          private def repOK(fused: List[Interval]): Boolean = {
-            fused match {
-              case Nil      => true
-              case h :: Nil => h.repOK
-              case h :: n :: rest =>
-                h.repOK && h.precedes(n) && !h.overlaps(n) && repOK(n :: rest)
-            }
-          }
-
-        }
-
-      def genLocalVariableTable() {
-        // adding `this` and method params.
-        if (!isStatic) {
-          jmethod.visitLocalVariable("this", thisDescr, null, labels(m.startBlock), onePastLast, 0)
-        }
-        for(lv <- m.params) {
-          jmethod.visitLocalVariable(javaName(lv.sym), descriptor(lv.kind), null, labels(m.startBlock), onePastLast, indexOf(lv))
-        }
-        // adding non-param locals
-        var anonCounter = 0
-        var fltnd: List[Triple[String, Local, Interval]] = Nil
-        for(Pair(local, ranges) <- scoping.getMerged()) {
-          var name = javaName(local.sym)
-          if (name == null) {
-            anonCounter += 1;
-            name = "<anon" + anonCounter + ">"
-          }
-          for(intrvl <- ranges) {
-            fltnd ::= Triple(name, local, intrvl)
-          }
-        }
-        // quest for deterministic output that Map.toList doesn't provide (so that ant test.stability doesn't complain).
-        val srtd = fltnd.sortBy { kr =>
-          val Triple(name: String, local: Local, intrvl: Interval) = kr
-
-          Triple(intrvl.start, intrvl.end - intrvl.start, name)  // ie sort by (start, length, name)
-        }
-
-        for(Triple(name, local, Interval(start, end)) <- srtd) {
-          jmethod.visitLocalVariable(name, descriptor(local.kind), null, start, end, indexOf(local))
-        }
-        // "There may be no more than one LocalVariableTable attribute per local variable in the Code attribute"
-      }
-
-      // ------------------------------------------------------------------------------------------------------------
-      // Part 4 of genCode(): Bookkeeping (to later emit debug info) of association between line-number and instruction position.
-      // ------------------------------------------------------------------------------------------------------------
-
-      case class LineNumberEntry(line: Int, start: asm.Label)
-      var lastLineNr: Int = -1
-      var lnEntries: List[LineNumberEntry] = Nil
-
-      // ------------------------------------------------------------------------------------------------------------
-      // Part 5 of genCode(): "Utilities" to emit code proper (most prominently: genBlock()).
-      // ------------------------------------------------------------------------------------------------------------
-
-      var nextBlock: BasicBlock = linearization.head
-
-      def genBlocks(l: List[BasicBlock]): Unit = l match {
-        case Nil => ()
-        case x :: Nil => nextBlock = null; genBlock(x)
-        case x :: y :: ys => nextBlock = y; genBlock(x); genBlocks(y :: ys)
-      }
-
-      def isAccessibleFrom(target: Symbol, site: Symbol): Boolean = {
-        target.isPublic || target.isProtected && {
-          (site.enclClass isSubClass target.enclClass) ||
-          (site.enclosingPackage == target.privateWithin)
-        }
-      } // end of genCode()'s isAccessibleFrom()
-
-      def genCallMethod(call: CALL_METHOD) {
-        val CALL_METHOD(method, style) = call
-        val siteSymbol  = clasz.symbol
-        val hostSymbol  = call.hostClass
-        val methodOwner = method.owner
-        // info calls so that types are up to date; erasure may add lateINTERFACE to traits
-        hostSymbol.info ; methodOwner.info
-
-        def isInterfaceCall(sym: Symbol) = (
-             sym.isInterface && methodOwner != ObjectClass
-          || sym.isJavaDefined && sym.isNonBottomSubClass(ClassfileAnnotationClass)
-        )
-        // whether to reference the type of the receiver or
-        // the type of the method owner (if not an interface!)
-        val useMethodOwner = (
-             style != Dynamic
-          || !isInterfaceCall(hostSymbol) && isAccessibleFrom(methodOwner, siteSymbol)
-          || hostSymbol.isBottomClass
-        )
-        val receiver = if (useMethodOwner) methodOwner else hostSymbol
-        val jowner   = javaName(receiver)
-        val jname    = javaName(method)
-        val jtype    = javaType(method).getDescriptor()
-
-        def dbg(invoke: String) {
-          debuglog("%s %s %s.%s:%s".format(invoke, receiver.accessString, jowner, jname, jtype))
-        }
-
-        def initModule() {
-          // we initialize the MODULE$ field immediately after the super ctor
-          if (isStaticModule(siteSymbol) && !isModuleInitialized &&
-              jMethodName == INSTANCE_CONSTRUCTOR_NAME &&
-              jname == INSTANCE_CONSTRUCTOR_NAME) {
-            isModuleInitialized = true
-            jmethod.visitVarInsn(asm.Opcodes.ALOAD, 0)
-            jmethod.visitFieldInsn(asm.Opcodes.PUTSTATIC, thisName, strMODULE_INSTANCE_FIELD, thisDescr)
-          }
-        }
-
-        style match {
-          case Static(true)                         => dbg("invokespecial");  jcode.invokespecial  (jowner, jname, jtype)
-          case Static(false)                        => dbg("invokestatic");   jcode.invokestatic   (jowner, jname, jtype)
-          case Dynamic if isInterfaceCall(receiver) => dbg("invokinterface"); jcode.invokeinterface(jowner, jname, jtype)
-          case Dynamic                              => dbg("invokevirtual");  jcode.invokevirtual  (jowner, jname, jtype)
-          case SuperCall(_)                         =>
-            dbg("invokespecial")
-            jcode.invokespecial(jowner, jname, jtype)
-            initModule()
-        }
-      } // end of genCode()'s genCallMethod()
-
-      def genBlock(b: BasicBlock) {
-        jmethod.visitLabel(labels(b))
-
-        import asm.Opcodes;
-
-        debuglog("Generating code for block: " + b)
-
-        // val lastInstr = b.lastInstruction
-
-        for (instr <- b) {
-
-          if(instr.pos.isDefined) {
-            val iPos = instr.pos
-            val currentLineNr = iPos.line
-            val skip = (currentLineNr == lastLineNr) // if(iPos.isRange) iPos.sameRange(lastPos) else
-            if(!skip) {
-              lastLineNr = currentLineNr
-              val lineLab = new asm.Label
-              jmethod.visitLabel(lineLab)
-              lnEntries ::= LineNumberEntry(currentLineNr, lineLab)
-            }
-          }
-
-          (instr.category: @scala.annotation.switch) match {
-
-            case icodes.localsCat => (instr: @unchecked) match {
-                case THIS(_)            => jmethod.visitVarInsn(Opcodes.ALOAD, 0)
-                case LOAD_LOCAL(local)  => jcode.load(indexOf(local), local.kind)
-                case STORE_LOCAL(local) => jcode.store(indexOf(local), local.kind)
-                case STORE_THIS(_)      =>
-                  // this only works for impl classes because the self parameter comes first
-                  // in the method signature. If that changes, this code has to be revisited.
-                  jmethod.visitVarInsn(Opcodes.ASTORE, 0)
-
-                case SCOPE_ENTER(lv) =>
-                  // locals removed by closelim (via CopyPropagation) may have left behind SCOPE_ENTER, SCOPE_EXIT that are to be ignored
-                  val relevant = (!lv.sym.isSynthetic && m.locals.contains(lv))
-                  if(relevant) { // TODO check: does GenICode emit SCOPE_ENTER, SCOPE_EXIT for synthetic vars?
-                    // this label will have DEBUG bit set in its flags (ie ASM ignores it for dataflow purposes)
-                    // similarly, these labels aren't tracked in the `labels` map.
-                    val start = new asm.Label
-                    jmethod.visitLabel(start)
-                    scoping.pushScope(lv, start)
-                  }
-
-                case SCOPE_EXIT(lv) =>
-                  val relevant = (!lv.sym.isSynthetic && m.locals.contains(lv))
-                  if(relevant) {
-                    // this label will have DEBUG bit set in its flags (ie ASM ignores it for dataflow purposes)
-                    // similarly, these labels aren't tracked in the `labels` map.
-                    val end = new asm.Label
-                    jmethod.visitLabel(end)
-                    scoping.popScope(lv, end, instr.pos)
-                  }
-            }
-
-            case icodes.stackCat => (instr: @unchecked) match {
-
-              case LOAD_MODULE(module) =>
-                // assert(module.isModule, "Expected module: " + module)
-                debuglog("generating LOAD_MODULE for: " + module + " flags: " + Flags.flagsToString(module.flags));
-                if (clasz.symbol == module.moduleClass && jMethodName != nme.readResolve.toString) {
-                  jmethod.visitVarInsn(Opcodes.ALOAD, 0)
-                } else {
-                  jmethod.visitFieldInsn(
-                    Opcodes.GETSTATIC,
-                    javaName(module) /* + "$" */ ,
-                    strMODULE_INSTANCE_FIELD,
-                    descriptor(module)
-                  )
-                }
-
-              case DROP(kind)   => emit(if(kind.isWideType) Opcodes.POP2 else Opcodes.POP)
-
-              case DUP(kind)    => emit(if(kind.isWideType) Opcodes.DUP2 else Opcodes.DUP)
-
-              case LOAD_EXCEPTION(_) => ()
-            }
-
-            case icodes.constCat => genConstant(jmethod, instr.asInstanceOf[CONSTANT].constant)
-
-            case icodes.arilogCat => genPrimitive(instr.asInstanceOf[CALL_PRIMITIVE].primitive, instr.pos)
-
-            case icodes.castsCat => (instr: @unchecked) match {
-
-              case IS_INSTANCE(tpe) =>
-                val jtyp: asm.Type =
-                  tpe match {
-                    case REFERENCE(cls) => asm.Type.getObjectType(javaName(cls))
-                    case ARRAY(elem)    => javaArrayType(javaType(elem))
-                    case _              => abort("Unknown reference type in IS_INSTANCE: " + tpe)
-                  }
-                jmethod.visitTypeInsn(Opcodes.INSTANCEOF, jtyp.getInternalName)
-
-              case CHECK_CAST(tpe) =>
-                tpe match {
-
-                  case REFERENCE(cls) =>
-                    if (cls != ObjectClass) { // No need to checkcast for Objects
-                      jmethod.visitTypeInsn(Opcodes.CHECKCAST, javaName(cls))
-                    }
-
-                  case ARRAY(elem)    =>
-                    val iname = javaArrayType(javaType(elem)).getInternalName
-                    jmethod.visitTypeInsn(Opcodes.CHECKCAST, iname)
-
-                  case _              => abort("Unknown reference type in IS_INSTANCE: " + tpe)
-                }
-
-            }
-
-            case icodes.objsCat  => (instr: @unchecked) match {
-
-              case BOX(kind) =>
-                val MethodNameAndType(mname, mdesc) = jBoxTo(kind)
-                jcode.invokestatic(BoxesRunTime, mname, mdesc)
-
-              case UNBOX(kind) =>
-                val MethodNameAndType(mname, mdesc) = jUnboxTo(kind)
-                jcode.invokestatic(BoxesRunTime, mname, mdesc)
-
-              case NEW(REFERENCE(cls)) =>
-                val className = javaName(cls)
-                jmethod.visitTypeInsn(Opcodes.NEW, className)
-
-              case MONITOR_ENTER() => emit(Opcodes.MONITORENTER)
-              case MONITOR_EXIT()  => emit(Opcodes.MONITOREXIT)
-            }
-
-            case icodes.fldsCat  => (instr: @unchecked) match {
-
-              case lf @ LOAD_FIELD(field, isStatic) =>
-                var owner = javaName(lf.hostClass)
-                debuglog("LOAD_FIELD with owner: " + owner + " flags: " + Flags.flagsToString(field.owner.flags))
-                val fieldJName = javaName(field)
-                val fieldDescr = descriptor(field)
-                val opc = if (isStatic) Opcodes.GETSTATIC else Opcodes.GETFIELD
-                jmethod.visitFieldInsn(opc, owner, fieldJName, fieldDescr)
-
-              case STORE_FIELD(field, isStatic) =>
-                val owner = javaName(field.owner)
-                val fieldJName = javaName(field)
-                val fieldDescr = descriptor(field)
-                val opc = if (isStatic) Opcodes.PUTSTATIC else Opcodes.PUTFIELD
-                jmethod.visitFieldInsn(opc, owner, fieldJName, fieldDescr)
-
-            }
-
-            case icodes.mthdsCat => (instr: @unchecked) match {
-
-              /** Special handling to access native Array.clone() */
-              case call @ CALL_METHOD(definitions.Array_clone, Dynamic) =>
-                val target: String = javaType(call.targetTypeKind).getInternalName
-                jcode.invokevirtual(target, "clone", mdesc_arrayClone)
-
-              case call @ CALL_METHOD(method, style) => genCallMethod(call)
-
-            }
-
-            case icodes.arraysCat => (instr: @unchecked) match {
-              case LOAD_ARRAY_ITEM(kind)    => jcode.aload(kind)
-              case STORE_ARRAY_ITEM(kind)   => jcode.astore(kind)
-              case CREATE_ARRAY(elem, 1)    => jcode newarray elem
-              case CREATE_ARRAY(elem, dims) => jmethod.visitMultiANewArrayInsn(descriptor(ArrayN(elem, dims)), dims)
-            }
-
-            case icodes.jumpsCat => (instr: @unchecked) match {
-
-              case sw @ SWITCH(tagss, branches) =>
-                assert(branches.length == tagss.length + 1, sw)
-                val flatSize     = sw.flatTagsCount
-                val flatKeys     = new Array[Int](flatSize)
-                val flatBranches = new Array[asm.Label](flatSize)
-
-                var restTagss    = tagss
-                var restBranches = branches
-                var k = 0 // ranges over flatKeys and flatBranches
-                while(restTagss.nonEmpty) {
-                  val currLabel = labels(restBranches.head)
-                  for(cTag <- restTagss.head) {
-                    flatKeys(k)     = cTag;
-                    flatBranches(k) = currLabel
-                    k += 1
-                  }
-                  restTagss    = restTagss.tail
-                  restBranches = restBranches.tail
-                }
-                val defaultLabel = labels(restBranches.head)
-                assert(restBranches.tail.isEmpty)
-                debuglog("Emitting SWITCH:\ntags: " + tagss + "\nbranches: " + branches)
-                jcode.emitSWITCH(flatKeys, flatBranches, defaultLabel, MIN_SWITCH_DENSITY)
-
-              case JUMP(whereto) =>
-                if (nextBlock != whereto) {
-                  jcode goTo labels(whereto)
-                }
-
-              case CJUMP(success, failure, cond, kind) =>
-                if(kind.isIntSizedType) { // BOOL, BYTE, CHAR, SHORT, or INT
-                  if (nextBlock == success) {
-                    jcode.emitIF_ICMP(cond.negate, labels(failure))
-                    // .. and fall through to success label
-                  } else {
-                    jcode.emitIF_ICMP(cond, labels(success))
-                    if (nextBlock != failure) { jcode goTo labels(failure) }
-                  }
-                } else if(kind.isRefOrArrayType) { // REFERENCE(_) | ARRAY(_)
-                  if (nextBlock == success) {
-                    jcode.emitIF_ACMP(cond.negate, labels(failure))
-                    // .. and fall through to success label
-                  } else {
-                    jcode.emitIF_ACMP(cond, labels(success))
-                    if (nextBlock != failure) { jcode goTo labels(failure) }
-                  }
-                } else {
-                  (kind: @unchecked) match {
-                    case LONG   => emit(Opcodes.LCMP)
-                    case FLOAT  =>
-                      if (cond == LT || cond == LE) emit(Opcodes.FCMPG)
-                      else emit(Opcodes.FCMPL)
-                    case DOUBLE =>
-                      if (cond == LT || cond == LE) emit(Opcodes.DCMPG)
-                      else emit(Opcodes.DCMPL)
-                  }
-                  if (nextBlock == success) {
-                    jcode.emitIF(cond.negate, labels(failure))
-                    // .. and fall through to success label
-                  } else {
-                    jcode.emitIF(cond, labels(success))
-                    if (nextBlock != failure) { jcode goTo labels(failure) }
-                  }
-                }
-
-              case CZJUMP(success, failure, cond, kind) =>
-                if(kind.isIntSizedType) { // BOOL, BYTE, CHAR, SHORT, or INT
-                  if (nextBlock == success) {
-                    jcode.emitIF(cond.negate, labels(failure))
-                  } else {
-                    jcode.emitIF(cond, labels(success))
-                    if (nextBlock != failure) { jcode goTo labels(failure) }
-                  }
-                } else if(kind.isRefOrArrayType) { // REFERENCE(_) | ARRAY(_)
-                  val Success = success
-                  val Failure = failure
-                  // @unchecked because references aren't compared with GT, GE, LT, LE.
-                  ((cond, nextBlock) : @unchecked) match {
-                    case (EQ, Success) => jcode emitIFNONNULL labels(failure)
-                    case (NE, Failure) => jcode emitIFNONNULL labels(success)
-                    case (EQ, Failure) => jcode emitIFNULL    labels(success)
-                    case (NE, Success) => jcode emitIFNULL    labels(failure)
-                    case (EQ, _) =>
-                      jcode emitIFNULL labels(success)
-                      jcode goTo labels(failure)
-                    case (NE, _) =>
-                      jcode emitIFNONNULL labels(success)
-                      jcode goTo labels(failure)
-                  }
-                } else {
-                  (kind: @unchecked) match {
-                    case LONG   =>
-                      emit(Opcodes.LCONST_0)
-                      emit(Opcodes.LCMP)
-                    case FLOAT  =>
-                      emit(Opcodes.FCONST_0)
-                      if (cond == LT || cond == LE) emit(Opcodes.FCMPG)
-                      else emit(Opcodes.FCMPL)
-                    case DOUBLE =>
-                      emit(Opcodes.DCONST_0)
-                      if (cond == LT || cond == LE) emit(Opcodes.DCMPG)
-                      else emit(Opcodes.DCMPL)
-                  }
-                  if (nextBlock == success) {
-                    jcode.emitIF(cond.negate, labels(failure))
-                  } else {
-                    jcode.emitIF(cond, labels(success))
-                    if (nextBlock != failure) { jcode goTo labels(failure) }
-                  }
-                }
-
-            }
-
-            case icodes.retCat   => (instr: @unchecked) match {
-              case RETURN(kind) => jcode emitRETURN kind
-              case THROW(_)     => emit(Opcodes.ATHROW)
-            }
-
-          }
-
-        }
-
-      } // end of genCode()'s genBlock()
-
-      /**
-       * Emits one or more conversion instructions based on the types given as arguments.
-       *
-       * @param from The type of the value to be converted into another type.
-       * @param to   The type the value will be converted into.
-       */
-      def emitT2T(from: TypeKind, to: TypeKind) {
-        assert(isNonUnitValueTK(from), from)
-        assert(isNonUnitValueTK(to),   to)
-
-            def pickOne(opcs: Array[Int]) {
-              val chosen = (to: @unchecked) match {
-                case BYTE   => opcs(0)
-                case SHORT  => opcs(1)
-                case CHAR   => opcs(2)
-                case INT    => opcs(3)
-                case LONG   => opcs(4)
-                case FLOAT  => opcs(5)
-                case DOUBLE => opcs(6)
-              }
-              if(chosen != -1) { emit(chosen) }
-            }
-
-        if(from == to) { return }
-        if((from == BOOL) || (to == BOOL)) {
-          // the only conversion involving BOOL that is allowed is (BOOL -> BOOL)
-          throw new Error("inconvertible types : " + from.toString() + " -> " + to.toString())
-        }
-
-        if(from.isIntSizedType) { // BYTE, CHAR, SHORT, and INT. (we're done with BOOL already)
-
-          val fromByte  = { import asm.Opcodes._; Array( -1,  -1, I2C,  -1, I2L, I2F, I2D) } // do nothing for (BYTE -> SHORT) and for (BYTE -> INT)
-          val fromChar  = { import asm.Opcodes._; Array(I2B, I2S,  -1,  -1, I2L, I2F, I2D) } // for (CHAR  -> INT) do nothing
-          val fromShort = { import asm.Opcodes._; Array(I2B,  -1, I2C,  -1, I2L, I2F, I2D) } // for (SHORT -> INT) do nothing
-          val fromInt   = { import asm.Opcodes._; Array(I2B, I2S, I2C,  -1, I2L, I2F, I2D) }
-
-          (from: @unchecked) match {
-            case BYTE  => pickOne(fromByte)
-            case SHORT => pickOne(fromShort)
-            case CHAR  => pickOne(fromChar)
-            case INT   => pickOne(fromInt)
-          }
-
-        } else { // FLOAT, LONG, DOUBLE
-
-          (from: @unchecked) match {
-            case FLOAT           =>
-              import asm.Opcodes.{ F2L, F2D, F2I }
-              (to: @unchecked) match {
-                case LONG    => emit(F2L)
-                case DOUBLE  => emit(F2D)
-                case _       => emit(F2I); emitT2T(INT, to)
-              }
-
-            case LONG            =>
-              import asm.Opcodes.{ L2F, L2D, L2I }
-              (to: @unchecked) match {
-                case FLOAT   => emit(L2F)
-                case DOUBLE  => emit(L2D)
-                case _       => emit(L2I); emitT2T(INT, to)
-              }
-
-            case DOUBLE          =>
-              import asm.Opcodes.{ D2L, D2F, D2I }
-              (to: @unchecked) match {
-                case FLOAT   => emit(D2F)
-                case LONG    => emit(D2L)
-                case _       => emit(D2I); emitT2T(INT, to)
-              }
-          }
-        }
-      } // end of genCode()'s emitT2T()
-
-      def genPrimitive(primitive: Primitive, pos: Position) {
-
-        import asm.Opcodes;
-
-        primitive match {
-
-          case Negation(kind) => jcode.neg(kind)
-
-          case Arithmetic(op, kind) =>
-            op match {
-
-              case ADD => jcode.add(kind)
-              case SUB => jcode.sub(kind)
-              case MUL => jcode.mul(kind)
-              case DIV => jcode.div(kind)
-              case REM => jcode.rem(kind)
-
-              case NOT =>
-                if(kind.isIntSizedType) {
-                  emit(Opcodes.ICONST_M1)
-                  emit(Opcodes.IXOR)
-                } else if(kind == LONG) {
-                  jmethod.visitLdcInsn(new java.lang.Long(-1))
-                  jmethod.visitInsn(Opcodes.LXOR)
-                } else {
-                  abort("Impossible to negate an " + kind)
-                }
-
-              case _ =>
-                abort("Unknown arithmetic primitive " + primitive)
-            }
-
-          // TODO Logical's 2nd elem should be declared ValueTypeKind, to better approximate its allowed values (isIntSized, its comments appears to convey)
-          // TODO GenICode uses `toTypeKind` to define that elem, `toValueTypeKind` would be needed instead.
-          // TODO How about adding some asserts to Logical and similar ones to capture the remaining constraint (UNIT not allowed).
-          case Logical(op, kind) => ((op, kind): @unchecked) match {
-            case (AND, LONG) => emit(Opcodes.LAND)
-            case (AND, INT)  => emit(Opcodes.IAND)
-            case (AND, _)    =>
-              emit(Opcodes.IAND)
-              if (kind != BOOL) { emitT2T(INT, kind) }
-
-            case (OR, LONG) => emit(Opcodes.LOR)
-            case (OR, INT)  => emit(Opcodes.IOR)
-            case (OR, _) =>
-              emit(Opcodes.IOR)
-              if (kind != BOOL) { emitT2T(INT, kind) }
-
-            case (XOR, LONG) => emit(Opcodes.LXOR)
-            case (XOR, INT)  => emit(Opcodes.IXOR)
-            case (XOR, _) =>
-              emit(Opcodes.IXOR)
-              if (kind != BOOL) { emitT2T(INT, kind) }
-          }
-
-          case Shift(op, kind) => ((op, kind): @unchecked) match {
-            case (LSL, LONG) => emit(Opcodes.LSHL)
-            case (LSL, INT)  => emit(Opcodes.ISHL)
-            case (LSL, _) =>
-              emit(Opcodes.ISHL)
-              emitT2T(INT, kind)
-
-            case (ASR, LONG) => emit(Opcodes.LSHR)
-            case (ASR, INT)  => emit(Opcodes.ISHR)
-            case (ASR, _) =>
-              emit(Opcodes.ISHR)
-              emitT2T(INT, kind)
-
-            case (LSR, LONG) => emit(Opcodes.LUSHR)
-            case (LSR, INT)  => emit(Opcodes.IUSHR)
-            case (LSR, _) =>
-              emit(Opcodes.IUSHR)
-              emitT2T(INT, kind)
-          }
-
-          case Comparison(op, kind) => ((op, kind): @unchecked) match {
-            case (CMP, LONG)    => emit(Opcodes.LCMP)
-            case (CMPL, FLOAT)  => emit(Opcodes.FCMPL)
-            case (CMPG, FLOAT)  => emit(Opcodes.FCMPG)
-            case (CMPL, DOUBLE) => emit(Opcodes.DCMPL)
-            case (CMPG, DOUBLE) => emit(Opcodes.DCMPL) // TODO bug? why not DCMPG? http://docs.oracle.com/javase/specs/jvms/se5.0/html/Instructions2.doc3.html
-          }
-
-          case Conversion(src, dst) =>
-            debuglog("Converting from: " + src + " to: " + dst)
-            if (dst == BOOL) { println("Illegal conversion at: " + clasz + " at: " + pos.source + ":" + pos.line) }
-            else { emitT2T(src, dst) }
-
-          case ArrayLength(_) => emit(Opcodes.ARRAYLENGTH)
-
-          case StartConcat =>
-            jmethod.visitTypeInsn(Opcodes.NEW, StringBuilderClassName)
-            jmethod.visitInsn(Opcodes.DUP)
-            jcode.invokespecial(
-              StringBuilderClassName,
-              INSTANCE_CONSTRUCTOR_NAME,
-              mdesc_arglessvoid
-            )
-
-          case StringConcat(el) =>
-            val jtype = el match {
-              case REFERENCE(_) | ARRAY(_) => JAVA_LANG_OBJECT
-              case _ => javaType(el)
-            }
-            jcode.invokevirtual(
-              StringBuilderClassName,
-              "append",
-              asm.Type.getMethodDescriptor(StringBuilderType, Array(jtype): _*)
-            )
-
-          case EndConcat =>
-            jcode.invokevirtual(StringBuilderClassName, "toString", mdesc_toString)
-
-          case _ => abort("Unimplemented primitive " + primitive)
-        }
-      } // end of genCode()'s genPrimitive()
-
-      // ------------------------------------------------------------------------------------------------------------
-      // Part 6 of genCode(): the executable part of genCode() starts here.
-      // ------------------------------------------------------------------------------------------------------------
-
-      genBlocks(linearization)
-
-      jmethod.visitLabel(onePastLast)
-
-      if(emitLines) {
-        for(LineNumberEntry(line, start) <- lnEntries.sortBy(_.start.getOffset)) { jmethod.visitLineNumber(line, start) }
-      }
-      if(emitVars)  { genLocalVariableTable() }
-
-    } // end of BytecodeGenerator.genCode()
-
-
-    ////////////////////// local vars ///////////////////////
-
-    // def sizeOf(sym: Symbol): Int = sizeOf(toTypeKind(sym.tpe))
-
-    def sizeOf(k: TypeKind): Int = if(k.isWideType) 2 else 1
-
-    // def indexOf(m: IMethod, sym: Symbol): Int = {
-    //   val Some(local) = m lookupLocal sym
-    //   indexOf(local)
-    // }
-
-    @inline final def indexOf(local: Local): Int = {
-      assert(local.index >= 0, "Invalid index for: " + local + "{" + local.## + "}: ")
-      local.index
-    }
-
-    /**
-     * Compute the indexes of each local variable of the given method.
-     * *Does not assume the parameters come first!*
-     */
-    def computeLocalVarsIndex(m: IMethod) {
-      var idx = if (m.symbol.isStaticMember) 0 else 1;
-
-      for (l <- m.params) {
-        debuglog("Index value for " + l + "{" + l.## + "}: " + idx)
-        l.index = idx
-        idx += sizeOf(l.kind)
-      }
-
-      for (l <- m.locals if !l.arg) {
-        debuglog("Index value for " + l + "{" + l.## + "}: " + idx)
-        l.index = idx
-        idx += sizeOf(l.kind)
-      }
-    }
-
-  } // end of class JPlainBuilder
-
-
-  /** builder of mirror classes */
-  class JMirrorBuilder(bytecodeWriter: BytecodeWriter) extends JCommonBuilder(bytecodeWriter) {
-
-    private var cunit: CompilationUnit = _
-    def getCurrentCUnit(): CompilationUnit = cunit;
-
-    /** Generate a mirror class for a top-level module. A mirror class is a class
-     *  containing only static methods that forward to the corresponding method
-     *  on the MODULE instance of the given Scala object.  It will only be
-     *  generated if there is no companion class: if there is, an attempt will
-     *  instead be made to add the forwarder methods to the companion class.
-     */
-    def genMirrorClass(modsym: Symbol, cunit: CompilationUnit) {
-      assert(modsym.companionClass == NoSymbol, modsym)
-      innerClassBuffer.clear()
-      this.cunit = cunit
-      val moduleName = javaName(modsym) // + "$"
-      val mirrorName = moduleName.substring(0, moduleName.length() - 1)
-
-      val flags = (asm.Opcodes.ACC_SUPER | asm.Opcodes.ACC_PUBLIC | asm.Opcodes.ACC_FINAL)
-      val mirrorClass = createJClass(flags,
-                                     mirrorName,
-                                     null /* no java-generic-signature */,
-                                     JAVA_LANG_OBJECT.getInternalName,
-                                     EMPTY_STRING_ARRAY)
-
-      log("Dumping mirror class for '%s'".format(mirrorName))
-
-      // typestate: entering mode with valid call sequences:
-      //   [ visitSource ] [ visitOuterClass ] ( visitAnnotation | visitAttribute )*
-
-      if(emitSource) {
-        mirrorClass.visitSource("" + cunit.source,
-                                null /* SourceDebugExtension */)
-      }
-
-      val ssa = getAnnotPickle(mirrorName, modsym.companionSymbol)
-      mirrorClass.visitAttribute(if(ssa.isDefined) pickleMarkerLocal else pickleMarkerForeign)
-      emitAnnotations(mirrorClass, modsym.annotations ++ ssa)
-
-      // typestate: entering mode with valid call sequences:
-      //   ( visitInnerClass | visitField | visitMethod )* visitEnd
-
-      addForwarders(isRemote(modsym), mirrorClass, mirrorName, modsym)
-
-      addInnerClasses(modsym, mirrorClass)
-      mirrorClass.visitEnd()
-      writeIfNotTooBig("" + modsym.name, mirrorName, mirrorClass, modsym)
-    }
-
-
-  } // end of class JMirrorBuilder
-
-
-  /** builder of bean info classes */
-  class JBeanInfoBuilder(bytecodeWriter: BytecodeWriter) extends JBuilder(bytecodeWriter) {
-
-    /**
-     * Generate a bean info class that describes the given class.
-     *
-     * @author Ross Judson (ross.judson@soletta.com)
-     */
-    def genBeanInfoClass(clasz: IClass) {
-
-      // val BeanInfoSkipAttr    = definitions.getRequiredClass("scala.beans.BeanInfoSkip")
-      // val BeanDisplayNameAttr = definitions.getRequiredClass("scala.beans.BeanDisplayName")
-      // val BeanDescriptionAttr = definitions.getRequiredClass("scala.beans.BeanDescription")
-      // val description = c.symbol getAnnotation BeanDescriptionAttr
-      // informProgress(description.toString)
-      innerClassBuffer.clear()
-
-      val flags = mkFlags(
-        javaFlags(clasz.symbol),
-        if(isDeprecated(clasz.symbol)) asm.Opcodes.ACC_DEPRECATED else 0 // ASM pseudo access flag
-      )
-
-      val beanInfoName = (javaName(clasz.symbol) + "BeanInfo")
-      val beanInfoClass = createJClass(
-            flags,
-            beanInfoName,
-            null, // no java-generic-signature
-            "scala/beans/ScalaBeanInfo",
-            EMPTY_STRING_ARRAY
-      )
-
-      // beanInfoClass typestate: entering mode with valid call sequences:
-      //   [ visitSource ] [ visitOuterClass ] ( visitAnnotation | visitAttribute )*
-
-      beanInfoClass.visitSource(
-        clasz.cunit.source.toString,
-        null /* SourceDebugExtension */
-      )
-
-      var fieldList = List[String]()
-
-      for (f <- clasz.fields if f.symbol.hasGetter;
-	         g = f.symbol.getter(clasz.symbol);
-	         s = f.symbol.setter(clasz.symbol);
-	         if g.isPublic && !(f.symbol.name startsWith "$")
-          ) {
-             // inserting $outer breaks the bean
-             fieldList = javaName(f.symbol) :: javaName(g) :: (if (s != NoSymbol) javaName(s) else null) :: fieldList
-      }
-
-      val methodList: List[String] =
-	     for (m <- clasz.methods
-	          if !m.symbol.isConstructor &&
-	          m.symbol.isPublic &&
-	          !(m.symbol.name startsWith "$") &&
-	          !m.symbol.isGetter &&
-	          !m.symbol.isSetter)
-       yield javaName(m.symbol)
-
-      // beanInfoClass typestate: entering mode with valid call sequences:
-      //   ( visitInnerClass | visitField | visitMethod )* visitEnd
-
-      val constructor = beanInfoClass.visitMethod(
-        asm.Opcodes.ACC_PUBLIC,
-        INSTANCE_CONSTRUCTOR_NAME,
-        mdesc_arglessvoid,
-        null, // no java-generic-signature
-        EMPTY_STRING_ARRAY // no throwable exceptions
-      )
-
-      // constructor typestate: entering mode with valid call sequences:
-      //   [ visitAnnotationDefault ] ( visitAnnotation | visitParameterAnnotation | visitAttribute )*
-
-      val stringArrayJType: asm.Type = javaArrayType(JAVA_LANG_STRING)
-      val conJType: asm.Type =
-        asm.Type.getMethodType(
-          asm.Type.VOID_TYPE,
-          Array(javaType(ClassClass), stringArrayJType, stringArrayJType): _*
-        )
-
-      def push(lst: List[String]) {
-        var fi = 0
-        for (f <- lst) {
-          constructor.visitInsn(asm.Opcodes.DUP)
-          constructor.visitLdcInsn(new java.lang.Integer(fi))
-          if (f == null) { constructor.visitInsn(asm.Opcodes.ACONST_NULL) }
-          else           { constructor.visitLdcInsn(f) }
-          constructor.visitInsn(JAVA_LANG_STRING.getOpcode(asm.Opcodes.IASTORE))
-          fi += 1
-        }
-      }
-
-      // constructor typestate: entering mode with valid call sequences:
-      //   [ visitCode ( visitFrame | visitXInsn | visitLabel | visitTryCatchBlock | visitLocalVariable | visitLineNumber )* visitMaxs ] visitEnd
-
-      constructor.visitCode()
-
-      constructor.visitVarInsn(asm.Opcodes.ALOAD, 0)
-      // push the class
-      constructor.visitLdcInsn(javaType(clasz.symbol))
-
-      // push the string array of field information
-      constructor.visitLdcInsn(new java.lang.Integer(fieldList.length))
-      constructor.visitTypeInsn(asm.Opcodes.ANEWARRAY, JAVA_LANG_STRING.getInternalName)
-      push(fieldList)
-
-      // push the string array of method information
-      constructor.visitLdcInsn(new java.lang.Integer(methodList.length))
-      constructor.visitTypeInsn(asm.Opcodes.ANEWARRAY, JAVA_LANG_STRING.getInternalName)
-      push(methodList)
-
-      // invoke the superclass constructor, which will do the
-      // necessary java reflection and create Method objects.
-      constructor.visitMethodInsn(asm.Opcodes.INVOKESPECIAL, "scala/beans/ScalaBeanInfo", INSTANCE_CONSTRUCTOR_NAME, conJType.getDescriptor)
-      constructor.visitInsn(asm.Opcodes.RETURN)
-
-      constructor.visitMaxs(0, 0) // just to follow protocol, dummy arguments
-      constructor.visitEnd()
-
-      addInnerClasses(clasz.symbol, beanInfoClass)
-      beanInfoClass.visitEnd()
-
-      writeIfNotTooBig("BeanInfo ", beanInfoName, beanInfoClass, clasz.symbol)
-    }
-
-  } // end of class JBeanInfoBuilder
-
-  /** A namespace for utilities to normalize the code of an IMethod, over and beyond what IMethod.normalize() strives for.
-   * In particualr, IMethod.normalize() doesn't collapseJumpChains().
-   *
-   * TODO Eventually, these utilities should be moved to IMethod and reused from normalize() (there's nothing JVM-specific about them).
-   */
-  object newNormal {
-
-    def startsWithJump(b: BasicBlock): Boolean = { assert(b.nonEmpty, "empty block"); b.firstInstruction.isInstanceOf[JUMP] }
-
-    /** Prune from an exception handler those covered blocks which are jump-only. */
-    private def coverWhatCountsOnly(m: IMethod): Boolean = {
-      assert(m.hasCode, "code-less method")
-
-      var wasReduced = false
-      for(h <- m.exh) {
-        val shouldntCover = (h.covered filter startsWithJump)
-        if(shouldntCover.nonEmpty) {
-          wasReduced = true
-          h.covered --= shouldntCover // not removing any block on purpose.
-        }
-      }
-
-      wasReduced
-    }
-
-    /** An exception handler is pruned provided any of the following holds:
-     *   (1) it covers nothing (for example, this may result after removing unreachable blocks)
-     *   (2) each block it covers is of the form: JUMP(_)
-     * Return true iff one or more ExceptionHandlers were removed.
-     *
-     * A caveat: removing an exception handler, for whatever reason, means that its handler code (even if unreachable)
-     * won't be able to cause a class-loading-exception. As a result, behavior can be different.
-     */
-    private def elimNonCoveringExh(m: IMethod): Boolean = {
-      assert(m.hasCode, "code-less method")
-
-        def isRedundant(eh: ExceptionHandler): Boolean = {
-          (eh.cls != NoSymbol) && ( // TODO `eh.isFinallyBlock` more readable than `eh.cls != NoSymbol`
-                eh.covered.isEmpty
-            || (eh.covered forall startsWithJump)
-          )
-        }
-
-      var wasReduced = false
-      val toPrune = (m.exh.toSet filter isRedundant)
-      if(toPrune.nonEmpty) {
-        wasReduced = true
-        for(h <- toPrune; r <- h.blocks) { m.code.removeBlock(r) } // TODO m.code.removeExh(h)
-        m.exh = (m.exh filterNot toPrune)
-      }
-
-      wasReduced
-    }
-
-    private def isJumpOnly(b: BasicBlock): Option[BasicBlock] = {
-      b.toList match {
-        case JUMP(whereto) :: rest =>
-          assert(rest.isEmpty, "A block contains instructions after JUMP (looks like enterIgnoreMode() was itself ignored.)")
-          Some(whereto)
-        case _ => None
-      }
-    }
-
-    private def directSuccStar(b: BasicBlock): List[BasicBlock] = { directSuccStar(List(b)) }
-
-    /** Transitive closure of successors potentially reachable due to normal (non-exceptional) control flow.
-       Those BBs in the argument are also included in the result */
-    private def directSuccStar(starters: Traversable[BasicBlock]): List[BasicBlock] = {
-      val result = new mutable.ListBuffer[BasicBlock]
-      var toVisit: List[BasicBlock] = starters.toList.distinct
-      while(toVisit.nonEmpty) {
-        val h   = toVisit.head
-        toVisit = toVisit.tail
-        result += h
-        for(p <- h.directSuccessors; if !result.contains(p) && !toVisit.contains(p)) { toVisit = p :: toVisit }
-      }
-      result.toList
-    }
-
-    /** Returns:
-     *  for single-block self-loops, the pair (start, Nil)
-     *  for other cycles,            the pair (backedge-target, basic-blocks-in-the-cycle-except-backedge-target)
-     *  otherwise a pair consisting of:
-     *    (a) the endpoint of a (single or multi-hop) chain of JUMPs
-     *        (such endpoint does not start with a JUMP and therefore is not part of the chain); and
-     *    (b) the chain (ie blocks to be removed when collapsing the chain of jumps).
-     *  Precondition: the BasicBlock given as argument starts with an unconditional JUMP.
-     */
-    private def finalDestination(start: BasicBlock): (BasicBlock, List[BasicBlock]) = {
-      assert(startsWithJump(start), "not the start of a (single or multi-hop) chain of JUMPs.")
-      var hops: List[BasicBlock] = Nil
-      var prev = start
-      var done = false
-      do {
-        done = isJumpOnly(prev) match {
-          case Some(dest) =>
-            if (dest == start) { return (start, hops) } // leave infinite-loops in place
-            hops ::= prev
-            if (hops.contains(dest)) {
-              // leave infinite-loops in place
-              return (dest, hops filterNot (dest eq))
-            }
-            prev = dest;
-            false
-          case None => true
-        }
-      } while(!done)
-
-      (prev, hops)
-    }
-
-    /**
-     * Collapse a chain of "jump-only" blocks such as:
-     *
-     *      JUMP b1;
-     *  b1: JUMP b2;
-     *  b2: JUMP ... etc.
-     *
-     *  by re-wiring predecessors to target directly the "final destination".
-     *  Even if covered by an exception handler, a "non-self-loop jump-only block" can always be removed.
-
-     *  Returns true if any replacement was made, false otherwise.
-     *
-     *  In more detail:
-     *    Starting at each of the entry points (m.startBlock, the start block of each exception handler)
-     *    rephrase those control-flow instructions targeting a jump-only block (which jumps to a final destination D) to target D.
-     *    The blocks thus skipped are also removed from IMethod.blocks.
-     *
-     *  Rationale for this normalization:
-     *    test/files/run/private-inline.scala after -optimize is chock full of
-     *    BasicBlocks containing just JUMP(whereTo), where no exception handler straddles them.
-     *    They should be collapsed by IMethod.normalize() but aren't.
-     *    That was fine in FJBG times when by the time the exception table was emitted,
-     *    it already contained "anchored" labels (ie instruction offsets were known)
-     *    and thus ranges with identical (start, end) (i.e, identical after GenJVM omitted the JUMPs in question)
-     *    could be weeded out to avoid "java.lang.ClassFormatError: Illegal exception table range"
-     *    Now that visitTryCatchBlock() must be called before Labels are resolved,
-     *    this method gets rid of the BasicBlocks described above (to recap, consisting of just a JUMP).
-     */
-    private def collapseJumpOnlyBlocks(m: IMethod): Boolean = {
-      assert(m.hasCode, "code-less method")
-
-          /* "start" is relative in a cycle, but we call this helper with the "first" entry-point we found. */
-          def realTarget(jumpStart: BasicBlock): Map[BasicBlock, BasicBlock] = {
-            assert(startsWithJump(jumpStart), "not part of a jump-chain")
-            val Pair(dest, redundants) = finalDestination(jumpStart)
-            (for(skipOver <- redundants) yield Pair(skipOver, dest)).toMap
-          }
-
-          def rephraseGotos(detour: Map[BasicBlock, BasicBlock]) {
-            for(Pair(oldTarget, newTarget) <- detour.iterator) {
-              if(m.startBlock == oldTarget) {
-                m.code.startBlock = newTarget
-              }
-              for(eh <- m.exh; if eh.startBlock == oldTarget) {
-                eh.setStartBlock(newTarget)
-              }
-              for(b <- m.blocks; if !detour.isDefinedAt(b)) {
-                val idxLast = (b.size - 1)
-                b.lastInstruction match {
-                  case JUMP(whereto) =>
-                    if (whereto == oldTarget) {
-                      b.replaceInstruction(idxLast, JUMP(newTarget))
-                    }
-                  case CJUMP(succ, fail, cond, kind) =>
-                    if ((succ == oldTarget) || (fail == oldTarget)) {
-                      b.replaceInstruction(idxLast, CJUMP(detour.getOrElse(succ, succ),
-                                                          detour.getOrElse(fail, fail),
-                                                          cond, kind))
-                    }
-                  case CZJUMP(succ, fail, cond, kind) =>
-                    if ((succ == oldTarget) || (fail == oldTarget)) {
-                      b.replaceInstruction(idxLast, CZJUMP(detour.getOrElse(succ, succ),
-                                                           detour.getOrElse(fail, fail),
-                                                           cond, kind))
-                    }
-                  case SWITCH(tags, labels) =>
-                    if(labels exists (detour.isDefinedAt(_))) {
-                      val newLabels = (labels map { lab => detour.getOrElse(lab, lab) })
-                      b.replaceInstruction(idxLast, SWITCH(tags, newLabels))
-                    }
-                  case _ => ()
-                }
-              }
-            }
-          }
-
-          /* remove from all containers that may contain a reference to */
-          def elide(redu: BasicBlock) {
-            assert(m.startBlock != redu, "startBlock should have been re-wired by now")
-            m.code.removeBlock(redu);
-          }
-
-      var wasReduced = false
-      val entryPoints: List[BasicBlock] = m.startBlock :: (m.exh map (_.startBlock));
-
-      var elided     = mutable.Set.empty[BasicBlock] // debug
-      var newTargets = mutable.Set.empty[BasicBlock] // debug
-
-      for (ep <- entryPoints) {
-        var reachable = directSuccStar(ep) // this list may contain blocks belonging to jump-chains that we'll skip over
-        while(reachable.nonEmpty) {
-          val h = reachable.head
-          reachable = reachable.tail
-          if(startsWithJump(h)) {
-            val detour = realTarget(h)
-            if(detour.nonEmpty) {
-              wasReduced = true
-              reachable = (reachable filterNot (detour.keySet.contains(_)))
-              rephraseGotos(detour)
-              detour.keySet foreach elide
-              elided     ++= detour.keySet
-              newTargets ++= detour.values
-            }
-          }
-        }
-      }
-      assert(newTargets.intersect(elided).isEmpty, "contradiction: we just elided the final destionation of a jump-chain")
-
-      wasReduced
-    }
-
-    def normalize(m: IMethod) {
-      if(!m.hasCode) { return }
-      collapseJumpOnlyBlocks(m)
-      var wasReduced = false;
-      do {
-        wasReduced = false
-        // Prune from an exception handler those covered blocks which are jump-only.
-        wasReduced |= coverWhatCountsOnly(m); icodes.checkValid(m) // TODO should be unnecessary now that collapseJumpOnlyBlocks(m) is in place
-        // Prune exception handlers covering nothing.
-        wasReduced |= elimNonCoveringExh(m);  icodes.checkValid(m)
-
-        // TODO see note in genExceptionHandlers about an ExceptionHandler.covered containing dead blocks (newNormal should remove them, but, where do those blocks come from?)
-      } while (wasReduced)
-
-      // TODO this would be a good time to remove synthetic local vars seeing no use, don't forget to call computeLocalVarsIndex() afterwards.
-    }
-
-  }
-
-}
->>>>>>> b6358303
+}