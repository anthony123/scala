/* NSC -- new Scala compiler
 * Copyright 2005-2011 LAMP/EPFL
 * @author  Martin Odersky
 */

package scala.tools.nsc
package backend.jvm

import java.nio.ByteBuffer
import scala.collection.{ mutable, immutable }
import scala.reflect.internal.pickling.{ PickleFormat, PickleBuffer }
import scala.tools.nsc.symtab._
import scala.tools.nsc.io.AbstractFile

import org.objectweb.asm
import asm.Label

/**
 *  @author  Iulian Dragos (version 1.0, FJBG-based implementation)
 *  @author  Miguel Garcia (version 2.0,  ASM-based implementation)
 *
 */
abstract class GenJVM extends SubComponent with BytecodeWriters {
  import global._
  import icodes._
  import icodes.opcodes._
  import definitions._

  val phaseName = "jvm"

  /** Create a new phase */
  override def newPhase(p: Phase): Phase = new JvmPhase(p)

  private def outputDirectory(sym: Symbol): AbstractFile =
    settings.outputDirs outputDirFor beforeFlatten(sym.sourceFile)

  private def getFile(base: AbstractFile, clsName: String, suffix: String): AbstractFile = {
    var dir = base
    val pathParts = clsName.split("[./]").toList
    for (part <- pathParts.init) {
      dir = dir.subdirectoryNamed(part)
    }
    dir.fileNamed(pathParts.last + suffix)
  }
  private def getFile(sym: Symbol, clsName: String, suffix: String): AbstractFile =
    getFile(outputDirectory(sym), clsName, suffix)

  /** JVM code generation phase
   */
  class JvmPhase(prev: Phase) extends ICodePhase(prev) {
    def name = phaseName
    override def erasedTypes = true
    def apply(cls: IClass) = sys.error("no implementation")

    val BeanInfoAttr = definitions.getRequiredClass("scala.beans.BeanInfo")

    def isJavaEntryPoint(icls: IClass) = {
      val sym = icls.symbol
      def fail(msg: String, pos: Position = sym.pos) = {
        icls.cunit.warning(sym.pos,
          sym.name + " has a main method with parameter type Array[String], but " + sym.fullName('.') + " will not be a runnable program.\n" +
          "  Reason: " + msg
          // TODO: make this next claim true, if possible
          //   by generating valid main methods as static in module classes
          //   not sure what the jvm allows here
          // + "  You can still run the program by calling it as " + sym.javaSimpleName + " instead."
        )
        false
      }
      def failNoForwarder(msg: String) = {
        fail(msg + ", which means no static forwarder can be generated.\n")
      }
      val possibles = if (sym.hasModuleFlag) (sym.tpe nonPrivateMember nme.main).alternatives else Nil
      val hasApproximate = possibles exists { m =>
        m.info match {
          case MethodType(p :: Nil, _) => p.tpe.typeSymbol == ArrayClass
          case _                       => false
        }
      }
      // At this point it's a module with a main-looking method, so either succeed or warn that it isn't.
      hasApproximate && {
        // Before erasure so we can identify generic mains.
        beforeErasure {
          val companion     = sym.linkedClassOfClass
          val companionMain = companion.tpe.member(nme.main)

          if (hasJavaMainMethod(companion))
            failNoForwarder("companion contains its own main method")
          else if (companion.tpe.member(nme.main) != NoSymbol)
            // this is only because forwarders aren't smart enough yet
            failNoForwarder("companion contains its own main method (implementation restriction: no main is allowed, regardless of signature)")
          else if (companion.isTrait)
            failNoForwarder("companion is a trait")
          // Now either succeeed, or issue some additional warnings for things which look like
          // attempts to be java main methods.
          else possibles exists { m =>
            m.info match {
              case PolyType(_, _) =>
                fail("main methods cannot be generic.")
              case MethodType(params, res) =>
                if (res.typeSymbol :: params exists (_.isAbstractType))
                  fail("main methods cannot refer to type parameters or abstract types.", m.pos)
                else
                  isJavaMainMethod(m) || fail("main method must have exact signature (Array[String])Unit", m.pos)
              case tp =>
                fail("don't know what this is: " + tp, m.pos)
            }
          }
        }
      }
    }

<<<<<<< HEAD
    private def initBytecodeWriter(entryPoints: List[IClass]): BytecodeWriter = {
      settings.outputDirs.getSingleOutput match {
=======
    override def run() {
      // we reinstantiate the bytecode generator at each run, to allow the GC
      // to collect everything
      if (settings.debug.value)
        inform("[running phase " + name + " on icode]")

      if (settings.Xverify.value && !SigParser.isParserAvailable)
        global.warning("signature verification requested by signature parser unavailable: signatures not checked")

      if (settings.Xdce.value)
        for ((sym, cls) <- icodes.classes if inliner.isClosureClass(sym) && !deadCode.liveClosures(sym))
          icodes.classes -= sym

      // For predictably ordered error messages.
      val sortedClasses = classes.values.toList sortBy ("" + _.symbol.fullName)
      val entryPoints   = sortedClasses filter isJavaEntryPoint

      val bytecodeWriter = settings.outputDirs.getSingleOutput match {
>>>>>>> f2bc58ce
        case Some(f) if f hasExtension "jar" =>
          // If no main class was specified, see if there's only one
          // entry point among the classes going into the jar.
          if (settings.mainClass.isDefault) {
            entryPoints map (_.symbol fullName '.') match {
              case Nil      =>
                log("No Main-Class designated or discovered.")
              case name :: Nil =>
                log("Unique entry point: setting Main-Class to " + name)
                settings.mainClass.value = name
              case names =>
                log("No Main-Class due to multiple entry points:\n  " + names.mkString("\n  "))
            }
          }
          else log("Main-Class was specified: " + settings.mainClass.value)

          new DirectToJarfileWriter(f.file)

        case _                               =>
          if (settings.Ygenjavap.isDefault) {
            if(settings.Ydumpclasses.isDefault)
              new ClassBytecodeWriter { }
            else
              new ClassBytecodeWriter with DumpBytecodeWriter { }
          }
          else new ClassBytecodeWriter with JavapBytecodeWriter { }
      }
    }

    override def run() {

      if (settings.debug.value)
        inform("[running phase " + name + " on icode]")

      if (settings.Xdce.value)
        for ((sym, cls) <- icodes.classes if inliner.isClosureClass(sym) && !deadCode.liveClosures(sym))
          icodes.classes -= sym

      // For predictably ordered error messages.
      var sortedClasses = classes.values.toList sortBy ("" + _.symbol.fullName)

      debuglog("Created new bytecode generator for " + classes.size + " classes.")
      val bytecodeWriter  = initBytecodeWriter(sortedClasses filter isJavaEntryPoint)
      val plainCodeGen    = new JPlainBuilder(bytecodeWriter)
      val mirrorCodeGen   = new JMirrorBuilder(bytecodeWriter)
      val beanInfoCodeGen = new JBeanInfoBuilder(bytecodeWriter)

      while(!sortedClasses.isEmpty) {
        val c = sortedClasses.head

        if (isStaticModule(c.symbol) && isTopLevelModule(c.symbol)) {
          if (c.symbol.companionClass == NoSymbol) {
            mirrorCodeGen.genMirrorClass(c.symbol, c.cunit)
          } else {
            log("No mirror class for module with linked class: " + c.symbol.fullName)
          }
        }

        plainCodeGen.genClass(c)

        if (c.symbol hasAnnotation BeanInfoAttr) {
          beanInfoCodeGen.genBeanInfoClass(c)
        }

        sortedClasses = sortedClasses.tail
        classes -= c.symbol // GC opportunity
      }

      bytecodeWriter.close()
      classes.clear()
      reverseJavaName.clear()

      /* don't javaNameCache.clear() because that causes the following tests to fail:
       *   test/files/run/macro-repl-dontexpand.scala
       *   test/files/jvm/interpreter.scala
       * TODO but why? what use could javaNameCache possibly see once GenJVM is over?
       */

      /* TODO After emitting all class files (e.g., in a separate compiler phase) ASM can perform bytecode verification:
       *
       * (1) call the asm.util.CheckAdapter.verify() overload:
       *     public static void verify(ClassReader cr, ClassLoader loader, boolean dump, PrintWriter pw)
       *
       * (2) passing a custom ClassLoader to verify inter-dependent classes.
       *
       * Alternatively, an offline-bytecode verifier could be used (e.g. Maxine brings one as separate tool).
       */

    } // end of JvmPhase.run()

  } // end of class JvmpPhase

  var pickledBytes = 0 // statistics

  // Don't put this in per run caches.
  val javaNameCache = new mutable.WeakHashMap[Symbol, Name]() ++= List(
    NothingClass        -> binarynme.RuntimeNothing,
    RuntimeNothingClass -> binarynme.RuntimeNothing,
    NullClass           -> binarynme.RuntimeNull,
    RuntimeNullClass    -> binarynme.RuntimeNull
  )

  val reverseJavaName = mutable.Map.empty[String, Symbol] ++= List(
    binarynme.RuntimeNothing.toString() -> NothingClass, // neither RuntimeNothingClass nor RuntimeNullClass belong to the co-domain of this map.
    binarynme.RuntimeNull.toString()    -> NullClass
  )

  private def mkFlags(args: Int*) = args.foldLeft(0)(_ | _)

  @inline final private def hasPublicBitSet(flags: Int) = ((flags & asm.Opcodes.ACC_PUBLIC) != 0)

  @inline final private def isRemote(s: Symbol) = (s hasAnnotation RemoteAttr)

  /**
   * Return the Java modifiers for the given symbol.
   * Java modifiers for classes:
   *  - public, abstract, final, strictfp (not used)
   * for interfaces:
   *  - the same as for classes, without 'final'
   * for fields:
   *  - public, private (*)
   *  - static, final
   * for methods:
   *  - the same as for fields, plus:
   *  - abstract, synchronized (not used), strictfp (not used), native (not used)
   *
   *  (*) protected cannot be used, since inner classes 'see' protected members,
   *      and they would fail verification after lifted.
   */
  def javaFlags(sym: Symbol): Int = {
    // constructors of module classes should be private
    // PP: why are they only being marked private at this stage and not earlier?
    val privateFlag =
      sym.isPrivate || (sym.isPrimaryConstructor && isTopLevelModule(sym.owner))

    // Final: the only fields which can receive ACC_FINAL are eager vals.
    // Neither vars nor lazy vals can, because:
    //
    // Source: http://docs.oracle.com/javase/specs/jls/se7/html/jls-17.html#jls-17.5.3
    // "Another problem is that the specification allows aggressive
    // optimization of final fields. Within a thread, it is permissible to
    // reorder reads of a final field with those modifications of a final
    // field that do not take place in the constructor."
    //
    // A var or lazy val which is marked final still has meaning to the
    // scala compiler. The word final is heavily overloaded unfortunately;
    // for us it means "not overridable". At present you can't override
    // vars regardless; this may change.
    //
    // The logic does not check .isFinal (which checks flags for the FINAL flag,
    // and includes symbols marked lateFINAL) instead inspecting rawflags so
    // we can exclude lateFINAL. Such symbols are eligible for inlining, but to
    // avoid breaking proxy software which depends on subclassing, we do not
    // emit ACC_FINAL.
    val finalFlag = (
         ((sym.rawflags & (Flags.FINAL | Flags.MODULE)) != 0)
      && !sym.enclClass.isInterface
      && !sym.isClassConstructor
      && !sym.isMutable // lazy vals and vars both
    )

    import asm.Opcodes._
    mkFlags(
      if (privateFlag) ACC_PRIVATE else ACC_PUBLIC,
      if (sym.isDeferred || sym.hasAbstractFlag) ACC_ABSTRACT else 0,
      if (sym.isInterface) ACC_INTERFACE else 0,
      if (finalFlag) ACC_FINAL else 0,
      if (sym.isStaticMember) ACC_STATIC else 0,
      if (sym.isBridge) ACC_BRIDGE | ACC_SYNTHETIC else 0,
      if (sym.isClass && !sym.isInterface) ACC_SUPER else 0,
      if (sym.isVarargsMethod) ACC_VARARGS else 0,
      if (sym.hasFlag(Flags.SYNCHRONIZED)) ACC_SYNCHRONIZED else 0
    )
  }

  def javaFieldFlags(sym: Symbol) = {
    javaFlags(sym) | mkFlags(
      if (sym hasAnnotation TransientAttr) asm.Opcodes.ACC_TRANSIENT else 0,
      if (sym hasAnnotation VolatileAttr)  asm.Opcodes.ACC_VOLATILE  else 0,
      if (sym.isMutable) 0 else asm.Opcodes.ACC_FINAL
    )
  }

  def isTopLevelModule(sym: Symbol): Boolean =
    afterPickler { sym.isModuleClass && !sym.isImplClass && !sym.isNestedClass }

  def isStaticModule(sym: Symbol): Boolean = {
    sym.isModuleClass && !sym.isImplClass && !sym.isLifted
  }

  /*
   * For this to work, add the following to asm.Attribute:
   *
   *     protected Attribute(final String type, final byte[] value) {
   *        this.type = type;
   *        this.value = value;
   *    }
   *
   */
  class CustomAttr(name: String, b: Array[Byte]) extends asm.Attribute(name, b) { }

  /* Given an internal name (eg "java/lang/Integer") returns the class symbol for it. */
  def inameToSymbol(iname: String): Symbol = {
    val name = global.newTypeName(iname)
    val res0 =
      if (nme.isModuleName(name)) definitions.getModule(nme.stripModuleSuffix(name))
      else                        definitions.getClass(name.replace('/', '.')) // TODO fails for inner classes, at least.
    assert(res0 != NoSymbol)
    val res = jsymbol(res0)
    res
  }

  def jsymbol(sym: Symbol): Symbol = {
    if(sym.isJavaDefined && sym.isModuleClass) sym.linkedClassOfClass
    else if(sym.isModule) sym.moduleClass
    else sym // we track only module-classes and plain-classes
  }

  private def superClasses(s: Symbol): List[Symbol] = {
    assert(!s.isInterface)
    s.superClass match {
      case NoSymbol => List(s)
      case sc       => s :: superClasses(sc)
    }
  }

  private def firstCommonSuffix(as: List[Symbol], bs: List[Symbol]): Symbol = {
    assert(!(as contains NoSymbol))
    assert(!(bs contains NoSymbol))
    var chainA = as
    var chainB = bs
    var fcs: Symbol = NoSymbol
    do {
      if      (chainB contains chainA.head) fcs = chainA.head
      else if (chainA contains chainB.head) fcs = chainB.head
      else {
        chainA = chainA.tail
        chainB = chainB.tail
      }
    } while(fcs == NoSymbol)
    fcs
  }

  @inline final private def jvmWiseLUB(a: Symbol, b: Symbol): Symbol = {

    assert(a.isClass)
    assert(b.isClass)

    val res = Pair(a.isInterface, b.isInterface) match {
      case (true, true) =>
        global.lub(List(a.tpe, b.tpe)).typeSymbol // TODO assert == firstCommonSuffix of resp. parents
      case (true, false) =>
        if(b isSubClass a) a else ObjectClass
      case (false, true) =>
        if(a isSubClass b) b else ObjectClass
      case _ =>
        firstCommonSuffix(superClasses(a), superClasses(b))
    }
    assert(res != NoSymbol)
    res
  }

  /* The internal name of the least common ancestor of the types given by inameA and inameB.
     It's what ASM needs to know in order to compute stack map frames, http://asm.ow2.org/doc/developer-guide.html#controlflow */
  def getCommonSuperClass(inameA: String, inameB: String): String = {
    val a = reverseJavaName.getOrElseUpdate(inameA, inameToSymbol(inameA))
    val b = reverseJavaName.getOrElseUpdate(inameB, inameToSymbol(inameB))

    // global.lub(List(a.tpe, b.tpe)).typeSymbol.javaBinaryName.toString()
    // icodes.lub(icodes.toTypeKind(a.tpe), icodes.toTypeKind(b.tpe)).toType
    val lcaSym  = jvmWiseLUB(a, b)
    val lcaName = lcaSym.javaBinaryName.toString // don't call javaName because that side-effects innerClassBuffer.
    val oldsym  = reverseJavaName.put(lcaName, lcaSym)
    assert(oldsym.isEmpty || (oldsym.get == lcaSym), "somehow we're not managing to compute common-super-class for ASM consumption")
    assert(lcaName != "scala/Any")

    lcaName // TODO ASM caches the answer during the lifetime of a ClassWriter. We outlive that. Do some caching.
  }

  class CClassWriter(flags: Int) extends asm.ClassWriter(flags) {
    override def getCommonSuperClass(iname1: String, iname2: String): String = {
      GenJVM.this.getCommonSuperClass(iname1, iname2)
    }
  }

  // -----------------------------------------------------------------------------------------
  // constants
  // -----------------------------------------------------------------------------------------

  private val classfileVersion: Int = settings.target.value match {
    case "jvm-1.5" => asm.Opcodes.V1_5
    case "jvm-1.6" => asm.Opcodes.V1_6
    case "jvm-1.7" => asm.Opcodes.V1_7
  }

  private val majorVersion: Int = (classfileVersion & 0xFF)

  private val extraProc: Int = mkFlags(
    asm.ClassWriter.COMPUTE_MAXS,
    if(majorVersion >= 50) asm.ClassWriter.COMPUTE_FRAMES else 0
  )

  val JAVA_LANG_OBJECT = asm.Type.getObjectType("java/lang/Object")
  val JAVA_LANG_STRING = asm.Type.getObjectType("java/lang/String")

  /** basic functionality for class file building */
  abstract class JBuilder(bytecodeWriter: BytecodeWriter) {

    val EMPTY_JTYPE_ARRAY  = Array.empty[asm.Type]
    val EMPTY_STRING_ARRAY = Array.empty[String]

    val mdesc_arglessvoid = "()V"

    val CLASS_CONSTRUCTOR_NAME    = "<clinit>"
    val INSTANCE_CONSTRUCTOR_NAME = "<init>"

    // -----------------------------------------------------------------------------------------
    // factory methods
    // -----------------------------------------------------------------------------------------

    /**
     * Returns a new ClassWriter for the class given by arguments.
     *
     * @param access the class's access flags. This parameter also indicates if the class is deprecated.
     *
     * @param name the internal name of the class.
     *
     * @param signature the signature of this class. May be <tt>null</tt> if
     *        the class is not a generic one, and does not extend or implement
     *        generic classes or interfaces.
     *
     * @param superName the internal of name of the super class. For interfaces,
     *        the super class is {@link Object}. May be <tt>null</tt>, but
     *        only for the {@link Object} class.
     *
     * @param interfaces the internal names of the class's interfaces (see
     *        {@link Type#getInternalName() getInternalName}). May be
     *        <tt>null</tt>.
     */
    def createJClass(access: Int, name: String, signature: String, superName: String, interfaces: Array[String]): asm.ClassWriter = {
      val cw = new CClassWriter(extraProc)
      /*
      val jc =
        if (settings.debug.value) {
          // checks call-sequences on the ClassWriter instance and and performs incomplete byte verification.
          new asm.util.CheckClassAdapter(cw) // requires asm-util.jar
        } else {
          cw
        }
      */
      cw.visit(classfileVersion,
               access, name, signature,
               superName, interfaces)

      cw
    }

    def createJAttribute(name: String, b: Array[Byte], offset: Int, len: Int): CustomAttr = {
      val dest = new Array[Byte](len);
      System.arraycopy(b, offset, dest, 0, len);
      new CustomAttr(name, dest)
    }

    // -----------------------------------------------------------------------------------------
    // utitilies useful when emitting plain, mirror, and beaninfo classes.
    // -----------------------------------------------------------------------------------------

    def writeIfNotTooBig(label: String, jclassName: String, jclass: asm.ClassWriter, sym: Symbol) {
      try {
        val arr = jclass.toByteArray()
        bytecodeWriter.writeClass(label, jclassName, arr, sym)
      } catch {
        case e: java.lang.RuntimeException if(e.getMessage() == "Class file too large!") =>
          // TODO check where ASM throws the equivalent of CodeSizeTooBigException
          log("Skipped class "+jclassName+" because it exceeds JVM limits (it's too big or has methods that are too long).")
      }
    }

    /** Specialized array conversion to prevent calling
     *  java.lang.reflect.Array.newInstance via TraversableOnce.toArray
     */
    def mkArray(xs: Traversable[asm.Type]):  Array[asm.Type]  = { val a = new Array[asm.Type](xs.size); xs.copyToArray(a); a }
    def mkArray(xs: Traversable[String]):    Array[String]    = { val a = new Array[String](xs.size);   xs.copyToArray(a); a }

    // -----------------------------------------------------------------------------------------
    // Getters for (JVMS 4.2) internal and unqualified names (represented as JType instances).
    // These getters track behind the scenes the inner classes referred to in the class being emitted,
    // so as to build the InnerClasses attribute (JVMS 4.7.6) via `addInnerClasses()`
    // (which also adds as member classes those inner classes that have been declared,
    // thus also covering the case of inner classes declared but otherwise not referred).
    // -----------------------------------------------------------------------------------------

    val innerClassBuffer = mutable.LinkedHashSet[Symbol]()

    // bug had phase with wrong name; leaving enabled for brief pseudo deprecation
    private val checkSignatures = (
         (settings.check containsName phaseName)
      || (settings.check.value contains "genjvm") && {
            global.warning("This option will be removed: please use -Ycheck:%s, not -Ycheck:genjvm." format phaseName)
            true
         }
    )

    /** For given symbol return a symbol corresponding to a class that should be declared as inner class.
     *
     *  For example:
     *  class A {
     *    class B
     *    object C
     *  }
     *
     *  then method will return:
     *    NoSymbol for A,
     *    the same symbol for A.B (corresponding to A$B class), and
     *    A$C$ symbol for A.C.
     */
    def innerClassSymbolFor(s: Symbol): Symbol =
      if (s.isClass) s else if (s.isModule) s.moduleClass else NoSymbol

    /** Return the a name of this symbol that can be used on the Java platform.  It removes spaces from names.
     *
     *  Special handling:
     *    scala.Nothing erases to scala.runtime.Nothing$
     *       scala.Null erases to scala.runtime.Null$
     *
     *  This is needed because they are not real classes, and they mean
     *  'abrupt termination upon evaluation of that expression' or null respectively.
     *  This handling is done already in GenICode, but here we need to remove
     *  references from method signatures to these types, because such classes
     *  cannot exist in the classpath: the type checker will be very confused.
     */
    def javaName(sym: Symbol): String = {

        /**
         * Checks if given symbol corresponds to inner class/object and add it to innerClassBuffer
         *
         * Note: This method is called recursively thus making sure that we add complete chain
         * of inner class all until root class.
         */
        def collectInnerClass(s: Symbol): Unit = {
          // TODO: some beforeFlatten { ... } which accounts for
          // being nested in parameterized classes (if we're going to selectively flatten.)
          val x = innerClassSymbolFor(s)
          if(x ne NoSymbol) {
            assert(x.isClass, "not an inner-class symbol")
            val isInner = !x.rawowner.isPackageClass
            if (isInner) {
              innerClassBuffer += x
              collectInnerClass(x.rawowner)
            }
          }
        }

      collectInnerClass(sym)

      var hasInternalName = (sym.isClass || (sym.isModule && !sym.isMethod))
      val cachedJN = javaNameCache.getOrElseUpdate(sym, {
        if (hasInternalName) { sym.javaBinaryName }
        else                 { sym.javaSimpleName }
      })

      if(hasInternalName) {
        val internalName = cachedJN.toString()
        val trackedSym = jsymbol(sym)
        reverseJavaName.get(internalName) match {
          case None         =>
            reverseJavaName.put(internalName, trackedSym)
          case Some(oldsym) =>
            assert(List(NothingClass, NullClass).contains(oldsym) || oldsym == trackedSym,
                   "how can getCommonSuperclass() do its job if different class symbols get the same bytecode-level internal name.")
        }
      }

      cachedJN.toString
    }

    def descriptor(t: Type):     String = { javaType(t).getDescriptor }
    def descriptor(k: TypeKind): String = { javaType(k).getDescriptor }
    def descriptor(s: Symbol):   String = { javaType(s).getDescriptor }

    def javaType(tk: TypeKind): asm.Type = {
      if(tk.isValueType) {
        if(tk.isIntSizedType) {
          (tk: @unchecked) match {
            case BOOL   => asm.Type.BOOLEAN_TYPE
            case BYTE   => asm.Type.BYTE_TYPE
            case SHORT  => asm.Type.SHORT_TYPE
            case CHAR   => asm.Type.CHAR_TYPE
            case INT    => asm.Type.INT_TYPE
          }
        } else {
          (tk: @unchecked) match {
            case UNIT   => asm.Type.VOID_TYPE
            case LONG   => asm.Type.LONG_TYPE
            case FLOAT  => asm.Type.FLOAT_TYPE
            case DOUBLE => asm.Type.DOUBLE_TYPE
          }
        }
      } else {
        assert(!tk.isBoxedType, tk) // documentation (BOXED matches none below anyway)
        (tk: @unchecked) match {
          case REFERENCE(cls)  => asm.Type.getObjectType(javaName(cls))
          case ARRAY(elem)     => javaArrayType(javaType(elem))
        }
      }
    }

    def javaType(t: Type): asm.Type = javaType(toTypeKind(t))

    def javaType(s: Symbol): asm.Type = {
      if (s.isMethod) {
        val resT: asm.Type = if (s.isClassConstructor) asm.Type.VOID_TYPE else javaType(s.tpe.resultType);
        asm.Type.getMethodType( resT, (s.tpe.paramTypes map javaType): _* )
      } else { javaType(s.tpe) }
    }

    def javaArrayType(elem: asm.Type): asm.Type = { asm.Type.getObjectType("[" + elem.getDescriptor) }

    def isDeprecated(sym: Symbol): Boolean = { sym.annotations exists (_ matches definitions.DeprecatedAttr) }

  } // end of class JBuilder


  /** functionality for building plain and mirror classes */
  abstract class JCommonBuilder(bytecodeWriter: BytecodeWriter) extends JBuilder(bytecodeWriter) {

    // -----------------------------------------------------------------------------------------
    // more constants
    // -----------------------------------------------------------------------------------------

    val INNER_CLASSES_FLAGS =
      (asm.Opcodes.ACC_PUBLIC    | asm.Opcodes.ACC_PRIVATE | asm.Opcodes.ACC_PROTECTED |
       asm.Opcodes.ACC_STATIC    | asm.Opcodes.ACC_FINAL   |
       asm.Opcodes.ACC_INTERFACE | asm.Opcodes.ACC_ABSTRACT)

    val PublicStatic      = asm.Opcodes.ACC_PUBLIC | asm.Opcodes.ACC_STATIC
    val PublicStaticFinal = asm.Opcodes.ACC_PUBLIC | asm.Opcodes.ACC_STATIC | asm.Opcodes.ACC_FINAL

    val strMODULE_INSTANCE_FIELD = nme.MODULE_INSTANCE_FIELD.toString

    // -----------------------------------------------------------------------------------------
    // Custom attribute (JVMS 4.7.1) "ScalaSig" used as marker only
    // i.e., the pickle is contained in a custom annotation, see:
    //   (1) `addAnnotations()`,
    //   (2) SID # 10 (draft) - Storage of pickled Scala signatures in class files, http://www.scala-lang.org/sid/10
    //   (3) SID # 5 - Internals of Scala Annotations, http://www.scala-lang.org/sid/5
    // That annotation in turn is not related to the "java-generic-signature" (JVMS 4.7.9)
    // other than both ending up encoded as attributes (JVMS 4.7)
    // (with the caveat that the "ScalaSig" attribute is associated to some classes,
    // while the "Signature" attribute can be associated to classes, methods, and fields.)
    // -----------------------------------------------------------------------------------------

    val versionPickle = {
      val vp = new PickleBuffer(new Array[Byte](16), -1, 0)
      assert(vp.writeIndex == 0, vp)
      vp writeNat PickleFormat.MajorVersion
      vp writeNat PickleFormat.MinorVersion
      vp writeNat 0
      vp
    }

    def pickleMarkerLocal = {
      createJAttribute(tpnme.ScalaSignatureATTR.toString, versionPickle.bytes, 0, versionPickle.writeIndex)
    }

    def pickleMarkerForeign = {
      createJAttribute(tpnme.ScalaATTR.toString, new Array[Byte](0), 0, 0)
    }

    /** Returns a ScalaSignature annotation if it must be added to this class, none otherwise.
     *  This annotation must be added to the class' annotations list when generating them.
     *
     *  Depending on whether the returned option is defined, it adds to `jclass` one of:
     *    (a) the ScalaSig marker attribute
     *        (indicating that a scala-signature-annotation aka pickle is present in this class); or
     *    (b) the Scala marker attribute
     *        (indicating that a scala-signature-annotation aka pickle is to be found in another file).
     *
     *
     *  @param jclassName The class file that is being readied.
     *  @param sym    The symbol for which the signature has been entered in the symData map.
     *                This is different than the symbol
     *                that is being generated in the case of a mirror class.
     *  @return       An option that is:
     *                - defined and contains an AnnotationInfo of the ScalaSignature type,
     *                  instantiated with the pickle signature for sym.
     *                - empty if the jclass/sym pair must not contain a pickle.
     *
     */
    def getAnnotPickle(jclassName: String, sym: Symbol): Option[AnnotationInfo] = {
      currentRun.symData get sym match {
        case Some(pickle) if !nme.isModuleName(newTermName(jclassName)) =>
          val scalaAnnot = {
            val sigBytes = ScalaSigBytes(pickle.bytes.take(pickle.writeIndex))
            AnnotationInfo(sigBytes.sigAnnot, Nil, List((nme.bytes, sigBytes)))
          }
          pickledBytes += pickle.writeIndex
          currentRun.symData -= sym
          currentRun.symData -= sym.companionSymbol
          Some(scalaAnnot)
        case _ =>
          None
      }
    }

    /**
     * Quoting from JVMS 4.7.5 The Exceptions Attribute
     *   "The Exceptions attribute indicates which checked exceptions a method may throw.
     *    There may be at most one Exceptions attribute in each method_info structure."
     *
     * The contents of that attribute are determined by the `String[] exceptions` argument to ASM's ClassVisitor.visitMethod()
     * This method returns such list of internal names.
     *
     */
    def getExceptions(excs: List[AnnotationInfo]): List[String] = {
      for (AnnotationInfo(tp, List(exc), _) <- excs.distinct if tp.typeSymbol == ThrowsClass)
      yield {
        val Literal(const) = exc
        javaName(const.typeValue.typeSymbol)
      }
    }

    /** Whether an annotation should be emitted as a Java annotation
     *   .initialize: if 'annot' is read from pickle, atp might be un-initialized
     */
    private def shouldEmitAnnotation(annot: AnnotationInfo) =
      annot.symbol.initialize.isJavaDefined &&
      annot.matches(ClassfileAnnotationClass) &&
      annot.args.isEmpty &&
      !annot.matches(DeprecatedAttr)

    // @M don't generate java generics sigs for (members of) implementation
    // classes, as they are monomorphic (TODO: ok?)
    private def needsGenericSignature(sym: Symbol) = !(
      // PP: This condition used to include sym.hasExpandedName, but this leads
      // to the total loss of generic information if a private member is
      // accessed from a closure: both the field and the accessor were generated
      // without it.  This is particularly bad because the availability of
      // generic information could disappear as a consequence of a seemingly
      // unrelated change.
         sym.isSynthetic
      || sym.isLiftedMethod
      || sym.isBridge
      || (sym.ownerChain exists (_.isImplClass))
    )

    def getCurrentCUnit(): CompilationUnit

    /** @return
     *   - `null` if no Java signature is to be added (`null` is what ASM expects in these cases).
     *   - otherwise the signature in question
     */
    def getGenericSignature(sym: Symbol, owner: Symbol): String = {

      if (!needsGenericSignature(sym)) { return null }

      val memberTpe = beforeErasure(owner.thisType.memberInfo(sym))

      val jsOpt: Option[String] = erasure.javaSig(sym, memberTpe)
      if (jsOpt.isEmpty) { return null }

      val sig = jsOpt.get
      log(sig) // This seems useful enough in the general case.

          def wrap(op: => Unit) = {
            try   { op; true }
            catch { case _ => false }
          }

      if (settings.Xverify.value) {
        // Run the signature parser to catch bogus signatures.
        val isValidSignature = wrap {
          // Alternative: scala.tools.reflect.SigParser (frontend to sun.reflect.generics.parser.SignatureParser)
          import asm.util.CheckMethodAdapter
          if (sym.isMethod)    { CheckMethodAdapter checkMethodSignature sig } // requires asm-util.jar
          else if (sym.isTerm) { CheckMethodAdapter checkFieldSignature  sig }
          else                 { CheckMethodAdapter checkClassSignature  sig }
        }

        if(!isValidSignature) {
          getCurrentCUnit().warning(sym.pos,
              """|compiler bug: created invalid generic signature for %s in %s
                 |signature: %s
                 |if this is reproducible, please report bug at https://issues.scala-lang.org/
              """.trim.stripMargin.format(sym, sym.owner.skipPackageObject.fullName, sig))
          return null
        }
      }

      if ((settings.check containsName phaseName)) {
        val normalizedTpe = beforeErasure(erasure.prepareSigMap(memberTpe))
        val bytecodeTpe = owner.thisType.memberInfo(sym)
        if (!sym.isType && !sym.isConstructor && !(erasure.erasure(sym)(normalizedTpe) =:= bytecodeTpe)) {
          getCurrentCUnit().warning(sym.pos,
              """|compiler bug: created generic signature for %s in %s that does not conform to its erasure
                 |signature: %s
                 |original type: %s
                 |normalized type: %s
                 |erasure type: %s
                 |if this is reproducible, please report bug at http://issues.scala-lang.org/
              """.trim.stripMargin.format(sym, sym.owner.skipPackageObject.fullName, sig, memberTpe, normalizedTpe, bytecodeTpe))
           return null
        }
      }

      sig
    }

    def ubytesToCharArray(bytes: Array[Byte]): Array[Char] = {
      val ca = new Array[Char](bytes.size)
      var idx = 0
      while(idx < bytes.size) {
        val b: Byte = bytes(idx)
        assert((b & ~0x7f) == 0)
        ca(idx) = b.asInstanceOf[Char]
        idx += 1
      }

      ca
    }

    // TODO this method isn't exercised during bootstrapping. Open question: is it bug free?
    private def arrEncode(sb: ScalaSigBytes): Array[String] = {
      var strs: List[String]  = Nil
      val bSeven: Array[Byte] = sb.sevenBitsMayBeZero
      // chop into slices of at most 65535 bytes, counting 0x00 as taking two bytes (as per JVMS 4.4.7 The CONSTANT_Utf8_info Structure)
      var prevOffset = 0
      var offset     = 0
      var encLength  = 0
      while(offset < bSeven.size) {
        val newEncLength = encLength.toLong + (if(bSeven(offset) == 0) 2 else 1)
        if(newEncLength > 65535) {
          val ba     = bSeven.slice(prevOffset, offset)
          strs     ::= new java.lang.String(ubytesToCharArray(ba))
          encLength  = 0
          prevOffset = offset
        } else {
          encLength += 1
          offset    += 1
        }
      }
      if(prevOffset < offset) {
        assert(offset == bSeven.length)
        val ba = bSeven.slice(prevOffset, offset)
        strs ::= new java.lang.String(ubytesToCharArray(ba))
      }
      assert(strs.size > 1, "encode instead as one String via strEncode()") // TODO too strict?
      strs.reverse.toArray
    }

    private def strEncode(sb: ScalaSigBytes): String = {
      val ca = ubytesToCharArray(sb.sevenBitsMayBeZero)
      new java.lang.String(ca)
      // debug val bvA = new asm.ByteVector; bvA.putUTF8(s)
      // debug val enc: Array[Byte] = scala.reflect.internal.pickling.ByteCodecs.encode(bytes)
      // debug assert(enc(idx) == bvA.getByte(idx + 2))
      // debug assert(bvA.getLength == enc.size + 2)
    }

    def emitArgument(av:   asm.AnnotationVisitor,
                     name: String,
                     arg:  ClassfileAnnotArg) {
      arg match {

        case LiteralAnnotArg(const) =>
          if(const.isNonUnitAnyVal) { av.visit(name, const.value) }
          else {
            const.tag match {
              case StringTag  =>
                assert(const.value != null, const) // TODO this invariant isn't documented in `case class Constant`
                av.visit(name, const.stringValue)  // `stringValue` special-cases null, but that execution path isn't exercised for a const with StringTag
              case ClassTag   => av.visit(name, javaType(const.typeValue))
              case EnumTag =>
                val edesc  = descriptor(const.tpe) // the class descriptor of the enumeration class.
                val evalue = const.symbolValue.name.toString // value the actual enumeration value.
                av.visitEnum(name, edesc, evalue)
            }
          }

        case sb@ScalaSigBytes(bytes) =>
          // see http://www.scala-lang.org/sid/10 (Storage of pickled Scala signatures in class files)
          // also JVMS Sec. 4.7.16.1 The element_value structure and JVMS Sec. 4.4.7 The CONSTANT_Utf8_info Structure.
          val assocValue = (if(sb.fitsInOneString) strEncode(sb) else arrEncode(sb))
          av.visit(name, assocValue)
          // for the lazy val in ScalaSigBytes to be GC'ed, the invoker of emitAnnotations() should hold the ScalaSigBytes in a method-local var that doesn't escape.

        case ArrayAnnotArg(args) =>
          val arrAnnotV: asm.AnnotationVisitor = av.visitArray(name)
          for(arg <- args) { emitArgument(arrAnnotV, null, arg) }
          arrAnnotV.visitEnd()

        case NestedAnnotArg(annInfo) =>
          val AnnotationInfo(typ, args, assocs) = annInfo
          assert(args.isEmpty, args)
          val desc = descriptor(typ) // the class descriptor of the nested annotation class
          val nestedVisitor = av.visitAnnotation(name, desc)
          emitAssocs(nestedVisitor, assocs)
      }
    }

    def emitAssocs(av: asm.AnnotationVisitor, assocs: List[(Name, ClassfileAnnotArg)]) {
      for ((name, value) <- assocs) {
        emitArgument(av, name.toString(), value)
      }
      av.visitEnd()
    }

<<<<<<< HEAD
    def emitAnnotations(cw: asm.ClassVisitor, annotations: List[AnnotationInfo]) {
      for(annot <- annotations; if shouldEmitAnnotation(annot)) {
        val AnnotationInfo(typ, args, assocs) = annot
        assert(args.isEmpty, args)
        val av = cw.visitAnnotation(descriptor(typ), true)
        emitAssocs(av, assocs)
=======
    /** Run the signature parser to catch bogus signatures.
     */
    def isValidSignature(sym: Symbol, sig: String) = (
      if (sym.isMethod) SigParser verifyMethod sig
      else if (sym.isTerm) SigParser verifyType sig
      else SigParser verifyClass sig
    )

    // @M don't generate java generics sigs for (members of) implementation
    // classes, as they are monomorphic (TODO: ok?)
    private def needsGenericSignature(sym: Symbol) = !(
      // PP: This condition used to include sym.hasExpandedName, but this leads
      // to the total loss of generic information if a private member is
      // accessed from a closure: both the field and the accessor were generated
      // without it.  This is particularly bad because the availability of
      // generic information could disappear as a consequence of a seemingly
      // unrelated change.
         sym.isSynthetic
      || sym.isLiftedMethod
      || sym.isBridge
      || (sym.ownerChain exists (_.isImplClass))
    )
    def addGenericSignature(jmember: JMember, sym: Symbol, owner: Symbol) {
      if (needsGenericSignature(sym)) {
        val memberTpe = beforeErasure(owner.thisType.memberInfo(sym))

        erasure.javaSig(sym, memberTpe) foreach { sig =>
          // This seems useful enough in the general case.
          log(sig)
          /** Since we're using a sun internal class for signature validation,
           *  we have to allow for it not existing or otherwise malfunctioning:
           *  in which case we treat every signature as valid.  Medium term we
           *  should certainly write independent signature validation.
           */
          if (settings.Xverify.value && SigParser.isParserAvailable && !isValidSignature(sym, sig)) {
            clasz.cunit.warning(sym.pos,
                """|compiler bug: created invalid generic signature for %s in %s
                   |signature: %s
                   |if this is reproducible, please report bug at https://issues.scala-lang.org/
                """.trim.stripMargin.format(sym, sym.owner.skipPackageObject.fullName, sig))
            return
          }
          if (checkSignatures) {
            val normalizedTpe = beforeErasure(erasure.prepareSigMap(memberTpe))
            val bytecodeTpe = owner.thisType.memberInfo(sym)
            if (!sym.isType && !sym.isConstructor && !(erasure.erasure(sym)(normalizedTpe) =:= bytecodeTpe)) {
              clasz.cunit.warning(sym.pos,
                  """|compiler bug: created generic signature for %s in %s that does not conform to its erasure
                     |signature: %s
                     |original type: %s
                     |normalized type: %s
                     |erasure type: %s
                     |if this is reproducible, please report bug at https://issues.scala-lang.org/
                  """.trim.stripMargin.format(sym, sym.owner.skipPackageObject.fullName, sig, memberTpe, normalizedTpe, bytecodeTpe))
               return
            }
          }
          val index = jmember.getConstantPool.addUtf8(sig).toShort
          if (opt.verboseDebug)
            beforeErasure(println("add generic sig "+sym+":"+sym.info+" ==> "+sig+" @ "+index))

          val buf = ByteBuffer.allocate(2)
          buf putShort index
          addAttribute(jmember, tpnme.SignatureATTR, buf)
        }
>>>>>>> f2bc58ce
      }
    }

    def emitAnnotations(mw: asm.MethodVisitor, annotations: List[AnnotationInfo]) {
      for(annot <- annotations; if shouldEmitAnnotation(annot)) {
        val AnnotationInfo(typ, args, assocs) = annot
        assert(args.isEmpty, args)
        val av = mw.visitAnnotation(descriptor(typ), true)
        emitAssocs(av, assocs)
      }
    }

    def emitAnnotations(fw: asm.FieldVisitor, annotations: List[AnnotationInfo]) {
      for(annot <- annotations; if shouldEmitAnnotation(annot)) {
        val AnnotationInfo(typ, args, assocs) = annot
        assert(args.isEmpty, args)
        val av = fw.visitAnnotation(descriptor(typ), true)
        emitAssocs(av, assocs)
      }
    }

    def emitParamAnnotations(jmethod: asm.MethodVisitor, pannotss: List[List[AnnotationInfo]]) {
      val annotationss = pannotss map (_ filter shouldEmitAnnotation)
      if (annotationss forall (_.isEmpty)) return
      for (Pair(annots, idx) <- annotationss.zipWithIndex;
           annot <- annots) {
        val AnnotationInfo(typ, args, assocs) = annot
        assert(args.isEmpty, args)
        val pannVisitor: asm.AnnotationVisitor = jmethod.visitParameterAnnotation(idx, descriptor(typ), true)
        emitAssocs(pannVisitor, assocs)
      }
    }

    def addInnerClasses(csym: Symbol, jclass: asm.ClassVisitor) {
      /** The outer name for this inner class. Note that it returns null
       *  when the inner class should not get an index in the constant pool.
       *  That means non-member classes (anonymous). See Section 4.7.5 in the JVMS.
       */
      def outerName(innerSym: Symbol): String = {
        if (innerSym.originalEnclosingMethod != NoSymbol)
          null
        else {
          val outerName = javaName(innerSym.rawowner)
          if (isTopLevelModule(innerSym.rawowner)) "" + nme.stripModuleSuffix(newTermName(outerName))
          else outerName
        }
      }

      def innerName(innerSym: Symbol): String =
        if (innerSym.isAnonymousClass || innerSym.isAnonymousFunction)
          null
        else
          innerSym.rawname + innerSym.moduleSuffix

      // add inner classes which might not have been referenced yet
      afterErasure {
        for (sym <- List(csym, csym.linkedClassOfClass); m <- sym.info.decls.map(innerClassSymbolFor) if m.isClass)
          innerClassBuffer += m
      }

      val allInners: List[Symbol] = innerClassBuffer.toList
      if (allInners.nonEmpty) {
        debuglog(csym.fullName('.') + " contains " + allInners.size + " inner classes.")

        // entries ready to be serialized into the classfile, used to detect duplicates.
        val entries = mutable.Map.empty[String, String]

        // sort them so inner classes succeed their enclosing class to satisfy the Eclipse Java compiler
        for (innerSym <- allInners sortBy (_.name.length)) { // TODO why not sortBy (_.name.toString()) ??
          val flags = mkFlags(
            if (innerSym.rawowner.hasModuleFlag) asm.Opcodes.ACC_STATIC else 0,
            javaFlags(innerSym),
            if(isDeprecated(innerSym)) asm.Opcodes.ACC_DEPRECATED else 0 // ASM pseudo-access flag
          ) & (INNER_CLASSES_FLAGS | asm.Opcodes.ACC_DEPRECATED)
          val jname = javaName(innerSym)  // never null
          val oname = outerName(innerSym) // null when method-enclosed
          val iname = innerName(innerSym) // null for anonymous inner class

          // Mimicking javap inner class output
          debuglog(
            if (oname == null || iname == null) "//class " + jname
            else "//%s=class %s of class %s".format(iname, jname, oname)
          )

          assert(jname != null, "javaName is broken.") // documentation
          val doAdd = entries.get(jname) match {
            // TODO is it ok for prevOName to be be null? (Someone should really document the invariants of the InnerClasses bytecode attribute)
            case Some(prevOName) =>
              // this occurs e.g. when innerClassBuffer contains both class Thread$State, object Thread$State,
              // i.e. for them it must be the case that oname == java/lang/Thread
              assert(prevOName == oname, "duplicate")
              false
            case None => true
          }

          if(doAdd) {
            entries += (jname -> oname)
            jclass.visitInnerClass(jname, oname, iname, flags)
          }

          /*
           * TODO Add assert for: (JVMS 4.7.6 The InnerClasses attribute)
           * If a class file has a version number that is greater than or equal to 51.0, and
           * has an InnerClasses attribute in its attributes table, then for all entries in the
           * classes array of the InnerClasses attribute, the value of the
           * outer_class_info_index item must be zero if the value of the
           * inner_name_index item is zero.
           */

        }
      }
    }

    /** Adds a @remote annotation, actual use unknown.
     *
     * Invoked from genMethod() and addForwarder().
     */
    def addRemoteExceptionAnnot(isRemoteClass: Boolean, isJMethodPublic: Boolean, meth: Symbol) {
      val needsAnnotation = (
        (  isRemoteClass ||
           isRemote(meth) && isJMethodPublic
        ) && !(meth.throwsAnnotations contains RemoteExceptionClass)
      )
      if (needsAnnotation) {
        val c   = Constant(RemoteExceptionClass.tpe)
        val arg = Literal(c) setType c.tpe
        meth.addAnnotation(ThrowsClass, arg)
      }
    }

    // -----------------------------------------------------------------------------------------
    // Static forwarders (related to mirror classes but also present in
    // a plain class lacking companion module, for details see `isCandidateForForwarders`).
    // -----------------------------------------------------------------------------------------

    val ExcludedForwarderFlags = {
      import Flags._
      // Should include DEFERRED but this breaks findMember.
      ( CASE | SPECIALIZED | LIFTED | PROTECTED | STATIC | EXPANDEDNAME | BridgeAndPrivateFlags )
    }

    /** Add a forwarder for method m. Used only from addForwarders(). */
    private def addForwarder(isRemoteClass: Boolean, jclass: asm.ClassVisitor, module: Symbol, m: Symbol) {
      val moduleName     = javaName(module)
      val methodInfo     = module.thisType.memberInfo(m)
      val paramJavaTypes: List[asm.Type] = methodInfo.paramTypes map javaType
      // val paramNames     = 0 until paramJavaTypes.length map ("x_" + _)

      /** Forwarders must not be marked final,
       *  as the JVM will not allow redefinition of a final static method,
       *  and we don't know what classes might be subclassing the companion class.  See SI-4827.
       */
      // TODO: evaluate the other flags we might be dropping on the floor here.
      // TODO: ACC_SYNTHETIC ?
      val flags = PublicStatic | (
        if (m.isVarargsMethod) asm.Opcodes.ACC_VARARGS else 0
      )

      // TODO needed? for(ann <- m.annotations) { ann.symbol.initialize }
      val jgensig = if (m.isDeferred) null else getGenericSignature(m, module); // only add generic signature if method concrete; bug #1745
      addRemoteExceptionAnnot(isRemoteClass, hasPublicBitSet(flags), m)
      val (throws, others) = m.annotations partition (_.symbol == ThrowsClass)
      val thrownExceptions: List[String] = getExceptions(throws)

      val jReturnType = javaType(methodInfo.resultType)
      val mdesc = asm.Type.getMethodDescriptor(jReturnType, paramJavaTypes: _*)
      val mirrorMethodName = javaName(m)
      val mirrorMethod: asm.MethodVisitor = jclass.visitMethod(
        flags,
        mirrorMethodName,
        mdesc,
        jgensig,
        mkArray(thrownExceptions)
      )

      // typestate: entering mode with valid call sequences:
      //   [ visitAnnotationDefault ] ( visitAnnotation | visitParameterAnnotation | visitAttribute )*

      emitAnnotations(mirrorMethod, others)
      emitParamAnnotations(mirrorMethod, m.info.params.map(_.annotations))

      // typestate: entering mode with valid call sequences:
      //   visitCode ( visitFrame | visitXInsn | visitLabel | visitTryCatchBlock | visitLocalVariable | visitLineNumber )* visitMaxs ] visitEnd

      mirrorMethod.visitCode()

      mirrorMethod.visitFieldInsn(asm.Opcodes.GETSTATIC, moduleName, strMODULE_INSTANCE_FIELD, descriptor(module))

      var index = 0
      for(jparamType <- paramJavaTypes) {
        mirrorMethod.visitVarInsn(jparamType.getOpcode(asm.Opcodes.ILOAD), index)
        assert(jparamType.getSort() != asm.Type.METHOD, jparamType)
        index += jparamType.getSize()
      }

      mirrorMethod.visitMethodInsn(asm.Opcodes.INVOKEVIRTUAL, moduleName, mirrorMethodName, javaType(m).getDescriptor)
      mirrorMethod.visitInsn(jReturnType.getOpcode(asm.Opcodes.IRETURN))

      mirrorMethod.visitMaxs(0, 0) // just to follow protocol, dummy arguments
      mirrorMethod.visitEnd()

    }

    /** Add forwarders for all methods defined in `module` that don't conflict
     *  with methods in the companion class of `module`. A conflict arises when
     *  a method with the same name is defined both in a class and its companion object:
     *  method signature is not taken into account.
     */
    def addForwarders(isRemoteClass: Boolean, jclass: asm.ClassVisitor, jclassName: String, moduleClass: Symbol) {
      assert(moduleClass.isModuleClass, moduleClass)
      debuglog("Dumping mirror class for object: " + moduleClass)

      val linkedClass  = moduleClass.companionClass
      val linkedModule = linkedClass.companionSymbol
      lazy val conflictingNames: Set[Name] = {
        linkedClass.info.members collect { case sym if sym.name.isTermName => sym.name } toSet
      }
      debuglog("Potentially conflicting names for forwarders: " + conflictingNames)

      for (m <- moduleClass.info.membersBasedOnFlags(ExcludedForwarderFlags, Flags.METHOD)) {
        if (m.isType || m.isDeferred || (m.owner eq ObjectClass) || m.isConstructor)
          debuglog("No forwarder for '%s' from %s to '%s'".format(m, jclassName, moduleClass))
        else if (conflictingNames(m.name))
          log("No forwarder for " + m + " due to conflict with " + linkedClass.info.member(m.name))
        else {
          log("Adding static forwarder for '%s' from %s to '%s'".format(m, jclassName, moduleClass))
          addForwarder(isRemoteClass, jclass, moduleClass, m)
        }
      }
    }

  } // end of class JCommonBuilder


  trait JAndroidBuilder {
    self: JPlainBuilder =>

    /** From the reference documentation of the Android SDK:
     *  The `Parcelable` interface identifies classes whose instances can be written to and restored from a `Parcel`.
     *  Classes implementing the `Parcelable` interface must also have a static field called `CREATOR`,
     *  which is an object implementing the `Parcelable.Creator` interface.
     */
    private val androidFieldName = newTermName("CREATOR")

    private lazy val AndroidParcelableInterface = definitions.getClassIfDefined("android.os.Parcelable")
    private lazy val AndroidCreatorClass        = definitions.getClassIfDefined("android.os.Parcelable$Creator")

    def isAndroidParcelableClass(sym: Symbol) =
      (AndroidParcelableInterface != NoSymbol) &&
      (sym.parentSymbols contains AndroidParcelableInterface)

    /* Typestate: should be called before emitting fields (because it adds an IField to the current IClass). */
    def addCreatorCode(block: BasicBlock) {
      val fieldSymbol = (
        clasz.symbol.newValue(newTermName(androidFieldName), NoPosition, Flags.STATIC | Flags.FINAL)
          setInfo AndroidCreatorClass.tpe
      )
      val methodSymbol = definitions.getMember(clasz.symbol.companionModule, androidFieldName)
      clasz addField new IField(fieldSymbol)
      block emit CALL_METHOD(methodSymbol, Static(false))
      block emit STORE_FIELD(fieldSymbol, true)
    }

    def legacyAddCreatorCode(clinit: asm.MethodVisitor) {
      val creatorType: asm.Type = javaType(AndroidCreatorClass)
      val tdesc_creator = creatorType.getDescriptor

      jclass.visitField(
        PublicStaticFinal,
        androidFieldName,
        tdesc_creator,
        null, // no java-generic-signature
        null  // no initial value
      ).visitEnd()

      val moduleName = javaName(clasz.symbol)+"$"

      clinit.visitFieldInsn(
        asm.Opcodes.GETSTATIC,
        moduleName,
        strMODULE_INSTANCE_FIELD,
        asm.Type.getObjectType(moduleName).getDescriptor
      )

      clinit.visitMethodInsn(
        asm.Opcodes.INVOKEVIRTUAL,
        moduleName,
        androidFieldName,
        asm.Type.getMethodDescriptor(creatorType, Array.empty[asm.Type]: _*)
      )

      clinit.visitFieldInsn(
        asm.Opcodes.PUTSTATIC,
        thisName,
        androidFieldName,
        tdesc_creator
      )
    }

  } // end of trait JAndroidBuilder

  /** Map from type kinds to the Java reference types.
   *  It is used to push class literals onto the operand stack.
   *  @see Predef.classOf
   *  @see genConstant()
   */
  private val classLiteral = immutable.Map[TypeKind, asm.Type](
    UNIT   -> asm.Type.getObjectType("java/lang/Void"),
    BOOL   -> asm.Type.getObjectType("java/lang/Boolean"),
    BYTE   -> asm.Type.getObjectType("java/lang/Byte"),
    SHORT  -> asm.Type.getObjectType("java/lang/Short"),
    CHAR   -> asm.Type.getObjectType("java/lang/Character"),
    INT    -> asm.Type.getObjectType("java/lang/Integer"),
    LONG   -> asm.Type.getObjectType("java/lang/Long"),
    FLOAT  -> asm.Type.getObjectType("java/lang/Float"),
    DOUBLE -> asm.Type.getObjectType("java/lang/Double")
  )

  def isNonUnitValueTK(tk: TypeKind): Boolean = { tk.isValueType && tk != UNIT }

  case class MethodNameAndType(mname: String, mdesc: String)

  private val jBoxTo: Map[TypeKind, MethodNameAndType] = {
    Map(
      BOOL   -> MethodNameAndType("boxToBoolean",   "(Z)Ljava/lang/Boolean;"  ) ,
      BYTE   -> MethodNameAndType("boxToByte",      "(B)Ljava/lang/Byte;"     ) ,
      CHAR   -> MethodNameAndType("boxToCharacter", "(C)Ljava/lang/Character;") ,
      SHORT  -> MethodNameAndType("boxToShort",     "(S)Ljava/lang/Short;"    ) ,
      INT    -> MethodNameAndType("boxToInteger",   "(I)Ljava/lang/Integer;"  ) ,
      LONG   -> MethodNameAndType("boxToLong",      "(J)Ljava/lang/Long;"     ) ,
      FLOAT  -> MethodNameAndType("boxToFloat",     "(F)Ljava/lang/Float;"    ) ,
      DOUBLE -> MethodNameAndType("boxToDouble",    "(D)Ljava/lang/Double;"   )
    )
  }

  private val jUnboxTo: Map[TypeKind, MethodNameAndType] = {
    Map(
      BOOL   -> MethodNameAndType("unboxToBoolean", "(Ljava/lang/Object;)Z") ,
      BYTE   -> MethodNameAndType("unboxToByte",    "(Ljava/lang/Object;)B") ,
      CHAR   -> MethodNameAndType("unboxToChar",    "(Ljava/lang/Object;)C") ,
      SHORT  -> MethodNameAndType("unboxToShort",   "(Ljava/lang/Object;)S") ,
      INT    -> MethodNameAndType("unboxToInt",     "(Ljava/lang/Object;)I") ,
      LONG   -> MethodNameAndType("unboxToLong",    "(Ljava/lang/Object;)J") ,
      FLOAT  -> MethodNameAndType("unboxToFloat",   "(Ljava/lang/Object;)F") ,
      DOUBLE -> MethodNameAndType("unboxToDouble",  "(Ljava/lang/Object;)D")
    )
  }

  case class BlockInteval(start: BasicBlock, end: BasicBlock)

  /** builder of plain classes */
  class JPlainBuilder(bytecodeWriter: BytecodeWriter)
    extends JCommonBuilder(bytecodeWriter)
    with    JAndroidBuilder {

    val MIN_SWITCH_DENSITY = 0.7

    val StringBuilderClassName = javaName(definitions.StringBuilderClass)
    val BoxesRunTime = "scala/runtime/BoxesRunTime"

    val StringBuilderType = asm.Type.getObjectType(StringBuilderClassName)
    val mdesc_toString    = "()Ljava/lang/String;"
    val mdesc_arrayClone  = "()Ljava/lang/Object;"

    val tdesc_long        = asm.Type.LONG_TYPE.getDescriptor // ie. "J"

    def isParcelableClass = isAndroidParcelableClass(clasz.symbol)

    def serialVUID: Option[Long] = clasz.symbol getAnnotation SerialVersionUIDAttr collect {
      case AnnotationInfo(_, Literal(const) :: _, _) => const.longValue
    }

    private def getSuperInterfaces(c: IClass): Array[String] = {

        // Additional interface parents based on annotations and other cues
        def newParentForAttr(attr: Symbol): Option[Symbol] = attr match {
          case SerializableAttr => Some(SerializableClass)
          case CloneableAttr    => Some(JavaCloneableClass)
          case RemoteAttr       => Some(RemoteInterfaceClass)
          case _                => None
        }

        /** Drop redundant interfaces (ones which are implemented by some other parent) from the immediate parents.
         *  This is important on Android because there is otherwise an interface explosion.
         */
        def minimizeInterfaces(lstIfaces: List[Symbol]): List[Symbol] = {
          var rest   = lstIfaces
          var leaves = List.empty[Symbol]
          while(!rest.isEmpty) {
            val candidate = rest.head
            val nonLeaf = leaves exists { lsym => lsym isSubClass candidate }
            if(!nonLeaf) {
              leaves = candidate :: (leaves filterNot { lsym => candidate isSubClass lsym })
            }
            rest = rest.tail
          }

          leaves
        }

      val ps = c.symbol.info.parents
      val superInterfaces0: List[Symbol] = if(ps.isEmpty) Nil else c.symbol.mixinClasses;
      val superInterfaces = superInterfaces0 ++ c.symbol.annotations.flatMap(ann => newParentForAttr(ann.symbol)) distinct

      if(superInterfaces.isEmpty) EMPTY_STRING_ARRAY
      else mkArray(minimizeInterfaces(superInterfaces) map javaName)
    }

    var clasz:    IClass = _           // this var must be assigned only by genClass()
    var jclass:   asm.ClassWriter = _  // the classfile being emitted
    var thisName: String = _           // the internal name of jclass

    def thisDescr: String = {
      assert(thisName != null, "thisDescr invoked too soon.")
      asm.Type.getObjectType(thisName).getDescriptor
    }

    def getCurrentCUnit(): CompilationUnit = { clasz.cunit }

    def genClass(c: IClass) {
      clasz = c
      innerClassBuffer.clear()

      thisName = javaName(c.symbol) // the internal name of the class being emitted

      val ps = c.symbol.info.parents
      val superClass: String = if(ps.isEmpty) JAVA_LANG_OBJECT.getInternalName else javaName(ps.head.typeSymbol);

      val ifaces = getSuperInterfaces(c)

      val thisSignature = getGenericSignature(c.symbol, c.symbol.owner)
      val flags = mkFlags(
        javaFlags(c.symbol),
        if(isDeprecated(c.symbol)) asm.Opcodes.ACC_DEPRECATED else 0 // ASM pseudo access flag
      )
      jclass  = createJClass(flags,
                             thisName, thisSignature,
                             superClass, ifaces)

      // typestate: entering mode with valid call sequences:
      //   [ visitSource ] [ visitOuterClass ] ( visitAnnotation | visitAttribute )*

      jclass.visitSource(c.cunit.source.toString,
                         null /* SourceDebugExtension */)

      val enclM = getEnclosingMethodAttribute()
      if(enclM != null) {
        val EnclMethodEntry(className, methodName, methodType) = enclM
        jclass.visitOuterClass(className, methodName, methodType.getDescriptor)
      }

      // typestate: entering mode with valid call sequences:
      //   ( visitAnnotation | visitAttribute )*

      val ssa = getAnnotPickle(thisName, c.symbol)
      jclass.visitAttribute(if(ssa.isDefined) pickleMarkerLocal else pickleMarkerForeign)
      emitAnnotations(jclass, c.symbol.annotations ++ ssa)

      // typestate: entering mode with valid call sequences:
      //   ( visitInnerClass | visitField | visitMethod )* visitEnd

      if (isStaticModule(c.symbol) || serialVUID != None || isParcelableClass) {

        if (isStaticModule(c.symbol)) { addModuleInstanceField() }
        addStaticInit(c.lookupStaticCtor)

      } else {

        for (constructor <- c.lookupStaticCtor) {
          addStaticInit(Some(constructor))
        }
        val skipStaticForwarders = (c.symbol.isInterface || settings.noForwarders.value)
        if (!skipStaticForwarders) {
          val lmoc = c.symbol.companionModule
          // add static forwarders if there are no name conflicts; see bugs #363 and #1735
          if (lmoc != NoSymbol) {
            // it must be a top level class (name contains no $s)
            val isCandidateForForwarders = {
              afterPickler { !(lmoc.name.toString contains '$') && lmoc.hasModuleFlag && !lmoc.isImplClass && !lmoc.isNestedClass }
            }
            if (isCandidateForForwarders) {
              log("Adding static forwarders from '%s' to implementations in '%s'".format(c.symbol, lmoc))
              addForwarders(isRemote(clasz.symbol), jclass, thisName, lmoc.moduleClass)
            }
          }
        }

      }

      clasz.fields  foreach genField
      clasz.methods foreach { im => genMethod(im, c.symbol.isInterface) }

      addInnerClasses(clasz.symbol, jclass)
      jclass.visitEnd()
      writeIfNotTooBig("" + c.symbol.name, thisName, jclass, c.symbol)

    }

    /**
     * @param owner internal name of the enclosing class of the class.
     *
     * @param name the name of the method that contains the class.

     * @param methodType the method that contains the class.
     */
    case class EnclMethodEntry(owner: String, name: String, methodType: asm.Type)

    /**
     * @return null if the current class is not internal to a method
     *
     * Quoting from JVMS 4.7.7 The EnclosingMethod Attribute
     *   A class must have an EnclosingMethod attribute if and only if it is a local class or an anonymous class.
     *   A class may have no more than one EnclosingMethod attribute.
     *
     */
    private def getEnclosingMethodAttribute(): EnclMethodEntry = { // JVMS 4.7.7
      var res: EnclMethodEntry = null
      val clazz = clasz.symbol
      val sym = clazz.originalEnclosingMethod
      if (sym.isMethod) {
        debuglog("enclosing method for %s is %s (in %s)".format(clazz, sym, sym.enclClass))
        res = EnclMethodEntry(javaName(sym.enclClass), javaName(sym), javaType(sym))
      } else if (clazz.isAnonymousClass) {
        val enclClass = clazz.rawowner
        assert(enclClass.isClass, enclClass)
        val sym = enclClass.primaryConstructor
        if (sym == NoSymbol) {
          log("Ran out of room looking for an enclosing method for %s: no constructor here.".format(enclClass, clazz))
        } else {
          debuglog("enclosing method for %s is %s (in %s)".format(clazz, sym, enclClass))
          res = EnclMethodEntry(javaName(enclClass), javaName(sym), javaType(sym))
        }
      }

      res
    }

    def genField(f: IField) {
      debuglog("Adding field: " + f.symbol.fullName)

      val javagensig = getGenericSignature(f.symbol, clasz.symbol)

      val flags = mkFlags(
        javaFieldFlags(f.symbol),
        if(isDeprecated(f.symbol)) asm.Opcodes.ACC_DEPRECATED else 0 // ASM pseudo access flag
      )

      val jfield: asm.FieldVisitor = jclass.visitField(
        flags,
        javaName(f.symbol),
        javaType(f.symbol.tpe).getDescriptor(),
        javagensig,
        null // no initial value
      )

      emitAnnotations(jfield, f.symbol.annotations)
      jfield.visitEnd()
    }

    def debugLevel = settings.debuginfo.indexOfChoice

    // val emitSource = debugLevel >= 1
    val emitLines  = debugLevel >= 2
    val emitVars   = debugLevel >= 3

    var method:  IMethod = _
    var jmethod: asm.MethodVisitor = _
    var jMethodName: String = _

    @inline final def emit(opc: Int) { jmethod.visitInsn(opc) }

    def genMethod(m: IMethod, isJInterface: Boolean) {

        def isClosureApply(sym: Symbol): Boolean = {
          (sym.name == nme.apply) &&
          sym.owner.isSynthetic &&
          sym.owner.tpe.parents.exists { t =>
            val TypeRef(_, sym, _) = t
            FunctionClass contains sym
          }
        }

      if (m.symbol.isStaticConstructor || definitions.isGetClass(m.symbol)) return

      debuglog("Generating method " + m.symbol.fullName)
      method = m
      computeLocalVarsIndex(m)

      var resTpe: asm.Type = javaType(m.symbol.tpe.resultType)
      if (m.symbol.isClassConstructor)
        resTpe = asm.Type.VOID_TYPE

      val flags = mkFlags(
        javaFlags(m.symbol),
        if (isJInterface)          asm.Opcodes.ACC_ABSTRACT   else 0,
        if (m.symbol.isStrictFP)   asm.Opcodes.ACC_STRICT     else 0,
        if (method.native)         asm.Opcodes.ACC_NATIVE     else 0, // native methods of objects are generated in mirror classes
        if(isDeprecated(m.symbol)) asm.Opcodes.ACC_DEPRECATED else 0  // ASM pseudo access flag
      )

      // TODO needed? for(ann <- m.symbol.annotations) { ann.symbol.initialize }
      val jgensig = getGenericSignature(m.symbol, clasz.symbol)
      addRemoteExceptionAnnot(isRemote(clasz.symbol), hasPublicBitSet(flags), m.symbol)
      val (excs, others) = m.symbol.annotations partition (_.symbol == ThrowsClass)
      val thrownExceptions: List[String] = getExceptions(excs)

      jMethodName = javaName(m.symbol)
      val mdesc = asm.Type.getMethodDescriptor(resTpe, (m.params map (p => javaType(p.kind))): _*)
      jmethod = jclass.visitMethod(
        flags,
        jMethodName,
        mdesc,
        jgensig,
        mkArray(thrownExceptions)
      )

      // TODO param names: (m.params map (p => javaName(p.sym)))

      // typestate: entering mode with valid call sequences:
      //   [ visitAnnotationDefault ] ( visitAnnotation | visitParameterAnnotation | visitAttribute )*

      emitAnnotations(jmethod, others)
      emitParamAnnotations(jmethod, m.params.map(_.sym.annotations))

      // typestate: entering mode with valid call sequences:
      //   [ visitCode ( visitFrame | visitXInsn | visitLabel | visitTryCatchBlock | visitLocalVariable | visitLineNumber )* visitMaxs ] visitEnd
      // In addition, the visitXInsn and visitLabel methods must be called in the sequential order of the bytecode instructions of the visited code,
      // visitTryCatchBlock must be called before the labels passed as arguments have been visited, and
      // the visitLocalVariable and visitLineNumber methods must be called after the labels passed as arguments have been visited.

      val hasAbstractBitSet = ((flags & asm.Opcodes.ACC_ABSTRACT) != 0)
      val hasCodeAttribute  = (!hasAbstractBitSet && !method.native)
      if (hasCodeAttribute) {

        jmethod.visitCode()

        if (emitVars && isClosureApply(method.symbol)) {
          // add a fake local for debugging purposes
          val outerField = clasz.symbol.info.decl(nme.OUTER_LOCAL)
          if (outerField != NoSymbol) {
            log("Adding fake local to represent outer 'this' for closure " + clasz)
            val _this =
              new Local(method.symbol.newVariable(nme.FAKE_LOCAL_THIS),
                        toTypeKind(outerField.tpe),
                        false)
            m.locals = m.locals ::: List(_this)
            computeLocalVarsIndex(m) // since we added a new local, we need to recompute indexes
            jmethod.visitVarInsn(asm.Opcodes.ALOAD, 0)
            jmethod.visitFieldInsn(asm.Opcodes.GETFIELD,
                                   javaName(clasz.symbol), // field owner
                                   javaName(outerField),   // field name
                                   descriptor(outerField)  // field descriptor
            )
            assert(_this.kind.isReferenceType, _this.kind)
            jmethod.visitVarInsn(asm.Opcodes.ASTORE, indexOf(_this))
          }
        }

        assert( m.locals forall { local => (m.params contains local) == local.arg }, m.locals )

        val hasStaticBitSet = ((flags & asm.Opcodes.ACC_STATIC) != 0)
        genCode(m, emitVars, hasStaticBitSet)

        jmethod.visitMaxs(0, 0) // just to follow protocol, dummy arguments
      }

      jmethod.visitEnd()

    }

    def addModuleInstanceField() {
      val fv =
        jclass.visitField(PublicStaticFinal, // TODO confirm whether we really don't want ACC_SYNTHETIC nor ACC_DEPRECATED
                          strMODULE_INSTANCE_FIELD,
                          thisDescr,
                          null, // no java-generic-signature
                          null  // no initial value
        )

      // typestate: entering mode with valid call sequences:
      //   ( visitAnnotation | visitAttribute )* visitEnd.

      fv.visitEnd()
    }


    /* Typestate: should be called before being done with emitting fields (because it invokes addCreatorCode() which adds an IField to the current IClass). */
    def addStaticInit(mopt: Option[IMethod]) {

      val clinitMethod: asm.MethodVisitor = jclass.visitMethod(
        PublicStatic, // TODO confirm whether we really don't want ACC_SYNTHETIC nor ACC_DEPRECATED
        CLASS_CONSTRUCTOR_NAME,
        mdesc_arglessvoid,
        null, // no java-generic-signature
        null  // no throwable exceptions
      )

      mopt match {

       	case Some(m) =>

          val oldLastBlock = m.lastBlock
          val lastBlock = m.newBlock()
          oldLastBlock.replaceInstruction(oldLastBlock.length - 1, JUMP(lastBlock))

          if (isStaticModule(clasz.symbol)) {
            // call object's private ctor from static ctor
            lastBlock emit NEW(REFERENCE(m.symbol.enclClass))
            lastBlock emit CALL_METHOD(m.symbol.enclClass.primaryConstructor, Static(true))
          }

          // add serialVUID code
          serialVUID foreach { value =>
            val fieldName   = "serialVersionUID"
            val fieldSymbol = clasz.symbol.newValue(newTermName(fieldName), NoPosition, Flags.STATIC | Flags.FINAL) setInfo longType
            clasz addField new IField(fieldSymbol)
            lastBlock emit CONSTANT(Constant(value))
            lastBlock emit STORE_FIELD(fieldSymbol, true)
          }

          if (isParcelableClass) { addCreatorCode(lastBlock) }

          lastBlock emit RETURN(UNIT)
          lastBlock.close

       	  method = m
       	  jmethod = clinitMethod
          jMethodName = CLASS_CONSTRUCTOR_NAME
          jmethod.visitCode()
       	  genCode(m, false, true)
          jmethod.visitMaxs(0, 0) // just to follow protocol, dummy arguments
          jmethod.visitEnd()

       	case None =>
          clinitMethod.visitCode()
          legacyStaticInitializer(clinitMethod)
          clinitMethod.visitMaxs(0, 0) // just to follow protocol, dummy arguments
          clinitMethod.visitEnd()

      }
    }

    /* used only from addStaticInit() */
    private def legacyStaticInitializer(clinit: asm.MethodVisitor) {
      if (isStaticModule(clasz.symbol)) {
        clinit.visitTypeInsn(asm.Opcodes.NEW, thisName)
        clinit.visitMethodInsn(asm.Opcodes.INVOKESPECIAL,
                               thisName, INSTANCE_CONSTRUCTOR_NAME, mdesc_arglessvoid)
      }

      serialVUID foreach { value =>
        val fieldName = "serialVersionUID"
        jclass.visitField(
          PublicStaticFinal,
          fieldName,
          tdesc_long,
          null, // no java-generic-signature
          value // TODO confirm whether initial value here is behaviorally equiv to fjbg's emitPUSH emitPUTSTATIC
        ).visitEnd()
      }

      if (isParcelableClass) { legacyAddCreatorCode(clinit) }

      clinit.visitInsn(asm.Opcodes.RETURN)
    }

    // -----------------------------------------------------------------------------------------
    // Emitting bytecode instructions.
    // -----------------------------------------------------------------------------------------

    private def genConstant(mv: asm.MethodVisitor, const: Constant) {
      const.tag match {

        case BooleanTag => jcode.boolconst(const.booleanValue)

        case ByteTag    => jcode.iconst(const.byteValue)
        case ShortTag   => jcode.iconst(const.shortValue)
        case CharTag    => jcode.iconst(const.charValue)
        case IntTag     => jcode.iconst(const.intValue)

        case LongTag    => jcode.lconst(const.longValue)
        case FloatTag   => jcode.fconst(const.floatValue)
        case DoubleTag  => jcode.dconst(const.doubleValue)

        case UnitTag    => ()

        case StringTag  =>
          assert(const.value != null, const) // TODO this invariant isn't documented in `case class Constant`
          mv.visitLdcInsn(const.stringValue) // `stringValue` special-cases null, but not for a const with StringTag

        case NullTag    => mv.visitInsn(asm.Opcodes.ACONST_NULL)

        case ClassTag   =>
          val kind = toTypeKind(const.typeValue)
          val toPush: asm.Type =
            if (kind.isValueType) classLiteral(kind)
            else javaType(kind);
          mv.visitLdcInsn(toPush)

        case EnumTag   =>
          val sym = const.symbolValue
          mv.visitFieldInsn(
            asm.Opcodes.GETSTATIC,
            javaName(sym.owner),
            javaName(sym),
            javaType(sym.tpe.underlying).getDescriptor()
          )

        case _ => abort("Unknown constant value: " + const)
      }
    }

    /** Just a namespace for utilities that encapsulate MethodVisitor idioms.
     *  In the ASM world, org.objectweb.asm.commons.InstructionAdapter plays a similar role,
     *  but the methods here allow choosing when to transition from ICode to ASM types
     *  (including not at all, e.g. for performance).
     */
    object jcode {

      import asm.Opcodes;

      def aconst(cst: AnyRef) {
        if (cst == null) { jmethod.visitInsn(Opcodes.ACONST_NULL) }
        else             { jmethod.visitLdcInsn(cst) }
      }

      @inline final def boolconst(b: Boolean) { iconst(if(b) 1 else 0) }

      def iconst(cst: Int) {
        if (cst >= -1 && cst <= 5) {
          jmethod.visitInsn(Opcodes.ICONST_0 + cst)
        } else if (cst >= java.lang.Byte.MIN_VALUE && cst <= java.lang.Byte.MAX_VALUE) {
          jmethod.visitIntInsn(Opcodes.BIPUSH, cst)
        } else if (cst >= java.lang.Short.MIN_VALUE && cst <= java.lang.Short.MAX_VALUE) {
          jmethod.visitIntInsn(Opcodes.SIPUSH, cst)
        } else {
          jmethod.visitLdcInsn(new Integer(cst))
        }
      }

      def lconst(cst: Long) {
        if (cst == 0L || cst == 1L) {
          jmethod.visitInsn(Opcodes.LCONST_0 + cst.asInstanceOf[Int])
        } else {
          jmethod.visitLdcInsn(new java.lang.Long(cst))
        }
      }

      def fconst(cst: Float) {
        val bits: Int = java.lang.Float.floatToIntBits(cst)
        if (bits == 0L || bits == 0x3f800000 || bits == 0x40000000) { // 0..2
          jmethod.visitInsn(Opcodes.FCONST_0 + cst.asInstanceOf[Int])
        } else {
          jmethod.visitLdcInsn(new java.lang.Float(cst))
        }
      }

      def dconst(cst: Double) {
        val bits: Long = java.lang.Double.doubleToLongBits(cst)
        if (bits == 0L || bits == 0x3ff0000000000000L) { // +0.0d and 1.0d
          jmethod.visitInsn(Opcodes.DCONST_0 + cst.asInstanceOf[Int])
        } else {
          jmethod.visitLdcInsn(new java.lang.Double(cst))
        }
      }

      def newarray(elem: TypeKind) {
        if(elem.isRefOrArrayType) {
          jmethod.visitTypeInsn(Opcodes.ANEWARRAY, javaType(elem).getInternalName)
        } else {
          val rand = {
            if(elem.isIntSizedType) {
              (elem: @unchecked) match {
                case BOOL   => Opcodes.T_BOOLEAN
                case BYTE   => Opcodes.T_BYTE
                case SHORT  => Opcodes.T_SHORT
                case CHAR   => Opcodes.T_CHAR
                case INT    => Opcodes.T_INT
              }
            } else {
              (elem: @unchecked) match {
                case LONG   => Opcodes.T_LONG
                case FLOAT  => Opcodes.T_FLOAT
                case DOUBLE => Opcodes.T_DOUBLE
              }
            }
          }
          jmethod.visitIntInsn(Opcodes.NEWARRAY, rand)
        }
      }


      @inline def load( idx: Int, tk: TypeKind) { emitVarInsn(Opcodes.ILOAD,  idx, tk) }
      @inline def store(idx: Int, tk: TypeKind) { emitVarInsn(Opcodes.ISTORE, idx, tk) }

      @inline def aload( tk: TypeKind) { emitTypeBased(aloadOpcodes,  tk) }
      @inline def astore(tk: TypeKind) { emitTypeBased(astoreOpcodes, tk) }

      @inline def neg(tk: TypeKind) { emitPrimitive(negOpcodes, tk) }
      @inline def add(tk: TypeKind) { emitPrimitive(addOpcodes, tk) }
      @inline def sub(tk: TypeKind) { emitPrimitive(subOpcodes, tk) }
      @inline def mul(tk: TypeKind) { emitPrimitive(mulOpcodes, tk) }
      @inline def div(tk: TypeKind) { emitPrimitive(divOpcodes, tk) }
      @inline def rem(tk: TypeKind) { emitPrimitive(remOpcodes, tk) }

      @inline def invokespecial(owner: String, name: String, desc: String) {
        jmethod.visitMethodInsn(Opcodes.INVOKESPECIAL, owner, name, desc)
      }
      @inline def invokestatic(owner: String, name: String, desc: String) {
        jmethod.visitMethodInsn(Opcodes.INVOKESTATIC, owner, name, desc)
      }
      @inline def invokeinterface(owner: String, name: String, desc: String) {
        jmethod.visitMethodInsn(Opcodes.INVOKEINTERFACE, owner, name, desc)
      }
      @inline def invokevirtual(owner: String, name: String, desc: String) {
        jmethod.visitMethodInsn(Opcodes.INVOKEVIRTUAL, owner, name, desc)
      }

      @inline def goTo(label: asm.Label) { jmethod.visitJumpInsn(Opcodes.GOTO, label) }
      @inline def emitIF(cond: TestOp, label: asm.Label)      { jmethod.visitJumpInsn(cond.opcodeIF,     label) }
      @inline def emitIF_ICMP(cond: TestOp, label: asm.Label) { jmethod.visitJumpInsn(cond.opcodeIFICMP, label) }
      @inline def emitIF_ACMP(cond: TestOp, label: asm.Label) {
        assert((cond == EQ) || (cond == NE), cond)
        val opc = (if(cond == EQ) Opcodes.IF_ACMPEQ else Opcodes.IF_ACMPNE)
        jmethod.visitJumpInsn(opc, label)
      }
      @inline def emitIFNONNULL(label: asm.Label) { jmethod.visitJumpInsn(Opcodes.IFNONNULL, label) }
      @inline def emitIFNULL   (label: asm.Label) { jmethod.visitJumpInsn(Opcodes.IFNULL,    label) }

      @inline def emitRETURN(tk: TypeKind) {
        if(tk == UNIT) { jmethod.visitInsn(Opcodes.RETURN) }
        else           { emitTypeBased(returnOpcodes, tk)      }
      }

      /** Emits one of tableswitch or lookoupswitch. */
      def emitSWITCH(keys: Array[Int], branches: Array[asm.Label], defaultBranch: asm.Label, minDensity: Double) {
        assert(keys.length == branches.length)

        // For empty keys, it makes sense emitting LOOKUPSWITCH with defaultBranch only.
        // Similar to what javac emits for a switch statement consisting only of a default case.
        if (keys.length == 0) {
          jmethod.visitLookupSwitchInsn(defaultBranch, keys, branches)
          return
        }

        // sort `keys` by increasing key, keeping `branches` in sync. TODO FIXME use quicksort
        var i = 1
        while (i < keys.length) {
          var j = 1
          while (j <= keys.length - i) {
            if (keys(j) < keys(j - 1)) {
              val tmp     = keys(j)
              keys(j)     = keys(j - 1)
              keys(j - 1) = tmp
              val tmpL        = branches(j)
              branches(j)     = branches(j - 1)
              branches(j - 1) = tmpL
            }
            j += 1
          }
          i += 1
        }

        val keyMin = keys(0)
        val keyMax = keys(keys.length - 1)

        val isDenseEnough: Boolean = {
          /** Calculate in long to guard against overflow. TODO what overflow??? */
          val keyRangeD: Double = (keyMax.asInstanceOf[Long] - keyMin + 1).asInstanceOf[Double]
          val klenD:     Double = keys.length
          val kdensity:  Double = (klenD / keyRangeD)

          kdensity >= minDensity
        }

        if (isDenseEnough) {
          // use a table in which holes are filled with defaultBranch.
          val keyRange    = (keyMax - keyMin + 1)
          val newBranches = new Array[asm.Label](keyRange)
          var oldPos = 0;
          var i = 0
          while(i < keyRange) {
            val key = keyMin + i;
            if (keys(oldPos) == key) {
              newBranches(i) = branches(oldPos)
              oldPos += 1
            } else {
              newBranches(i) = defaultBranch
            }
            i += 1
          }
          assert(oldPos == keys.length, "emitSWITCH")
          jmethod.visitTableSwitchInsn(keyMin, keyMax, defaultBranch, newBranches: _*)
        } else {
          jmethod.visitLookupSwitchInsn(defaultBranch, keys, branches)
        }
    }

      // internal helpers -- not part of the public API of `jcode`
      // don't make private otherwise inlining will suffer

      def emitVarInsn(opc: Int, idx: Int, tk: TypeKind) {
        assert((opc == Opcodes.ILOAD) || (opc == Opcodes.ISTORE), opc)
        jmethod.visitVarInsn(javaType(tk).getOpcode(opc), idx)
      }

      // ---------------- array load and store ----------------

      val aloadOpcodes  = { import Opcodes._; Array(AALOAD,  BALOAD,  SALOAD,  CALOAD,  IALOAD,  LALOAD,  FALOAD,  DALOAD)  }
      val astoreOpcodes = { import Opcodes._; Array(AASTORE, BASTORE, SASTORE, CASTORE, IASTORE, LASTORE, FASTORE, DASTORE) }

      val returnOpcodes = { import Opcodes._; Array(ARETURN, IRETURN, IRETURN, IRETURN, IRETURN, LRETURN, FRETURN, DRETURN) }

      def emitTypeBased(opcs: Array[Int], tk: TypeKind) {
        assert(tk != UNIT, tk)
        val opc = {
          if(tk.isRefOrArrayType) {   opcs(0) }
          else if(tk.isIntSizedType) {
            (tk: @unchecked) match {
              case BOOL | BYTE     => opcs(1)
              case SHORT           => opcs(2)
              case CHAR            => opcs(3)
              case INT             => opcs(4)
            }
          } else {
            (tk: @unchecked) match {
              case LONG            => opcs(5)
              case FLOAT           => opcs(6)
              case DOUBLE          => opcs(7)
            }
          }
        }
        jmethod.visitInsn(opc)
      }

      // ---------------- primitive operations ----------------

      val negOpcodes: Array[Int] = { import Opcodes._; Array(INEG, LNEG, FNEG, DNEG) }
      val addOpcodes: Array[Int] = { import Opcodes._; Array(IADD, LADD, FADD, DADD) }
      val subOpcodes: Array[Int] = { import Opcodes._; Array(ISUB, LSUB, FSUB, DSUB) }
      val mulOpcodes: Array[Int] = { import Opcodes._; Array(IMUL, LMUL, FMUL, DMUL) }
      val divOpcodes: Array[Int] = { import Opcodes._; Array(IDIV, LDIV, FDIV, DDIV) }
      val remOpcodes: Array[Int] = { import Opcodes._; Array(IREM, LREM, FREM, DREM) }

      def emitPrimitive(opcs: Array[Int], tk: TypeKind) {
        val opc = {
          if(tk.isIntSizedType) { opcs(0) }
          else {
            (tk: @unchecked) match {
              case LONG   => opcs(1)
              case FLOAT  => opcs(2)
              case DOUBLE => opcs(3)
            }
          }
        }
        jmethod.visitInsn(opc)
      }

    }

    /** Invoked from genMethod() and addStaticInit() */
    def genCode(m: IMethod,
                emitVars: Boolean, // this param name hides the instance-level var
                isStatic: Boolean) {


      newNormal.normalize(m)

      // ------------------------------------------------------------------------------------------------------------
      // Part 1 of genCode(): setting up one-to-one correspondence between ASM Labels and BasicBlocks `linearization`
      // ------------------------------------------------------------------------------------------------------------

      val linearization: List[BasicBlock] = linearizer.linearize(m)
      if(linearization.isEmpty) { return }

      var isModuleInitialized = false

      /* TODO test/files/run/private-inline.scala after -optimize is chock full of
       * BasicBlocks containing just JUMP(whereTo), where no exception handler straddles them.
       * They should be collapsed by IMethod.normalize() but aren't.
       * That was fine in FJBG times when by the time the exception table was emitted,
       * it already contained "anchored" labels (ie instruction offsets were known)
       * and thus ranges with identical (start, end) (i.e, identical after GenJVM omitted the JUMPs in question)
       * could be weeded out to avoid "java.lang.ClassFormatError: Illegal exception table range"
       * Now that visitTryCatchBlock() must be called before Labels are resolved,
       * it would be great to have gotten rid of the BasicBlocks described above (to recap, consisting of just a JUMP).
       */

      val labels: collection.Map[BasicBlock, asm.Label] = mutable.HashMap(linearization map (_ -> new asm.Label()) : _*)

      val onePastLast = new asm.Label // token for the mythical instruction past the last instruction in the method being emitted

      // maps a BasicBlock b to the Label that corresponds to b's successor in the linearization. The last BasicBlock is mapped to the onePastLast label.
      val linNext: collection.Map[BasicBlock, asm.Label] = {
        val result = mutable.HashMap.empty[BasicBlock, asm.Label]
        var rest = linearization
        var prev = rest.head
        rest = rest.tail
        while(!rest.isEmpty) {
          result += (prev -> labels(rest.head))
          prev = rest.head
          rest = rest.tail
        }
        assert(!result.contains(prev))
        result += (prev -> onePastLast)

        result
      }

      // ------------------------------------------------------------------------------------------------------------
      // Part 2 of genCode(): demarcating exception handler boundaries (visitTryCatchBlock() must be invoked before visitLabel() in genBlock())
      // ------------------------------------------------------------------------------------------------------------

        /**Generate exception handlers for the current method.
         *
         * Quoting from the JVMS 4.7.3 The Code Attribute
         * The items of the Code_attribute structure are as follows:
         *   . . .
         *   exception_table[]
         *     Each entry in the exception_table array describes one
         *     exception handler in the code array. The order of the handlers in
         *     the exception_table array is significant.
         *     Each exception_table entry contains the following four items:
         *       start_pc, end_pc:
         *         ... The value of end_pc either must be a valid index into
         *         the code array of the opcode of an instruction or must be equal to code_length,
         *         the length of the code array.
         *       handler_pc:
         *         The value of the handler_pc item indicates the start of the exception handler
         *       catch_type:
         *         ... If the value of the catch_type item is zero,
         *         this exception handler is called for all exceptions.
         *         This is used to implement finally
         */
        def genExceptionHandlers() {

          /** Return a list of pairs of intervals where the handler is active.
           *  Each interval is closed on both ends, ie. inclusive both in the left and right endpoints: [start, end].
           *  Preconditions:
           *    - e.covered non-empty
           *  Postconditions for the result:
           *    - always non-empty
           *    - intervals are sorted as per `linearization`
           *    - the argument's `covered` blocks have been grouped into maximally contiguous intervals,
           *      ie. between any two intervals in the result there is a non-empty gap.
           *    - each of the `covered` blocks in the argument is contained in some interval in the result
           */
          def intervals(e: ExceptionHandler): List[BlockInteval] = {
            assert(e.covered.nonEmpty, e)
            var result: List[BlockInteval] = Nil
            var rest = linearization

            // find intervals
            while(!rest.isEmpty) {
              // find interval start
              var start: BasicBlock = null
              while(!rest.isEmpty && (start eq null)) {
                if(e.covered(rest.head)) { start = rest.head }
                rest = rest.tail
              }
              if(start ne null) {
                // find interval end
                var end = start // for the time being
                while(!rest.isEmpty && (e.covered(rest.head))) {
                  end  = rest.head
                  rest = rest.tail
                }
                result = BlockInteval(start, end) :: result
              }
            }

            assert(result.nonEmpty, e)

            result
          }

          /* TODO test/files/run/exceptions-2.scala displays an ExceptionHandler.covered that contains
           * blocks not in the linearization (dead-code?). Is that well-formed or not?
           * For now, we ignore those blocks (after all, that's what `genBlocks(linearization)` in effect does).
           */
          for (e <- this.method.exh) {
            val ignore: Set[BasicBlock] = (e.covered filterNot { b => linearization contains b } )
            // TODO someday assert(ignore.isEmpty, ignore)
            if(ignore.nonEmpty) {
              e.covered  = e.covered filterNot ignore
            }
          }

          // an ExceptionHandler lacking covered blocks doesn't get an entry in the Exceptions table.
          // TODO in that case, ExceptionHandler.cls doesn't go through javaName(). What if cls is an inner class?
          for (e <- this.method.exh ; if e.covered.nonEmpty ; p <- intervals(e)) {
            debuglog("Adding exception handler " + e + "at block: " + e.startBlock + " for " + method +
                     " from: " + p.start + " to: " + p.end + " catching: " + e.cls);
            val cls: String = if (e.cls == NoSymbol || e.cls == ThrowableClass) null
                              else javaName(e.cls)
            jmethod.visitTryCatchBlock(labels(p.start), linNext(p.end), labels(e.startBlock), cls)
          }
        } // end of genCode()'s genExceptionHandlers()

      if (m.exh.nonEmpty) { genExceptionHandlers() }

      // ------------------------------------------------------------------------------------------------------------
      // Part 3 of genCode(): "Infrastructure" to later emit debug info for local variables and method params (LocalVariablesTable bytecode attribute).
      // ------------------------------------------------------------------------------------------------------------

        case class LocVarEntry(local: Local, start: asm.Label, end: asm.Label) // start is inclusive while end exclusive.

        case class Interval(lstart: asm.Label, lend: asm.Label) {
          @inline final def start = lstart.getOffset
          @inline final def end   = lend.getOffset

          def precedes(that: Interval): Boolean = { this.end < that.start }

          def overlaps(that: Interval): Boolean = { !(this.precedes(that) || that.precedes(this)) }

          def mergeWith(that: Interval): Interval = {
            val newStart = if(this.start <= that.start) this.lstart else that.lstart;
            val newEnd   = if(this.end   <= that.end)   that.lend   else this.lend;
            Interval(newStart, newEnd)
          }

          def repOK: Boolean = { start <= end }

        }

        /** Track those instruction ranges where certain locals are in scope. Used to later emit the LocalVariableTable attribute (JVMS 4.7.13) */
        object scoping {

          private val pending = mutable.Map.empty[Local, mutable.Stack[Label]]
          private var seen: List[LocVarEntry] = Nil

          private def fuse(ranges: List[Interval], added: Interval): List[Interval] = {
            assert(added.repOK, added)
            if(ranges.isEmpty) { return List(added) }
            // precond: ranges is sorted by increasing start
            var fused: List[Interval] = Nil
            var done = false
            var rest = ranges
            while(!done && rest.nonEmpty) {
              val current = rest.head
              assert(current.repOK, current)
              rest = rest.tail
              if(added precedes current) {
                fused = fused ::: ( added :: current :: rest )
                done = true
              } else if(current overlaps added) {
                fused = fused ::: ( added.mergeWith(current) :: rest )
                done = true
              }
            }
            if(!done) { fused = fused ::: List(added) }
            assert(repOK(fused), fused)

            fused
          }

          def pushScope(lv: Local, start: Label) {
            val st = pending.getOrElseUpdate(lv, mutable.Stack.empty[Label])
            st.push(start)
          }
          def popScope(lv: Local, end: Label) {
            val start = pending(lv).pop()
            seen ::= LocVarEntry(lv, start, end)
          }

          def getMerged(): collection.Map[Local, List[Interval]] = {
            // TODO should but isn't: unbalanced start(s) of scope(s)
            val shouldBeEmpty = pending filter { p => val Pair(k, st) = p; st.nonEmpty };

            val merged = mutable.Map.empty[Local, List[Interval]]

              def addToMerged(lv: Local, start: Label, end: Label) {
                val ranges = merged.getOrElseUpdate(lv, Nil)
                val coalesced = fuse(ranges, Interval(start, end))
                merged.update(lv, coalesced)
              }

            for(LocVarEntry(lv, start, end) <- seen) { addToMerged(lv, start, end) }

            /* for each var with unbalanced start(s) of scope(s):
                 (a) take the earliest start (among unbalanced and balanced starts)
                 (b) take the latest end (onePastLast if none available)
                 (c) merge the thus made-up interval
             */
            for(Pair(k, st) <- shouldBeEmpty) {
              var start = st.toList.sortBy(_.getOffset).head
              if(merged.isDefinedAt(k)) {
                val balancedStart = merged(k).head.lstart
                if(balancedStart.getOffset < start.getOffset) {
                  start = balancedStart;
                }
              }
              val endOpt: Option[Label] = for(ranges <- merged.get(k)) yield ranges.last.lend;
              val end = endOpt.getOrElse(onePastLast)
              addToMerged(k, start, end)
            }

            merged
          }

          private def repOK(fused: List[Interval]): Boolean = {
            fused match {
              case Nil      => true
              case h :: Nil => h.repOK
              case h :: n :: rest =>
                h.repOK && h.precedes(n) && !h.overlaps(n) && repOK(n :: rest)
            }
          }

        }

      def genLocalVariableTable() {
        // adding `this` and method params.
        if (!isStatic) {
          jmethod.visitLocalVariable("this", thisDescr, null, labels(m.startBlock), onePastLast, 0)
        }
        for(lv <- m.params) {
          jmethod.visitLocalVariable(javaName(lv.sym), descriptor(lv.kind), null, labels(m.startBlock), onePastLast, indexOf(lv))
        }
        // adding non-param locals
        var anonCounter = 0
        for(Pair(local, ranges) <- scoping.getMerged()) {
          var name = javaName(local.sym)
          if (name == null) {
            anonCounter += 1;
            name = "<anon" + anonCounter + ">"
          }
          for(Interval(start, end) <- ranges) {
            jmethod.visitLocalVariable(name, descriptor(local.kind), null, start, end, indexOf(local))
          }
        }
        // TODO assert "There may be no more than one LocalVariableTable attribute per local variable in the Code attribute"
      }

      // ------------------------------------------------------------------------------------------------------------
      // Part 4 of genCode(): Bookkeeping (to later emit debug info) of association between line-number and instruction position.
      // ------------------------------------------------------------------------------------------------------------

      case class LineNumberEntry(line: Int, start: asm.Label)
      var lastLineNr: Int = -1
      var lnEntries: List[LineNumberEntry] = Nil

      // ------------------------------------------------------------------------------------------------------------
      // Part 5 of genCode(): "Utilities" to emit code proper (most prominently: genBlock()).
      // ------------------------------------------------------------------------------------------------------------

      var nextBlock: BasicBlock = linearization.head

      def genBlocks(l: List[BasicBlock]): Unit = l match {
        case Nil => ()
        case x :: Nil => nextBlock = null; genBlock(x)
        case x :: y :: ys => nextBlock = y; genBlock(x); genBlocks(y :: ys)
      }

      def isAccessibleFrom(target: Symbol, site: Symbol): Boolean = {
        target.isPublic || target.isProtected && {
          (site.enclClass isSubClass target.enclClass) ||
          (site.enclosingPackage == target.privateWithin)
        }
      } // end of genCode()'s isAccessibleFrom()

      def genCallMethod(call: CALL_METHOD) {
        val CALL_METHOD(method, style) = call
        val siteSymbol  = clasz.symbol
        val hostSymbol  = call.hostClass
        val methodOwner = method.owner
        // info calls so that types are up to date; erasure may add lateINTERFACE to traits
        hostSymbol.info ; methodOwner.info

        def isInterfaceCall(sym: Symbol) = (
             sym.isInterface && methodOwner != ObjectClass
          || sym.isJavaDefined && sym.isNonBottomSubClass(ClassfileAnnotationClass)
        )
        // whether to reference the type of the receiver or
        // the type of the method owner (if not an interface!)
        val useMethodOwner = (
             style != Dynamic
          || !isInterfaceCall(hostSymbol) && isAccessibleFrom(methodOwner, siteSymbol)
          || hostSymbol.isBottomClass
        )
        val receiver = if (useMethodOwner) methodOwner else hostSymbol
        val jowner   = javaName(receiver)
        val jname    = javaName(method)
        val jtype    = javaType(method).getDescriptor()

        def debugMsg(invoke: String) {
          debuglog("%s %s %s.%s:%s".format(invoke, receiver.accessString, jowner, jname, jtype))
        }

        def initModule() {
          // we initialize the MODULE$ field immediately after the super ctor
          if (isStaticModule(siteSymbol) && !isModuleInitialized &&
              jMethodName == INSTANCE_CONSTRUCTOR_NAME &&
              jname == INSTANCE_CONSTRUCTOR_NAME) {
            isModuleInitialized = true
            jmethod.visitVarInsn(asm.Opcodes.ALOAD, 0)
            jmethod.visitFieldInsn(asm.Opcodes.PUTSTATIC, thisName, strMODULE_INSTANCE_FIELD, thisDescr)
          }
        }

        style match {
          case Static(true)                         => jcode.invokespecial  (jowner, jname, jtype) ; debugMsg("invokespecial")
          case Static(false)                        => jcode.invokestatic   (jowner, jname, jtype) ; debugMsg("invokestatic")
          case Dynamic if isInterfaceCall(receiver) => jcode.invokeinterface(jowner, jname, jtype) ; debugMsg("invokinterface")
          case Dynamic                              => jcode.invokevirtual  (jowner, jname, jtype) ; debugMsg("invokevirtual")
          case SuperCall(_)                         =>
            jcode.invokespecial(jowner, jname, jtype)
            initModule()
            debugMsg("invokespecial")
        }
      } // end of genCode()'s genCallMethod()

      def genBlock(b: BasicBlock) {
        jmethod.visitLabel(labels(b))

        import asm.Opcodes;

        debuglog("Generating code for block: " + b)

        // val lastInstr = b.lastInstruction

        for (instr <- b) {

          if(instr.pos.isDefined) {
            val iPos = instr.pos
            val currentLineNr = iPos.line
            val skip = (currentLineNr == lastLineNr) // if(iPos.isRange) iPos.sameRange(lastPos) else
            if(!skip) {
              lastLineNr = currentLineNr
              val lineLab = new asm.Label
              jmethod.visitLabel(lineLab)
              lnEntries ::= LineNumberEntry(currentLineNr, lineLab)
            }
          }

          instr match {
            case THIS(_)               => jmethod.visitVarInsn(Opcodes.ALOAD, 0)

            case CONSTANT(const)       => genConstant(jmethod, const)

            case LOAD_ARRAY_ITEM(kind) => jcode.aload(kind)

            case LOAD_LOCAL(local)     => jcode.load(indexOf(local), local.kind)

            case lf @ LOAD_FIELD(field, isStatic) =>
              var owner = javaName(lf.hostClass)
              debuglog("LOAD_FIELD with owner: " + owner + " flags: " + Flags.flagsToString(field.owner.flags))
              val fieldJName = javaName(field)
              val fieldDescr = descriptor(field)
              val opc = if (isStatic) Opcodes.GETSTATIC else Opcodes.GETFIELD
              jmethod.visitFieldInsn(opc, owner, fieldJName, fieldDescr)

            case LOAD_MODULE(module) =>
              // assert(module.isModule, "Expected module: " + module)
              debuglog("generating LOAD_MODULE for: " + module + " flags: " + Flags.flagsToString(module.flags));
              if (clasz.symbol == module.moduleClass && jMethodName != nme.readResolve.toString) {
                jmethod.visitVarInsn(Opcodes.ALOAD, 0)
              } else {
                jmethod.visitFieldInsn(
                  Opcodes.GETSTATIC,
                  javaName(module) /* + "$" */ ,
                  strMODULE_INSTANCE_FIELD,
                  descriptor(module)
                )
              }

            case STORE_ARRAY_ITEM(kind) => jcode.astore(kind)

            case STORE_LOCAL(local) => jcode.store(indexOf(local), local.kind)

            case STORE_THIS(_) =>
              // this only works for impl classes because the self parameter comes first
              // in the method signature. If that changes, this code has to be revisited.
              jmethod.visitVarInsn(Opcodes.ASTORE, 0)

            case STORE_FIELD(field, isStatic) =>
              val owner = javaName(field.owner)
              val fieldJName = javaName(field)
              val fieldDescr = descriptor(field)
              val opc = if (isStatic) Opcodes.PUTSTATIC else Opcodes.PUTFIELD
              jmethod.visitFieldInsn(opc, owner, fieldJName, fieldDescr)

            case CALL_PRIMITIVE(primitive) => genPrimitive(primitive, instr.pos)

            /** Special handling to access native Array.clone() */
            case call @ CALL_METHOD(definitions.Array_clone, Dynamic) =>
              val target: String = javaType(call.targetTypeKind).getInternalName
              jcode.invokevirtual(target, "clone", mdesc_arrayClone)

            case call @ CALL_METHOD(method, style) => genCallMethod(call)

            case BOX(kind) =>
              val MethodNameAndType(mname, mdesc) = jBoxTo(kind)
              jcode.invokestatic(BoxesRunTime, mname, mdesc)

            case UNBOX(kind) =>
              val MethodNameAndType(mname, mdesc) = jUnboxTo(kind)
              jcode.invokestatic(BoxesRunTime, mname, mdesc)

            case NEW(REFERENCE(cls)) =>
              val className = javaName(cls)
              jmethod.visitTypeInsn(Opcodes.NEW, className)

            case CREATE_ARRAY(elem, 1) => jcode newarray elem

            case CREATE_ARRAY(elem, dims) =>
              jmethod.visitMultiANewArrayInsn(descriptor(ArrayN(elem, dims)), dims)

            case IS_INSTANCE(tpe) =>
              val jtyp: asm.Type =
                tpe match {
                  case REFERENCE(cls) => asm.Type.getObjectType(javaName(cls))
                  case ARRAY(elem)    => javaArrayType(javaType(elem))
                  case _              => abort("Unknown reference type in IS_INSTANCE: " + tpe)
                }
              jmethod.visitTypeInsn(Opcodes.INSTANCEOF, jtyp.getInternalName)

            case CHECK_CAST(tpe) =>
              tpe match {

                case REFERENCE(cls) =>
                  if (cls != ObjectClass) { // No need to checkcast for Objects
                    jmethod.visitTypeInsn(Opcodes.CHECKCAST, javaName(cls))
                  }

                case ARRAY(elem)    =>
                  val iname = javaArrayType(javaType(elem)).getInternalName
                  jmethod.visitTypeInsn(Opcodes.CHECKCAST, iname)

                case _              => abort("Unknown reference type in IS_INSTANCE: " + tpe)
              }

            case sw @ SWITCH(tagss, branches) =>
              assert(branches.length == tagss.length + 1, sw)
              val flatSize     = sw.flatTagsCount
              val flatKeys     = new Array[Int](flatSize)
              val flatBranches = new Array[asm.Label](flatSize)

              var restTagss    = tagss
              var restBranches = branches
              var k = 0 // ranges over flatKeys and flatBranches
              while(restTagss.nonEmpty) {
                val currLabel = labels(restBranches.head)
                for(cTag <- restTagss.head) {
                  flatKeys(k)     = cTag;
                  flatBranches(k) = currLabel
                  k += 1
                }
                restTagss    = restTagss.tail
                restBranches = restBranches.tail
              }
              val defaultLabel = labels(restBranches.head)
              assert(restBranches.tail.isEmpty)
              debuglog("Emitting SWITCH:\ntags: " + tagss + "\nbranches: " + branches)
              jcode.emitSWITCH(flatKeys, flatBranches, defaultLabel, MIN_SWITCH_DENSITY)

            case JUMP(whereto) =>
              if (nextBlock != whereto) {
                jcode goTo labels(whereto)
              }

            case CJUMP(success, failure, cond, kind) =>
              if(kind.isIntSizedType) { // BOOL, BYTE, CHAR, SHORT, or INT
                if (nextBlock == success) {
                  jcode.emitIF_ICMP(cond.negate, labels(failure))
                  // .. and fall through to success label
                } else {
                  jcode.emitIF_ICMP(cond, labels(success))
                  if (nextBlock != failure) { jcode goTo labels(failure) }
                }
              } else if(kind.isRefOrArrayType) { // REFERENCE(_) | ARRAY(_)
                if (nextBlock == success) {
                  jcode.emitIF_ACMP(cond.negate, labels(failure))
                  // .. and fall through to success label
                } else {
                  jcode.emitIF_ACMP(cond, labels(success))
                  if (nextBlock != failure) { jcode goTo labels(failure) }
                }
              } else {
                (kind: @unchecked) match {
                  case LONG   => emit(Opcodes.LCMP)
                  case FLOAT  =>
                    if (cond == LT || cond == LE) emit(Opcodes.FCMPG)
                    else emit(Opcodes.FCMPL)
                  case DOUBLE =>
                    if (cond == LT || cond == LE) emit(Opcodes.DCMPG)
                    else emit(Opcodes.DCMPL)
                }
                if (nextBlock == success) {
                  jcode.emitIF(cond.negate, labels(failure))
                  // .. and fall through to success label
                } else {
                  jcode.emitIF(cond, labels(success))
                  if (nextBlock != failure) { jcode goTo labels(failure) }
                }
              }

            case CZJUMP(success, failure, cond, kind) =>
              if(kind.isIntSizedType) { // BOOL, BYTE, CHAR, SHORT, or INT
                if (nextBlock == success) {
                  jcode.emitIF(cond.negate, labels(failure))
                } else {
                  jcode.emitIF(cond, labels(success))
                  if (nextBlock != failure) { jcode goTo labels(failure) }
                }
              } else if(kind.isRefOrArrayType) { // REFERENCE(_) | ARRAY(_)
                val Success = success
                val Failure = failure
                (cond, nextBlock) match {
                  case (EQ, Success) => jcode emitIFNONNULL labels(failure)
                  case (NE, Failure) => jcode emitIFNONNULL labels(success)
                  case (EQ, Failure) => jcode emitIFNULL    labels(success)
                  case (NE, Success) => jcode emitIFNULL    labels(failure)
                  case (EQ, _) =>
                    jcode emitIFNULL labels(success)
                    jcode goTo labels(failure)
                  case (NE, _) =>
                    jcode emitIFNONNULL labels(success)
                    jcode goTo labels(failure)
                }
              } else {
                (kind: @unchecked) match {
                  case LONG   =>
                    emit(Opcodes.LCONST_0)
                    emit(Opcodes.LCMP)
                  case FLOAT  =>
                    emit(Opcodes.FCONST_0)
                    if (cond == LT || cond == LE) emit(Opcodes.FCMPG)
                    else emit(Opcodes.FCMPL)
                  case DOUBLE =>
                    emit(Opcodes.DCONST_0)
                    if (cond == LT || cond == LE) emit(Opcodes.DCMPG)
                    else emit(Opcodes.DCMPL)
                }
                if (nextBlock == success) {
                  jcode.emitIF(cond.negate, labels(failure))
                } else {
                  jcode.emitIF(cond, labels(success))
                  if (nextBlock != failure) { jcode goTo labels(failure) }
                }
              }

            case RETURN(kind) => jcode emitRETURN kind

            case THROW(_)     => emit(Opcodes.ATHROW)

            case DROP(kind)   =>
              emit(if(kind.isWideType) Opcodes.POP2 else Opcodes.POP)

            case DUP(kind)    =>
              emit(if(kind.isWideType) Opcodes.DUP2 else Opcodes.DUP)

            case MONITOR_ENTER() => emit(Opcodes.MONITORENTER)

            case MONITOR_EXIT()  => emit(Opcodes.MONITOREXIT)

            case SCOPE_ENTER(lv) =>
              // locals removed by closelim (via CopyPropagation) may have left behind SCOPE_ENTER, SCOPE_EXIT that are to be ignored
              val relevant = (!lv.sym.isSynthetic && m.locals.contains(lv))
              if(relevant) { // TODO check: does GenICode emit SCOPE_ENTER, SCOPE_EXIT for synthetic vars?
                // this label will have DEBUG bit set in its flags (ie ASM ignores it for dataflow purposes)
                // similarly, these labels aren't tracked in the `labels` map.
                val start = new asm.Label
                jmethod.visitLabel(start)
                scoping.pushScope(lv, start)
              }

            case SCOPE_EXIT(lv) =>
              val relevant = (!lv.sym.isSynthetic && m.locals.contains(lv))
              if(relevant) {
                // this label will have DEBUG bit set in its flags (ie ASM ignores it for dataflow purposes)
                // similarly, these labels aren't tracked in the `labels` map.
                val end = new asm.Label
                jmethod.visitLabel(end)
                scoping.popScope(lv, end)
              }

            case LOAD_EXCEPTION(_) =>
              ()
          }

        }

      } // end of genCode()'s genBlock()

      /**
       * Emits one or more conversion instructions based on the types given as arguments.
       *
       * @param from The type of the value to be converted into another type.
       * @param to   The type the value will be converted into.
       */
      def emitT2T(from: TypeKind, to: TypeKind) {
        assert(isNonUnitValueTK(from), from)
        assert(isNonUnitValueTK(to),   to)

            def pickOne(opcs: Array[Int]) {
              val chosen = (to: @unchecked) match {
                case BYTE   => opcs(0)
                case SHORT  => opcs(1)
                case CHAR   => opcs(2)
                case INT    => opcs(3)
                case LONG   => opcs(4)
                case FLOAT  => opcs(5)
                case DOUBLE => opcs(6)
              }
              if(chosen != -1) { emit(chosen) }
            }

        if(from == to) { return }
        if((from == BOOL) || (to == BOOL)) {
          // the only conversion involving BOOL that is allowed is (BOOL -> BOOL)
          throw new Error("inconvertible types : " + from.toString() + " -> " + to.toString())
        }

        if(from.isIntSizedType) { // BYTE, CHAR, SHORT, and INT. (we're done with BOOL already)

          val fromByte  = { import asm.Opcodes._; Array( -1,  -1, I2C,  -1, I2L, I2F, I2D) } // do nothing for (BYTE -> SHORT) and for (BYTE -> INT)
          val fromChar  = { import asm.Opcodes._; Array(I2B, I2S,  -1,  -1, I2L, I2F, I2D) } // for (CHAR  -> INT) do nothing
          val fromShort = { import asm.Opcodes._; Array(I2B,  -1, I2C,  -1, I2L, I2F, I2D) } // for (SHORT -> INT) do nothing
          val fromInt   = { import asm.Opcodes._; Array(I2B, I2S, I2C,  -1, I2L, I2F, I2D) }

          (from: @unchecked) match {
            case BYTE  => pickOne(fromByte)
            case SHORT => pickOne(fromShort)
            case CHAR  => pickOne(fromChar)
            case INT   => pickOne(fromInt)
          }

        } else { // FLOAT, LONG, DOUBLE

          (from: @unchecked) match {
            case FLOAT           =>
              import asm.Opcodes.{ F2L, F2D, F2I }
              (to: @unchecked) match {
                case LONG    => emit(F2L)
                case DOUBLE  => emit(F2D)
                case _       => emit(F2I); emitT2T(INT, to)
              }

            case LONG            =>
              import asm.Opcodes.{ L2F, L2D, L2I }
              (to: @unchecked) match {
                case FLOAT   => emit(L2F)
                case DOUBLE  => emit(L2D)
                case _       => emit(L2I); emitT2T(INT, to)
              }

            case DOUBLE          =>
              import asm.Opcodes.{ D2L, D2F, D2I }
              (to: @unchecked) match {
                case FLOAT   => emit(D2F)
                case LONG    => emit(D2L)
                case _       => emit(D2I); emitT2T(INT, to)
              }
          }
        }
      } // end of genCode()'s emitT2T()

      def genPrimitive(primitive: Primitive, pos: Position) {

        import asm.Opcodes;

        primitive match {

          case Negation(kind) => jcode.neg(kind)

          case Arithmetic(op, kind) =>
            op match {

              case ADD => jcode.add(kind)
              case SUB => jcode.sub(kind)
              case MUL => jcode.mul(kind)
              case DIV => jcode.div(kind)
              case REM => jcode.rem(kind)

              case NOT =>
                if(kind.isIntSizedType) {
                  emit(Opcodes.ICONST_M1)
                  emit(Opcodes.IXOR)
                } else if(kind == LONG) {
                  jmethod.visitLdcInsn(new java.lang.Long(-1))
                  jmethod.visitInsn(Opcodes.LXOR)
                } else {
                  abort("Impossible to negate an " + kind)
                }

              case _ =>
                abort("Unknown arithmetic primitive " + primitive)
            }

          // TODO Logical's 2nd elem should be declared ValueTypeKind, to better approximate its allowed values (isIntSized, its comments appears to convey)
          // TODO GenICode uses `toTypeKind` to define that elem, `toValueTypeKind` would be needed instead.
          // TODO How about adding some asserts to Logical and similar ones to capture the remaining constraint (UNIT not allowed).
          case Logical(op, kind) => (op, kind) match {
            case (AND, LONG) => emit(Opcodes.LAND)
            case (AND, INT)  => emit(Opcodes.IAND)
            case (AND, _)    =>
              emit(Opcodes.IAND)
              if (kind != BOOL) { emitT2T(INT, kind) }

            case (OR, LONG) => emit(Opcodes.LOR)
            case (OR, INT)  => emit(Opcodes.IOR)
            case (OR, _) =>
              emit(Opcodes.IOR)
              if (kind != BOOL) { emitT2T(INT, kind) }

            case (XOR, LONG) => emit(Opcodes.LXOR)
            case (XOR, INT)  => emit(Opcodes.IXOR)
            case (XOR, _) =>
              emit(Opcodes.IXOR)
              if (kind != BOOL) { emitT2T(INT, kind) }
          }

          case Shift(op, kind) => (op, kind) match {
            case (LSL, LONG) => emit(Opcodes.LSHL)
            case (LSL, INT)  => emit(Opcodes.ISHL)
            case (LSL, _) =>
              emit(Opcodes.ISHL)
              emitT2T(INT, kind)

            case (ASR, LONG) => emit(Opcodes.LSHR)
            case (ASR, INT)  => emit(Opcodes.ISHR)
            case (ASR, _) =>
              emit(Opcodes.ISHR)
              emitT2T(INT, kind)

            case (LSR, LONG) => emit(Opcodes.LUSHR)
            case (LSR, INT)  => emit(Opcodes.IUSHR)
            case (LSR, _) =>
              emit(Opcodes.IUSHR)
              emitT2T(INT, kind)
          }

          case Comparison(op, kind) => ((op, kind): @unchecked) match {
            case (CMP, LONG)    => emit(Opcodes.LCMP)
            case (CMPL, FLOAT)  => emit(Opcodes.FCMPL)
            case (CMPG, FLOAT)  => emit(Opcodes.FCMPG)
            case (CMPL, DOUBLE) => emit(Opcodes.DCMPL)
            case (CMPG, DOUBLE) => emit(Opcodes.DCMPL) // TODO bug? why not DCMPG? http://docs.oracle.com/javase/specs/jvms/se5.0/html/Instructions2.doc3.html
          }

          case Conversion(src, dst) =>
            debuglog("Converting from: " + src + " to: " + dst)
            if (dst == BOOL) { println("Illegal conversion at: " + clasz + " at: " + pos.source + ":" + pos.line) }
            else { emitT2T(src, dst) }

          case ArrayLength(_) => emit(Opcodes.ARRAYLENGTH)

          case StartConcat =>
            jmethod.visitTypeInsn(Opcodes.NEW, StringBuilderClassName)
            jmethod.visitInsn(Opcodes.DUP)
            jcode.invokespecial(
              StringBuilderClassName,
              INSTANCE_CONSTRUCTOR_NAME,
              mdesc_arglessvoid
            )

          case StringConcat(el) =>
            val jtype = el match {
              case REFERENCE(_) | ARRAY(_) => JAVA_LANG_OBJECT
              case _ => javaType(el)
            }
            jcode.invokevirtual(
              StringBuilderClassName,
              "append",
              asm.Type.getMethodDescriptor(StringBuilderType, Array(jtype): _*)
            )

          case EndConcat =>
            jcode.invokevirtual(StringBuilderClassName, "toString", mdesc_toString)

          case _ => abort("Unimplemented primitive " + primitive)
        }
      } // end of genCode()'s genPrimitive()

      // ------------------------------------------------------------------------------------------------------------
      // Part 6 of genCode(): the executable part of genCode() starts here.
      // ------------------------------------------------------------------------------------------------------------

      genBlocks(linearization)

      jmethod.visitLabel(onePastLast)

      if(emitLines) {
        for(LineNumberEntry(line, start) <- lnEntries.sortBy(_.start.getOffset)) { jmethod.visitLineNumber(line, start) }
      }
      if(emitVars)  { genLocalVariableTable() }

    } // end of BytecodeGenerator.genCode()


    ////////////////////// local vars ///////////////////////

    // def sizeOf(sym: Symbol): Int = sizeOf(toTypeKind(sym.tpe))

    def sizeOf(k: TypeKind): Int = if(k.isWideType) 2 else 1

    // def indexOf(m: IMethod, sym: Symbol): Int = {
    //   val Some(local) = m lookupLocal sym
    //   indexOf(local)
    // }

    @inline final def indexOf(local: Local): Int = {
      assert(local.index >= 0, "Invalid index for: " + local + "{" + local.## + "}: ")
      local.index
    }

    /**
     * Compute the indexes of each local variable of the given method.
     * *Does not assume the parameters come first!*
     */
    def computeLocalVarsIndex(m: IMethod) {
      var idx = if (m.symbol.isStaticMember) 0 else 1;

      for (l <- m.params) {
        debuglog("Index value for " + l + "{" + l.## + "}: " + idx)
        l.index = idx
        idx += sizeOf(l.kind)
      }

      for (l <- m.locals if !l.arg) {
        debuglog("Index value for " + l + "{" + l.## + "}: " + idx)
        l.index = idx
        idx += sizeOf(l.kind)
      }
    }

  } // end of class JPlainBuilder


  /** builder of mirror classes */
  class JMirrorBuilder(bytecodeWriter: BytecodeWriter) extends JCommonBuilder(bytecodeWriter) {

    private var cunit: CompilationUnit = _
    def getCurrentCUnit(): CompilationUnit = cunit;

    /** Generate a mirror class for a top-level module. A mirror class is a class
     *  containing only static methods that forward to the corresponding method
     *  on the MODULE instance of the given Scala object.  It will only be
     *  generated if there is no companion class: if there is, an attempt will
     *  instead be made to add the forwarder methods to the companion class.
     */
    def genMirrorClass(modsym: Symbol, cunit: CompilationUnit) {
      assert(modsym.companionClass == NoSymbol, modsym)
      innerClassBuffer.clear()
      this.cunit = cunit
      val moduleName = javaName(modsym) // + "$"
      val mirrorName = moduleName.substring(0, moduleName.length() - 1)

      val flags = (asm.Opcodes.ACC_SUPER | asm.Opcodes.ACC_PUBLIC | asm.Opcodes.ACC_FINAL)
      val mirrorClass = createJClass(flags,
                                     mirrorName,
                                     null /* no java-generic-signature */,
                                     JAVA_LANG_OBJECT.getInternalName,
                                     EMPTY_STRING_ARRAY)

      log("Dumping mirror class for '%s'".format(mirrorName))

      // typestate: entering mode with valid call sequences:
      //   [ visitSource ] [ visitOuterClass ] ( visitAnnotation | visitAttribute )*

      mirrorClass.visitSource("" + cunit.source,
                              null /* SourceDebugExtension */)

      val ssa = getAnnotPickle(mirrorName, modsym.companionSymbol)
      mirrorClass.visitAttribute(if(ssa.isDefined) pickleMarkerLocal else pickleMarkerForeign)
      emitAnnotations(mirrorClass, modsym.annotations ++ ssa)

      // typestate: entering mode with valid call sequences:
      //   ( visitInnerClass | visitField | visitMethod )* visitEnd

      addForwarders(isRemote(modsym), mirrorClass, mirrorName, modsym)

      addInnerClasses(modsym, mirrorClass)
      mirrorClass.visitEnd()
      writeIfNotTooBig("" + modsym.name, mirrorName, mirrorClass, modsym)
    }


  } // end of class JMirrorBuilder


  /** builder of bean info classes */
  class JBeanInfoBuilder(bytecodeWriter: BytecodeWriter) extends JBuilder(bytecodeWriter) {

    /**
     * Generate a bean info class that describes the given class.
     *
     * @author Ross Judson (ross.judson@soletta.com)
     */
    def genBeanInfoClass(clasz: IClass) {

      // val BeanInfoSkipAttr    = definitions.getRequiredClass("scala.beans.BeanInfoSkip")
      // val BeanDisplayNameAttr = definitions.getRequiredClass("scala.beans.BeanDisplayName")
      // val BeanDescriptionAttr = definitions.getRequiredClass("scala.beans.BeanDescription")
      // val description = c.symbol getAnnotation BeanDescriptionAttr
      // informProgress(description.toString)
      innerClassBuffer.clear()

      val flags = mkFlags(
        javaFlags(clasz.symbol),
        if(isDeprecated(clasz.symbol)) asm.Opcodes.ACC_DEPRECATED else 0 // ASM pseudo access flag
      )

      val beanInfoName = (javaName(clasz.symbol) + "BeanInfo")
      val beanInfoClass = createJClass(
            flags,
            beanInfoName,
            null, // no java-generic-signature
            "scala/beans/ScalaBeanInfo",
            EMPTY_STRING_ARRAY
      )

      // beanInfoClass typestate: entering mode with valid call sequences:
      //   [ visitSource ] [ visitOuterClass ] ( visitAnnotation | visitAttribute )*

      beanInfoClass.visitSource(
        clasz.cunit.source.toString,
        null /* SourceDebugExtension */
      )

      var fieldList = List[String]()

      for (f <- clasz.fields if f.symbol.hasGetter;
	         g = f.symbol.getter(clasz.symbol);
	         s = f.symbol.setter(clasz.symbol);
	         if g.isPublic && !(f.symbol.name startsWith "$")
          ) {
             // inserting $outer breaks the bean
             fieldList = javaName(f.symbol) :: javaName(g) :: (if (s != NoSymbol) javaName(s) else null) :: fieldList
      }

      val methodList: List[String] =
	     for (m <- clasz.methods
	          if !m.symbol.isConstructor &&
	          m.symbol.isPublic &&
	          !(m.symbol.name startsWith "$") &&
	          !m.symbol.isGetter &&
	          !m.symbol.isSetter)
       yield javaName(m.symbol)

      // beanInfoClass typestate: entering mode with valid call sequences:
      //   ( visitInnerClass | visitField | visitMethod )* visitEnd

      val constructor = beanInfoClass.visitMethod(
        asm.Opcodes.ACC_PUBLIC,
        INSTANCE_CONSTRUCTOR_NAME,
        mdesc_arglessvoid,
        null, // no java-generic-signature
        EMPTY_STRING_ARRAY // no throwable exceptions
      )

      // constructor typestate: entering mode with valid call sequences:
      //   [ visitAnnotationDefault ] ( visitAnnotation | visitParameterAnnotation | visitAttribute )*

      val stringArrayJType: asm.Type = javaArrayType(JAVA_LANG_STRING)
      val conJType: asm.Type =
        asm.Type.getMethodType(
          asm.Type.VOID_TYPE,
          Array(javaType(ClassClass), stringArrayJType, stringArrayJType): _*
        )

      def push(lst: List[String]) {
        var fi = 0
        for (f <- lst) {
          constructor.visitInsn(asm.Opcodes.DUP)
          constructor.visitLdcInsn(new java.lang.Integer(fi))
          if (f == null) { constructor.visitInsn(asm.Opcodes.ACONST_NULL) }
          else           { constructor.visitLdcInsn(f) }
          constructor.visitInsn(JAVA_LANG_STRING.getOpcode(asm.Opcodes.IASTORE))
          fi += 1
        }
      }

      // constructor typestate: entering mode with valid call sequences:
      //   [ visitCode ( visitFrame | visitXInsn | visitLabel | visitTryCatchBlock | visitLocalVariable | visitLineNumber )* visitMaxs ] visitEnd

      constructor.visitCode()

      constructor.visitVarInsn(asm.Opcodes.ALOAD, 0)
      // push the class
      constructor.visitLdcInsn(javaType(clasz.symbol))

      // push the string array of field information
      constructor.visitLdcInsn(new java.lang.Integer(fieldList.length))
      constructor.visitTypeInsn(asm.Opcodes.ANEWARRAY, JAVA_LANG_STRING.getInternalName)
      push(fieldList)

      // push the string array of method information
      constructor.visitLdcInsn(new java.lang.Integer(methodList.length))
      constructor.visitTypeInsn(asm.Opcodes.ANEWARRAY, JAVA_LANG_STRING.getInternalName)
      push(methodList)

      // invoke the superclass constructor, which will do the
      // necessary java reflection and create Method objects.
      constructor.visitMethodInsn(asm.Opcodes.INVOKESPECIAL, "scala/beans/ScalaBeanInfo", INSTANCE_CONSTRUCTOR_NAME, conJType.getDescriptor)
      constructor.visitInsn(asm.Opcodes.RETURN)

      constructor.visitMaxs(0, 0) // just to follow protocol, dummy arguments
      constructor.visitEnd()

      // TODO no inner classes attribute is written. Confirm intent.
      assert(innerClassBuffer.isEmpty, innerClassBuffer)

      beanInfoClass.visitEnd()

      writeIfNotTooBig("BeanInfo ", beanInfoName, beanInfoClass, clasz.symbol)
    }

  } // end of class JBeanInfoBuilder

  /** A namespace for utilities to normalize the code of an IMethod, over and beyond what IMethod.normalize() strives for.
   * In particualr, IMethod.normalize() doesn't collapseJumpChains().
   *
   * TODO Eventually, these utilities should be moved to IMethod and reused from normalize() (there's nothing JVM-specific about them).
   */
  object newNormal {

    def startsWithJump(b: BasicBlock): Boolean = { assert(b.nonEmpty, "empty block"); b.firstInstruction.isInstanceOf[JUMP] }

    /** Prune from an exception handler those covered blocks which are jump-only. */
    private def coverWhatCountsOnly(m: IMethod): Boolean = {
      assert(m.hasCode, "code-less method")

      var wasReduced = false
      for(h <- m.exh) {
        val shouldntCover = (h.covered filter startsWithJump)
        if(shouldntCover.nonEmpty) {
          wasReduced = true
          h.covered --= shouldntCover // not removing any block on purpose.
        }
      }

      wasReduced
    }

    /** An exception handler is pruned provided any of the following holds:
     *   (1) it covers nothing (for example, this may result after removing unreachable blocks)
     *   (2) each block it covers is of the form: JUMP(_)
     * Return true iff one or more ExceptionHandlers were removed.
     *
     * A caveat: removing an exception handler, for whatever reason, means that its handler code (even if unreachable)
     * won't be able to cause a class-loading-exception. As a result, behavior can be different.
     */
    private def elimNonCoveringExh(m: IMethod): Boolean = {
      assert(m.hasCode, "code-less method")

        def isRedundant(e: ExceptionHandler): Boolean = {
          e.covered.isEmpty || (e.covered forall startsWithJump)
        }

      var wasReduced = false
      val toPrune = (m.exh.toSet filter isRedundant)
      if(toPrune.nonEmpty) {
        wasReduced = true
        for(h <- toPrune; r <- h.blocks) { m.code.removeBlock(r) }
        m.exh = (m.exh filterNot toPrune)
      }

      wasReduced
    }

    private def isJumpOnly(b: BasicBlock): Option[BasicBlock] = {
      b.toList match {
        case JUMP(whereto) :: rest =>
          assert(rest.isEmpty, "A block contains instructions after JUMP (looks like enterIgnoreMode() was itself ignored.)")
          Some(whereto)
        case _ => None
      }
    }

    def normalize(m: IMethod) {
      if(!m.hasCode) { return }
      var wasReduced = false;
      do {
        wasReduced = false
        // Step 1: prune from an exception handler those covered blocks which are jump-only.
        wasReduced |= coverWhatCountsOnly(m); icodes.checkValid(m)
        // Step 2: prune exception handlers covering nothing.
        wasReduced |= elimNonCoveringExh(m);  icodes.checkValid(m)
        // Step 3: collapse chains of JUMP-only blocks
        // wasReduced |= collapseJumpChains(m); icodes.checkValid(m)

        // TODO this would be a good time to remove synthetic local vars seeing no use.
        // TODO see note in genExceptionHandlers about an ExceptionHandler.covered containing dead blocks (does newNormal solve that?)
      } while (wasReduced)
    }

  }


}

/*

  object forFutureUse {

    private def directSuccStar(b: BasicBlock): Set[BasicBlock] = { directSuccStar(List(b)) }

    /** Transitive closure of successors potentially reachable due to normal (non-exceptional) control flow.
       Those BBs in the argument are also included in the result */
    private def directSuccStar(starters: Traversable[BasicBlock]): Set[BasicBlock] = {
      val result = mutable.Set.empty[BasicBlock]
      var toVisit: List[BasicBlock] = starters.toList.distinct
      while(toVisit.nonEmpty) {
        val h   = toVisit.head
        toVisit = toVisit.tail
        result += h
        for(p <- h.directSuccessors; if !result(p) && !toVisit.contains(p)) { toVisit = p :: toVisit }
      }
      result.toSet
    }

    /** Returns:
     *    (a) the endpoint of a (single or multi-hop) chain of JUMPs; and
     *    (b) all but the last basic blocks in such chain (ie blocks to be removed when collapsing the chain of jumps).
     *  In particular for self-loops, whose endpoint is the method's argument.
     *  Precondition: the BasicBlock given as argument starts with an unconditional JUMP.
     */
    private def finalDestination(start: BasicBlock): (BasicBlock, List[BasicBlock]) = {
      assert(startsWithJump(start), "not the start of a (single or multi-hop) chain of JUMPs.")
      var hops: List[BasicBlock] = Nil
      var prev = start
      var done = false
      do {
        done = isJumpOnly(prev) match {
          case Some(dest) =>
            if (dest == start) { return (start, hops) } // leave infinite-loops in place
            hops ::= prev
            prev = dest;
            false
          case None => true
        }
      } while(!done)

      (prev, hops)
    }

    def mayJump(from: BasicBlock, to: BasicBlock): Boolean = {
      from.lastInstruction match {
        case JUMP(whereto)            => (whereto == to)
        case CJUMP(succ, fail, _, _)  => (succ == to) || (fail == to)
        case CZJUMP(succ, fail, _, _) => (succ == to) || (fail == to)
        case SWITCH(_, labels)        => labels contains to
        case _                        => false
      }
    }

    def endsWithCtrlFlowInstr(b: BasicBlock): Boolean = {
      b.lastInstruction match {
        case JUMP(whereto)              => true
        case CJUMP(succ, fail, _, _)    => true
        case CZJUMP(succ, fail, _, _)   => true
        case SWITCH(_, labels)          => true
        case RETURN(_)                  => true
        case THROW(_)                   => true
        case _ => false
      }
    }

    /** Collapse a chain of "jump-only" blocks such as:
     *      JUMP b1;
     *  b1: JUMP b2;
     *  b2: JUMP ... etc.
     *
     *  by re-wiring predecessors to target directly the "final destination".
     *  Even if covered by an exception handler, a "non-self-loop jump-only block" can always be removed.
     *  Returns true iff one or more such chains were collapsed.
     */
    private def collapseJumpChains(m: IMethod): Boolean = {
      assert(m.hasCode, "code-less method")
      // TODO handle case where m.startBlock is removed (ie don't forget to set new m.startBlock, similarly for an ExceptionHandler)
      // TODO pick just one of the candidates, rewire only for it.
      // TODO re-wire each jumping predecessor to target "whereto" instead

      false
    }

  }


*/<|MERGE_RESOLUTION|>--- conflicted
+++ resolved
@@ -110,29 +110,8 @@
       }
     }
 
-<<<<<<< HEAD
     private def initBytecodeWriter(entryPoints: List[IClass]): BytecodeWriter = {
       settings.outputDirs.getSingleOutput match {
-=======
-    override def run() {
-      // we reinstantiate the bytecode generator at each run, to allow the GC
-      // to collect everything
-      if (settings.debug.value)
-        inform("[running phase " + name + " on icode]")
-
-      if (settings.Xverify.value && !SigParser.isParserAvailable)
-        global.warning("signature verification requested by signature parser unavailable: signatures not checked")
-
-      if (settings.Xdce.value)
-        for ((sym, cls) <- icodes.classes if inliner.isClosureClass(sym) && !deadCode.liveClosures(sym))
-          icodes.classes -= sym
-
-      // For predictably ordered error messages.
-      val sortedClasses = classes.values.toList sortBy ("" + _.symbol.fullName)
-      val entryPoints   = sortedClasses filter isJavaEntryPoint
-
-      val bytecodeWriter = settings.outputDirs.getSingleOutput match {
->>>>>>> f2bc58ce
         case Some(f) if f hasExtension "jar" =>
           // If no main class was specified, see if there's only one
           // entry point among the classes going into the jar.
@@ -333,6 +312,14 @@
    *
    */
   class CustomAttr(name: String, b: Array[Byte]) extends asm.Attribute(name, b) { }
+
+  // -----------------------------------------------------------------------------------------
+  // finding the least upper bound in agreement with the bytecode verifier (given two internal names handed by ASM)
+  // Background:
+  //  http://gallium.inria.fr/~xleroy/publi/bytecode-verification-JAR.pdf
+  //  http://comments.gmane.org/gmane.comp.java.vm.languages/2293
+  //  https://issues.scala-lang.org/browse/SI-3872
+  // -----------------------------------------------------------------------------------------
 
   /* Given an internal name (eg "java/lang/Integer") returns the class symbol for it. */
   def inameToSymbol(iname: String): Symbol = {
@@ -527,15 +514,6 @@
 
     val innerClassBuffer = mutable.LinkedHashSet[Symbol]()
 
-    // bug had phase with wrong name; leaving enabled for brief pseudo deprecation
-    private val checkSignatures = (
-         (settings.check containsName phaseName)
-      || (settings.check.value contains "genjvm") && {
-            global.warning("This option will be removed: please use -Ycheck:%s, not -Ycheck:genjvm." format phaseName)
-            true
-         }
-    )
-
     /** For given symbol return a symbol corresponding to a class that should be declared as inner class.
      *
      *  For example:
@@ -940,80 +918,12 @@
       av.visitEnd()
     }
 
-<<<<<<< HEAD
     def emitAnnotations(cw: asm.ClassVisitor, annotations: List[AnnotationInfo]) {
       for(annot <- annotations; if shouldEmitAnnotation(annot)) {
         val AnnotationInfo(typ, args, assocs) = annot
         assert(args.isEmpty, args)
         val av = cw.visitAnnotation(descriptor(typ), true)
         emitAssocs(av, assocs)
-=======
-    /** Run the signature parser to catch bogus signatures.
-     */
-    def isValidSignature(sym: Symbol, sig: String) = (
-      if (sym.isMethod) SigParser verifyMethod sig
-      else if (sym.isTerm) SigParser verifyType sig
-      else SigParser verifyClass sig
-    )
-
-    // @M don't generate java generics sigs for (members of) implementation
-    // classes, as they are monomorphic (TODO: ok?)
-    private def needsGenericSignature(sym: Symbol) = !(
-      // PP: This condition used to include sym.hasExpandedName, but this leads
-      // to the total loss of generic information if a private member is
-      // accessed from a closure: both the field and the accessor were generated
-      // without it.  This is particularly bad because the availability of
-      // generic information could disappear as a consequence of a seemingly
-      // unrelated change.
-         sym.isSynthetic
-      || sym.isLiftedMethod
-      || sym.isBridge
-      || (sym.ownerChain exists (_.isImplClass))
-    )
-    def addGenericSignature(jmember: JMember, sym: Symbol, owner: Symbol) {
-      if (needsGenericSignature(sym)) {
-        val memberTpe = beforeErasure(owner.thisType.memberInfo(sym))
-
-        erasure.javaSig(sym, memberTpe) foreach { sig =>
-          // This seems useful enough in the general case.
-          log(sig)
-          /** Since we're using a sun internal class for signature validation,
-           *  we have to allow for it not existing or otherwise malfunctioning:
-           *  in which case we treat every signature as valid.  Medium term we
-           *  should certainly write independent signature validation.
-           */
-          if (settings.Xverify.value && SigParser.isParserAvailable && !isValidSignature(sym, sig)) {
-            clasz.cunit.warning(sym.pos,
-                """|compiler bug: created invalid generic signature for %s in %s
-                   |signature: %s
-                   |if this is reproducible, please report bug at https://issues.scala-lang.org/
-                """.trim.stripMargin.format(sym, sym.owner.skipPackageObject.fullName, sig))
-            return
-          }
-          if (checkSignatures) {
-            val normalizedTpe = beforeErasure(erasure.prepareSigMap(memberTpe))
-            val bytecodeTpe = owner.thisType.memberInfo(sym)
-            if (!sym.isType && !sym.isConstructor && !(erasure.erasure(sym)(normalizedTpe) =:= bytecodeTpe)) {
-              clasz.cunit.warning(sym.pos,
-                  """|compiler bug: created generic signature for %s in %s that does not conform to its erasure
-                     |signature: %s
-                     |original type: %s
-                     |normalized type: %s
-                     |erasure type: %s
-                     |if this is reproducible, please report bug at https://issues.scala-lang.org/
-                  """.trim.stripMargin.format(sym, sym.owner.skipPackageObject.fullName, sig, memberTpe, normalizedTpe, bytecodeTpe))
-               return
-            }
-          }
-          val index = jmember.getConstantPool.addUtf8(sig).toShort
-          if (opt.verboseDebug)
-            beforeErasure(println("add generic sig "+sym+":"+sym.info+" ==> "+sig+" @ "+index))
-
-          val buf = ByteBuffer.allocate(2)
-          buf putShort index
-          addAttribute(jmember, tpnme.SignatureATTR, buf)
-        }
->>>>>>> f2bc58ce
       }
     }
 
