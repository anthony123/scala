/* NSC -- new scala compiler
 * Copyright 2005-2013 LAMP/EPFL
 * @author  Iulian Dragos
 */


package scala.tools.nsc
package backend.opt

import scala.collection.{ mutable, immutable }

/**
 */
abstract class DeadCodeElimination extends SubComponent {
  import global._
  import icodes._
  import icodes.opcodes._
  import definitions.RuntimePackage

  /** The block and index where an instruction is located */
  type InstrLoc = (BasicBlock, Int)

  val phaseName = "dce"

  /** Create a new phase */
  override def newPhase(p: Phase) = new DeadCodeEliminationPhase(p)

  /** Dead code elimination phase.
   */
  class DeadCodeEliminationPhase(prev: Phase) extends ICodePhase(prev) {

    def name = phaseName
    val dce = new DeadCode()

    override def apply(c: IClass) {
      if (settings.Xdce.value)
        dce.analyzeClass(c)
    }
  }

  /** closures that are instantiated at least once, after dead code elimination */
  val liveClosures: mutable.Set[Symbol] = new mutable.HashSet()

  /** Remove dead code.
   */
  class DeadCode {

    def analyzeClass(cls: IClass) {
      log(s"Analyzing ${cls.methods.size} methods in $cls.")
      cls.methods.foreach { m =>
        this.method = m
        dieCodeDie(m)
        global.closureElimination.peephole(m)
      }
    }

    val rdef = new reachingDefinitions.ReachingDefinitionsAnalysis;

    /** Use-def chain: give the reaching definitions at the beginning of given instruction. */
    var defs: immutable.Map[InstrLoc, immutable.Set[rdef.lattice.Definition]] = immutable.HashMap.empty

    /** Useful instructions which have not been scanned yet. */
    val worklist: mutable.Set[InstrLoc] = new mutable.LinkedHashSet

    /** what instructions have been marked as useful? */
    val useful: mutable.Map[BasicBlock, mutable.BitSet] = perRunCaches.newMap()

    /** what local variables have been accessed at least once? */
    var accessedLocals: List[Local] = Nil

    /** Map from a local and a basic block to the instructions that store to that local in that basic block */
    val localStores = mutable.Map[(Local, BasicBlock), mutable.BitSet]() withDefault {_ => mutable.BitSet()}

    /** Stores that clobber previous stores to array or ref locals. See SI-5313 */
    val clobbers = mutable.Set[InstrLoc]()

    /** the current method. */
    var method: IMethod = _

    /** Map instructions who have a drop on some control path, to that DROP instruction. */
    val dropOf: mutable.Map[InstrLoc, List[InstrLoc]] = perRunCaches.newMap()

    def dieCodeDie(m: IMethod) {
      if (m.hasCode) {
        debuglog("dead code elimination on " + m);
        dropOf.clear()
        localStores.clear()
        clobbers.clear()
        m.code.blocks.clear()
        accessedLocals = m.params.reverse
        m.code.blocks ++= linearizer.linearize(m)
        collectRDef(m)
        mark()
        sweep(m)
        accessedLocals = accessedLocals.distinct
        val diff = m.locals diff accessedLocals
        if (diff.nonEmpty) {
          val msg = diff.map(_.sym.name)mkString(", ")
          log(s"Removed ${diff.size} dead locals: $msg")
          m.locals = accessedLocals.reverse
        }
      }
    }

    /** collect reaching definitions and initial useful instructions for this method. */
    def collectRDef(m: IMethod): Unit = if (m.hasCode) {
      defs = immutable.HashMap.empty; worklist.clear(); useful.clear();
      rdef.init(m);
      rdef.run;

      m foreachBlock { bb =>
        useful(bb) = new mutable.BitSet(bb.size)
        var rd = rdef.in(bb);
        for (Pair(i, idx) <- bb.toList.zipWithIndex) {

          // utility for adding to worklist
          def moveToWorkList() = moveToWorkListIf(true)

          // utility for (conditionally) adding to worklist
          def moveToWorkListIf(cond: Boolean) =
            if (cond) {
              debuglog("in worklist:     " + i)
              worklist += ((bb, idx))
            } else {
              debuglog("not in worklist: " + i)
            }

          // instruction-specific logic
          i match {

            case LOAD_LOCAL(_) =>
              defs = defs + Pair(((bb, idx)), rd.vars)
              moveToWorkListIf(false)

            case STORE_LOCAL(l) =>
              /* SI-4935 Check whether a module is stack top, if so mark the instruction that loaded it
               * (otherwise any side-effects of the module's constructor go lost).
               *   (a) The other two cases where a module's value is stored (STORE_FIELD and STORE_ARRAY_ITEM)
               *       are already marked (case clause below).
               *   (b) A CALL_METHOD targeting a method `m1` where the receiver is potentially a module (case clause below)
               *       will have the module's load marked provided `isSideEffecting(m1)`.
               *       TODO check for purity (the ICode?) of the module's constructor (besides m1's purity).
               *       See also https://github.com/paulp/scala/blob/topic/purity-analysis/src/compiler/scala/tools/nsc/backend/opt/DeadCodeElimination.scala
               */
              val necessary = rdef.findDefs(bb, idx, 1) exists { p =>
                val (bb1, idx1) = p
                bb1(idx1) match {
                  case LOAD_MODULE(module) => isLoadNeeded(module)
                  case _                   => false
                }
              }
              moveToWorkListIf(necessary)

              // add it to the localStores map
              val key = (l, bb)
              val set = localStores(key)
              set += idx
              localStores(key) = set

            case RETURN(_) | JUMP(_) | CJUMP(_, _, _, _) | CZJUMP(_, _, _, _) | STORE_FIELD(_, _) |
                 THROW(_)   | LOAD_ARRAY_ITEM(_) | STORE_ARRAY_ITEM(_) | SCOPE_ENTER(_) | SCOPE_EXIT(_) | STORE_THIS(_) |
                 LOAD_EXCEPTION(_) | SWITCH(_, _) | MONITOR_ENTER() | MONITOR_EXIT() =>
              moveToWorkList()

            case CALL_METHOD(m1, _) if isSideEffecting(m1) =>
              moveToWorkList()

            case CALL_METHOD(m1, SuperCall(_)) =>
              moveToWorkList() // super calls to constructor

            case DROP(_) =>
              val necessary = rdef.findDefs(bb, idx, 1) exists { p =>
                val (bb1, idx1) = p
                bb1(idx1) match {
                  case CALL_METHOD(m1, _) if isSideEffecting(m1) => true
                  case LOAD_EXCEPTION(_) | DUP(_) | LOAD_MODULE(_) => true
                  case _ =>
                    dropOf((bb1, idx1)) = (bb,idx) :: dropOf.getOrElse((bb1, idx1), Nil)
                    debuglog("DROP is innessential: " + i + " because of: " + bb1(idx1) + " at " + bb1 + ":" + idx1)
                    false
                }
              }
<<<<<<< HEAD
              if (necessary) worklist += ((bb, idx))
            case LOAD_MODULE(sym) if isLoadNeeded(sym) =>
              worklist += ((bb, idx)) // SI-4859 Module initialization might side-effect.
=======
              moveToWorkListIf(necessary)
>>>>>>> 558c0592
            case _ => ()
              moveToWorkListIf(false)
          }
          rd = rdef.interpret(bb, idx, rd)
        }
      }
    }

    private def isLoadNeeded(module: Symbol): Boolean = {
      module.info.member(nme.CONSTRUCTOR).filter(isSideEffecting) != NoSymbol
    }

    /** Mark useful instructions. Instructions in the worklist are each inspected and their
     *  dependencies are marked useful too, and added to the worklist.
     */
    def mark() {
//      log("Starting with worklist: " + worklist)
      while (!worklist.isEmpty) {
        val (bb, idx) = worklist.head
        worklist -= ((bb, idx))
        debuglog("Marking instr: \tBB_" + bb + ": " + idx + " " + bb(idx))

        val instr = bb(idx)
        // adds the instrutions that define the stack values about to be consumed to the work list to
        // be marked useful
        def addDefs() = for ((bb1, idx1) <- rdef.findDefs(bb, idx, instr.consumed) if !useful(bb1)(idx1)) {
          debuglog(s"\t${bb1(idx1)} is consumed by $instr")
          worklist += ((bb1, idx1))
        }

        // DROP logic -- if an instruction is useful, its drops are also useful
        // and we don't mark the DROPs as useful directly but add them to the
        // worklist so we also mark their reaching defs as useful - see SI-7060
        if (!useful(bb)(idx)) {
          useful(bb) += idx
          dropOf.get(bb, idx) foreach {
            for ((bb1, idx1) <- _) {
              /*
               * SI-7060: A drop that we now mark as useful can be reached via several paths,
               * so we should follow by marking all its reaching definition as useful too:
               */
              debuglog("\tAdding: " + bb1(idx1) + " to the worklist, as a useful DROP.")
              worklist += ((bb1, idx1))
            }
          }

          // per-instruction logic
          instr match {
            case LOAD_LOCAL(l1) =>
              for ((l2, bb1, idx1) <- defs((bb, idx)) if l1 == l2; if !useful(bb1)(idx1)) {
                debuglog("\tAdding " + bb1(idx1))
                worklist += ((bb1, idx1))
              }

            case STORE_LOCAL(l1) if l1.kind.isRefOrArrayType =>
              addDefs()
              // see SI-5313
              // search for clobbers of this store if we aren't doing l1 = null
              // this doesn't catch the second store in x=null;l1=x; but in practice this catches
              // a lot of null stores very cheaply
              if (idx == 0 || bb(idx - 1) != CONSTANT(Constant(null)))
                 findClobbers(l1, bb, idx + 1)

            case nw @ NEW(REFERENCE(sym)) =>
              assert(nw.init ne null, "null new.init at: " + bb + ": " + idx + "(" + instr + ")")
              worklist += findInstruction(bb, nw.init)
              if (inliner.isClosureClass(sym)) {
                liveClosures += sym
              }

            // it may be better to move static initializers from closures to
            // the enclosing class, to allow the optimizer to remove more closures.
            // right now, the only static fields in closures are created when caching
            // 'symbol literals.
            case LOAD_FIELD(sym, true) if inliner.isClosureClass(sym.owner) =>
              log("added closure class for field " + sym)
              liveClosures += sym.owner

            case LOAD_EXCEPTION(_) =>
              ()

            case _ =>
              addDefs()
          }
        }
      }
    }

    /**
     * Finds and marks all clobbers of the given local starting in the given
     * basic block at the given index
     *
     * Storing to local variables of reference or array type may be indirectly
     * observable because it may remove a reference to an object which may allow the object
     * to be gc'd. See SI-5313. In this code I call the LOCAL_STORE(s) that immediately follow a
     * LOCAL_STORE and that store to the same local "clobbers." If a LOCAL_STORE is marked
     * useful then its clobbers must go into the set of clobbers, which will be
     * compensated for later
     */
    def findClobbers(l: Local, bb: BasicBlock, idx: Int) {
        // previously visited blocks tracked to prevent searching forever in a cycle
        val inspected = mutable.Set[BasicBlock]()
        // our worklist of blocks that still need to be checked
        val blocksToBeInspected = mutable.Set[BasicBlock]()

        // Tries to find the next clobber of l1 in bb1 starting at idx1.
        // if it finds one it adds the clobber to clobbers set for later
        // handling. If not it adds the direct successor blocks to
        // the uninspectedBlocks to try to find clobbers there. Either way
        // it adds the exception successor blocks for further search
        def findClobberInBlock(idx1: Int, bb1: BasicBlock) {
          val key = ((l, bb1))
          val foundClobber = (localStores contains key) && {
            def minIdx(s : mutable.BitSet) = if(s.isEmpty) -1 else s.min

            // find the smallest index greater than or equal to idx1
            val clobberIdx = minIdx(localStores(key) dropWhile (_ < idx1))
            if (clobberIdx == -1)
              false
            else {
              debuglog(s"\t${bb1(clobberIdx)} is a clobber of ${bb(idx)}")
              clobbers += ((bb1, clobberIdx))
              true
            }
          }

          // always need to look into the exception successors for additional clobbers
          // because we don't know when flow might enter an exception handler
          blocksToBeInspected ++= (bb1.exceptionSuccessors filterNot inspected)
          // If we didn't find a clobber here then we need to look at successor blocks.
          // if we found a clobber then we don't need to search in the direct successors
          if (!foundClobber) {
            blocksToBeInspected ++= (bb1.directSuccessors filterNot inspected)
          }
        }

        // first search starting at the current index
        // note we don't put bb in the inspected list yet because a loop may later force
        // us back around to search from the beginning of bb
        findClobberInBlock(idx, bb)
        // then loop until we've exhausted the set of uninspected blocks
        while(!blocksToBeInspected.isEmpty) {
          val bb1 = blocksToBeInspected.head
          blocksToBeInspected -= bb1
          inspected += bb1
          findClobberInBlock(0, bb1)
        }
    }

    def sweep(m: IMethod) {
      val compensations = computeCompensations(m)

      debuglog("Sweeping: " + m)

      m foreachBlock { bb =>
        debuglog(bb + ":")
        val oldInstr = bb.toList
        bb.open
        bb.clear
        for (Pair(i, idx) <- oldInstr.zipWithIndex) {
          if (useful(bb)(idx)) {
            debuglog(" * " + i + " is useful")
            bb.emit(i, i.pos)
            compensations.get(bb, idx) match {
              case Some(is) => is foreach bb.emit
              case None => ()
            }
            // check for accessed locals
            i match {
              case LOAD_LOCAL(l) if !l.arg =>
                accessedLocals = l :: accessedLocals
              case STORE_LOCAL(l) if !l.arg =>
                accessedLocals = l :: accessedLocals
              case _ => ()
            }
          } else {
            i match {
              case NEW(REFERENCE(sym)) =>
                log(s"Eliminated instantation of $sym inside $m")
              case STORE_LOCAL(l) if clobbers contains ((bb, idx)) =>
                // if an unused instruction was a clobber of a used store to a reference or array type
                // then we'll replace it with the store of a null to make sure the reference is
                // eliminated. See SI-5313
                bb emit CONSTANT(Constant(null))
                bb emit STORE_LOCAL(l)
              case _ => ()
            }
            debuglog("   " + i + " [swept]")
          }
        }

        if (bb.nonEmpty) bb.close
        else log(s"empty block encountered in $m")
      }
    }

    private def computeCompensations(m: IMethod): mutable.Map[InstrLoc, List[Instruction]] = {
      val compensations: mutable.Map[InstrLoc, List[Instruction]] = new mutable.HashMap

      m foreachBlock { bb =>
        assert(bb.closed, "Open block in computeCompensations")
        foreachWithIndex(bb.toList) { (i, idx) =>
          if (!useful(bb)(idx)) {
            foreachWithIndex(i.consumedTypes.reverse) { (consumedType, depth) =>
              debuglog("Finding definitions of: " + i + "\n\t" + consumedType + " at depth: " + depth)
              val defs = rdef.findDefs(bb, idx, 1, depth)
              for (d <- defs) {
                val (bb, idx) = d
                debuglog("rdef: "+ bb(idx))
                bb(idx) match {
                  case DUP(_) if idx > 0 =>
                    bb(idx - 1) match {
                      case nw @ NEW(_) =>
                        val init = findInstruction(bb, nw.init)
                        log("Moving DROP to after <init> call: " + nw.init)
                        compensations(init) = List(DROP(consumedType))
                      case _ =>
                        compensations(d) = List(DROP(consumedType))
                    }
                  case _ =>
                    compensations(d) = List(DROP(consumedType))
                }
              }
            }
          }
        }
      }
      compensations
    }

    private def findInstruction(bb: BasicBlock, i: Instruction): InstrLoc = {
      for (b <- linearizer.linearizeAt(method, bb)) {
        val idx = b.toList indexWhere (_ eq i)
        if (idx != -1)
          return (b, idx)
      }
      abort("could not find init in: " + method)
    }

    private def isPure(sym: Symbol) = (
         (sym.isGetter && sym.isEffectivelyFinal && !sym.isLazy)
      || (sym.isPrimaryConstructor && (sym.enclosingPackage == RuntimePackage || inliner.isClosureClass(sym.owner)))
    )
    /** Is 'sym' a side-effecting method? TODO: proper analysis.  */
    private def isSideEffecting(sym: Symbol) = !isPure(sym)

  } /* DeadCode */
}<|MERGE_RESOLUTION|>--- conflicted
+++ resolved
@@ -180,13 +180,9 @@
                     false
                 }
               }
-<<<<<<< HEAD
-              if (necessary) worklist += ((bb, idx))
+              moveToWorkListIf(necessary)
             case LOAD_MODULE(sym) if isLoadNeeded(sym) =>
-              worklist += ((bb, idx)) // SI-4859 Module initialization might side-effect.
-=======
-              moveToWorkListIf(necessary)
->>>>>>> 558c0592
+              moveToWorkList() // SI-4859 Module initialization might side-effect.
             case _ => ()
               moveToWorkListIf(false)
           }
