<<<<<<< HEAD
unchecked-abstract.scala:16: warning: abstract type H in type Cot[M.this.H] is unchecked since it is eliminated by erasure
    /*   warn */ println(x.isInstanceOf[Cot[H]])
                                       ^
unchecked-abstract.scala:21: warning: abstract type H in type Cot[M.this.H] is unchecked since it is eliminated by erasure
    /*   warn */ println(x.isInstanceOf[Cot[H]])
=======
unchecked-abstract.scala:16: warning: abstract type H in type Contravariant[M.this.H] is unchecked since it is eliminated by erasure
    /*   warn */ println(x.isInstanceOf[Contravariant[H]])
                                       ^
unchecked-abstract.scala:21: warning: abstract type H in type Contravariant[M.this.H] is unchecked since it is eliminated by erasure
    /*   warn */ println(x.isInstanceOf[Contravariant[H]])
>>>>>>> 9bedb073
                                       ^
unchecked-abstract.scala:27: warning: abstract type T in type Invariant[M.this.T] is unchecked since it is eliminated by erasure
    /*   warn */ println(x.isInstanceOf[Invariant[T]])
                                       ^
unchecked-abstract.scala:28: warning: abstract type L in type Invariant[M.this.L] is unchecked since it is eliminated by erasure
    /*   warn */ println(x.isInstanceOf[Invariant[L]])
                                       ^
unchecked-abstract.scala:31: warning: abstract type H in type Invariant[M.this.H] is unchecked since it is eliminated by erasure
    /*   warn */ println(x.isInstanceOf[Invariant[H]])
                                       ^
unchecked-abstract.scala:33: warning: abstract type L in type Invariant[M.this.L] is unchecked since it is eliminated by erasure
    /*   warn */ println(x.isInstanceOf[Invariant[L]])
                                       ^
unchecked-abstract.scala:36: warning: abstract type H in type Invariant[M.this.H] is unchecked since it is eliminated by erasure
    /*   warn */ println(x.isInstanceOf[Invariant[H]])
                                       ^
unchecked-abstract.scala:37: warning: abstract type T in type Invariant[M.this.T] is unchecked since it is eliminated by erasure
    /*   warn */ println(x.isInstanceOf[Invariant[T]])
                                       ^
error: No warnings can be incurred under -Xfatal-warnings.
8 warnings found
one error found<|MERGE_RESOLUTION|>--- conflicted
+++ resolved
@@ -1,16 +1,8 @@
-<<<<<<< HEAD
-unchecked-abstract.scala:16: warning: abstract type H in type Cot[M.this.H] is unchecked since it is eliminated by erasure
-    /*   warn */ println(x.isInstanceOf[Cot[H]])
-                                       ^
-unchecked-abstract.scala:21: warning: abstract type H in type Cot[M.this.H] is unchecked since it is eliminated by erasure
-    /*   warn */ println(x.isInstanceOf[Cot[H]])
-=======
 unchecked-abstract.scala:16: warning: abstract type H in type Contravariant[M.this.H] is unchecked since it is eliminated by erasure
     /*   warn */ println(x.isInstanceOf[Contravariant[H]])
                                        ^
 unchecked-abstract.scala:21: warning: abstract type H in type Contravariant[M.this.H] is unchecked since it is eliminated by erasure
     /*   warn */ println(x.isInstanceOf[Contravariant[H]])
->>>>>>> 9bedb073
                                        ^
 unchecked-abstract.scala:27: warning: abstract type T in type Invariant[M.this.T] is unchecked since it is eliminated by erasure
     /*   warn */ println(x.isInstanceOf[Invariant[T]])
